--- conflicted
+++ resolved
@@ -507,35 +507,18 @@
 {
     this->getDocument()->save();
 
-<<<<<<< HEAD
     ValueTree tree(Serialization::Core::treeItem);
     tree.setProperty(Serialization::Core::treeItemType, this->type);
     tree.setProperty(Serialization::Core::filePath, this->getDocument()->getFullPath());
     return tree;
-=======
-    auto xml = new XmlElement(Serialization::Core::treeItem);
-    xml->setAttribute(Serialization::Core::treeItemType, this->type);
-    xml->setAttribute(Serialization::Core::fullPath, this->getDocument()->getFullPath());
-    xml->setAttribute(Serialization::Core::relativePath, this->getDocument()->getRelativePath());
-    return xml;
->>>>>>> 2b6852c6
 }
 
 void ProjectTreeItem::deserialize(const ValueTree &tree)
 {
     this->reset();
 
-<<<<<<< HEAD
     const File fullPathFile = File(tree.getProperty(Serialization::Core::filePath));
     const File relativePathFile = DocumentHelpers::getDocumentSlot(fullPathFile.getFileName());
-=======
-    const String &fullPath = xml.getStringAttribute(Serialization::Core::fullPath);
-    const String &relativePath = xml.getStringAttribute(Serialization::Core::relativePath);
-    
-    File relativeFile =
-    File(App::Workspace().getDocument()->getFile().
-         getParentDirectory().getChildFile(relativePath));
->>>>>>> 2b6852c6
     
     if (!fullPathFile.existsAsFile() && !relativePathFile.existsAsFile())
     {
@@ -580,13 +563,8 @@
 {
     this->reset();
 
-<<<<<<< HEAD
     const auto root = tree.hasType(Serialization::Core::project) ?
         tree : tree.getChildWithName(Serialization::Core::project);
-=======
-    const XmlElement *root = xml.hasTagName(Serialization::Core::project) ?
-        &xml : xml.getChildByName(Serialization::Core::project);
->>>>>>> 2b6852c6
 
     if (!root.isValid()) { return; }
 
