<?xml version="1.0" encoding="UTF-8"?>

<JUCERPROJECT id="lG607P" name="Helio" projectType="guiapp" version="1.7.6"
              bundleIdentifier="com.peterrudenko.helioworkstation" includeBinaryInAppConfig="1"
              jucerVersion="5.1.2" companyWebsite="https://helioworkstation.com"
              companyEmail="peter.rudenko@gmail.com" companyName="Peter Rudenko"
              defines="JUCE_DONT_DECLARE_PROJECTINFO=1" displaySplashScreen="0"
              reportAppUsage="0" splashScreenColour="Dark" maxBinaryFileSize="2097152"
              cppLanguageStandard="14" usePrecompiledHeaders="0" precompiledHeaderFileName=""
<<<<<<< HEAD
              precompiledHeaderExcludedWildcard="include_juce_*">
=======
              precompiledHeaderExcludedWildcard="include_juce_*" companyCopyright="Peter Rudenko">
>>>>>>> 6ce199e1
  <MAINGROUP id="szkQi0" name="Helio">
    <GROUP id="{005FBE8D-B17D-F49E-397E-DB420E759514}" name="Resources">
      <FILE id="x2W128" name="Icon.png" compile="0" resource="1" file="../../Resources/Icon.png"/>
      <FILE id="jNTfQS" name="Logo.png" compile="0" resource="1" file="../../Resources/Logo.png"/>
      <GROUP id="{B74C493F-BCE5-FAD1-F7F6-52E914E82683}" name="PianoSamples">
        <FILE id="rkPpVF" name="A0v9.ogg" compile="0" resource="1" file="../../Resources/PianoSamples/A0v9.ogg"/>
        <FILE id="rfwf2I" name="A1v9.ogg" compile="0" resource="1" file="../../Resources/PianoSamples/A1v9.ogg"/>
        <FILE id="Ehn61q" name="A2v9.ogg" compile="0" resource="1" file="../../Resources/PianoSamples/A2v9.ogg"/>
        <FILE id="Hy0bpY" name="A3v9.ogg" compile="0" resource="1" file="../../Resources/PianoSamples/A3v9.ogg"/>
        <FILE id="I6Dn2o" name="A4v9.ogg" compile="0" resource="1" file="../../Resources/PianoSamples/A4v9.ogg"/>
        <FILE id="Ecnpfi" name="A5v9.ogg" compile="0" resource="1" file="../../Resources/PianoSamples/A5v9.ogg"/>
        <FILE id="fZXYDq" name="A6v9.ogg" compile="0" resource="1" file="../../Resources/PianoSamples/A6v9.ogg"/>
        <FILE id="fz0cgd" name="A7v9.ogg" compile="0" resource="1" file="../../Resources/PianoSamples/A7v9.ogg"/>
        <FILE id="fefnhs" name="C1v9.ogg" compile="0" resource="1" file="../../Resources/PianoSamples/C1v9.ogg"/>
        <FILE id="QRfpD0" name="C2v9.ogg" compile="0" resource="1" file="../../Resources/PianoSamples/C2v9.ogg"/>
        <FILE id="mIK4KJ" name="C3v9.ogg" compile="0" resource="1" file="../../Resources/PianoSamples/C3v9.ogg"/>
        <FILE id="OBgsf6" name="C4v9.ogg" compile="0" resource="1" file="../../Resources/PianoSamples/C4v9.ogg"/>
        <FILE id="K78TJC" name="C5v9.ogg" compile="0" resource="1" file="../../Resources/PianoSamples/C5v9.ogg"/>
        <FILE id="CJAvai" name="C6v9.ogg" compile="0" resource="1" file="../../Resources/PianoSamples/C6v9.ogg"/>
        <FILE id="PHDD7B" name="C7v9.ogg" compile="0" resource="1" file="../../Resources/PianoSamples/C7v9.ogg"/>
        <FILE id="re4Bzl" name="C8v9.ogg" compile="0" resource="1" file="../../Resources/PianoSamples/C8v9.ogg"/>
        <FILE id="AVpdbt" name="D#1v9.ogg" compile="0" resource="1" file="../../Resources/PianoSamples/D#1v9.ogg"/>
        <FILE id="Quo5mn" name="D#2v9.ogg" compile="0" resource="1" file="../../Resources/PianoSamples/D#2v9.ogg"/>
        <FILE id="FmsBGP" name="D#3v9.ogg" compile="0" resource="1" file="../../Resources/PianoSamples/D#3v9.ogg"/>
        <FILE id="O0y2lG" name="D#4v9.ogg" compile="0" resource="1" file="../../Resources/PianoSamples/D#4v9.ogg"/>
        <FILE id="Ptq6vG" name="D#5v9.ogg" compile="0" resource="1" file="../../Resources/PianoSamples/D#5v9.ogg"/>
        <FILE id="AobbEl" name="D#6v9.ogg" compile="0" resource="1" file="../../Resources/PianoSamples/D#6v9.ogg"/>
        <FILE id="FjCvpY" name="D#7v9.ogg" compile="0" resource="1" file="../../Resources/PianoSamples/D#7v9.ogg"/>
        <FILE id="rcNAG4" name="F#1v9.ogg" compile="0" resource="1" file="../../Resources/PianoSamples/F#1v9.ogg"/>
        <FILE id="xKNlUQ" name="F#2v9.ogg" compile="0" resource="1" file="../../Resources/PianoSamples/F#2v9.ogg"/>
        <FILE id="F1NAIe" name="F#3v9.ogg" compile="0" resource="1" file="../../Resources/PianoSamples/F#3v9.ogg"/>
        <FILE id="YvZXCI" name="F#4v9.ogg" compile="0" resource="1" file="../../Resources/PianoSamples/F#4v9.ogg"/>
        <FILE id="yxpgfH" name="F#5v9.ogg" compile="0" resource="1" file="../../Resources/PianoSamples/F#5v9.ogg"/>
        <FILE id="ptkotb" name="F#6v9.ogg" compile="0" resource="1" file="../../Resources/PianoSamples/F#6v9.ogg"/>
        <FILE id="U2cRzq" name="F#7v9.ogg" compile="0" resource="1" file="../../Resources/PianoSamples/F#7v9.ogg"/>
      </GROUP>
      <GROUP id="{4C273977-B090-3F23-250C-510E8D92F7A0}" name="Fonts">
        <FILE id="lGxgzu" name="lato.fnt" compile="0" resource="1" file="../../Resources/Fonts/lato.fnt"/>
      </GROUP>
      <GROUP id="{0B700B6F-60B4-647B-6D0F-7AD115ECD127}" name="Icons">
        <FILE id="fIcycT" name="angle-double-down.svg" compile="0" resource="1"
              file="../../Resources/Icons/angle-double-down.svg"/>
        <FILE id="RIC6hz" name="angle-double-left.svg" compile="0" resource="1"
              file="../../Resources/Icons/angle-double-left.svg"/>
        <FILE id="vy7RT1" name="angle-double-right.svg" compile="0" resource="1"
              file="../../Resources/Icons/angle-double-right.svg"/>
        <FILE id="DnPJkJ" name="angle-double-up.svg" compile="0" resource="1"
              file="../../Resources/Icons/angle-double-up.svg"/>
        <FILE id="sLvoDn" name="angle-down.svg" compile="0" resource="1" file="../../Resources/Icons/angle-down.svg"/>
        <FILE id="n0SE3n" name="angle-left.svg" compile="0" resource="1" file="../../Resources/Icons/angle-left.svg"/>
        <FILE id="Mm42yC" name="angle-right.svg" compile="0" resource="1" file="../../Resources/Icons/angle-right.svg"/>
        <FILE id="Q2BmA8" name="angle-up.svg" compile="0" resource="1" file="../../Resources/Icons/angle-up.svg"/>
        <FILE id="rxBqpo" name="arpeggiator.svg" compile="0" resource="1" file="../../Resources/Icons/arpeggiator.svg"/>
        <FILE id="lOgveK" name="arrow-back.svg" compile="0" resource="1" file="../../Resources/Icons/arrow-back.svg"/>
        <FILE id="h6xMon" name="arrow-forward.svg" compile="0" resource="1"
              file="../../Resources/Icons/arrow-forward.svg"/>
        <FILE id="Se9SF9" name="arrow-left2.svg" compile="0" resource="1" file="../../Resources/Icons/arrow-left2.svg"/>
        <FILE id="JHcfqw" name="arrow-right2.svg" compile="0" resource="1"
              file="../../Resources/Icons/arrow-right2.svg"/>
        <FILE id="ypi7ve" name="arrows.svg" compile="0" resource="1" file="../../Resources/Icons/arrows.svg"/>
        <FILE id="uLdpLT" name="beamed_note.svg" compile="0" resource="1" file="../../Resources/Icons/beamed_note.svg"/>
        <FILE id="iSWPrW" name="bezier.svg" compile="0" resource="1" file="../../Resources/Icons/bezier.svg"/>
        <FILE id="tAKRaJ" name="brush.svg" compile="0" resource="1" file="../../Resources/Icons/brush.svg"/>
        <FILE id="hiyBAc" name="check.svg" compile="0" resource="1" file="../../Resources/Icons/check.svg"/>
        <FILE id="x7FC86" name="chevron-left2.svg" compile="0" resource="1"
              file="../../Resources/Icons/chevron-left2.svg"/>
        <FILE id="uL9Apm" name="chevron-right2.svg" compile="0" resource="1"
              file="../../Resources/Icons/chevron-right2.svg"/>
        <FILE id="sxCVAs" name="clef.svg" compile="0" resource="1" file="../../Resources/Icons/clef.svg"/>
        <FILE id="NGXxdv" name="cloud-download.svg" compile="0" resource="1"
              file="../../Resources/Icons/cloud-download.svg"/>
        <FILE id="Ridw8t" name="cloud-upload.svg" compile="0" resource="1"
              file="../../Resources/Icons/cloud-upload.svg"/>
        <FILE id="SJhOBr" name="cloud2.svg" compile="0" resource="1" file="../../Resources/Icons/cloud2.svg"/>
        <FILE id="yq4zRt" name="clouds.svg" compile="0" resource="1" file="../../Resources/Icons/clouds.svg"/>
        <FILE id="dxiiyR" name="columns.svg" compile="0" resource="1" file="../../Resources/Icons/columns.svg"/>
        <FILE id="cKAjt2" name="copy.svg" compile="0" resource="1" file="../../Resources/Icons/copy.svg"/>
        <FILE id="hL0IGR" name="crop.svg" compile="0" resource="1" file="../../Resources/Icons/crop.svg"/>
        <FILE id="jB0Anm" name="cup.svg" compile="0" resource="1" file="../../Resources/Icons/cup.svg"/>
        <FILE id="aPjSA1" name="cursor2.svg" compile="0" resource="1" file="../../Resources/Icons/cursor2.svg"/>
        <FILE id="Ppqoha" name="diskette.svg" compile="0" resource="1" file="../../Resources/Icons/diskette.svg"/>
        <FILE id="Xs6UgH" name="download2.svg" compile="0" resource="1" file="../../Resources/Icons/download2.svg"/>
        <FILE id="grXAEY" name="drive.svg" compile="0" resource="1" file="../../Resources/Icons/drive.svg"/>
        <FILE id="GpHZYi" name="eight_note.svg" compile="0" resource="1" file="../../Resources/Icons/eight_note.svg"/>
        <FILE id="d2CR7u" name="ellipsis-h.svg" compile="0" resource="1" file="../../Resources/Icons/ellipsis-h.svg"/>
        <FILE id="KfNdqN" name="ellipsis-v.svg" compile="0" resource="1" file="../../Resources/Icons/ellipsis-v.svg"/>
        <FILE id="AGqfTG" name="folder-open.svg" compile="0" resource="1" file="../../Resources/Icons/folder-open.svg"/>
        <FILE id="dNNduX" name="folder.svg" compile="0" resource="1" file="../../Resources/Icons/folder.svg"/>
        <FILE id="w7Lu21" name="folder2.svg" compile="0" resource="1" file="../../Resources/Icons/folder2.svg"/>
        <FILE id="ckcQyW" name="heptagram2.svg" compile="0" resource="1" file="../../Resources/Icons/heptagram2.svg"/>
        <FILE id="YGs5zi" name="history.svg" compile="0" resource="1" file="../../Resources/Icons/history.svg"/>
        <FILE id="XqGm3J" name="hourglass.svg" compile="0" resource="1" file="../../Resources/Icons/hourglass.svg"/>
        <FILE id="OZw71r" name="insert-space.svg" compile="0" resource="1"
              file="../../Resources/Icons/insert-space.svg"/>
        <FILE id="t1B1p1" name="key.svg" compile="0" resource="1" file="../../Resources/Icons/key.svg"/>
        <FILE id="UJ2N8D" name="knob.svg" compile="0" resource="1" file="../../Resources/Icons/knob.svg"/>
        <FILE id="brEXrx" name="logo2.svg" compile="0" resource="1" file="../../Resources/Icons/logo2.svg"/>
        <FILE id="Ze3FO6" name="marquee.svg" compile="0" resource="1" file="../../Resources/Icons/marquee.svg"/>
        <FILE id="dLHGqL" name="menu.svg" compile="0" resource="1" file="../../Resources/Icons/menu.svg"/>
        <FILE id="crfKTP" name="minus2.svg" compile="0" resource="1" file="../../Resources/Icons/minus2.svg"/>
        <FILE id="hdUOBB" name="paste.svg" compile="0" resource="1" file="../../Resources/Icons/paste.svg"/>
        <FILE id="aHHS0X" name="pause2.svg" compile="0" resource="1" file="../../Resources/Icons/pause2.svg"/>
        <FILE id="t1iNp7" name="pencil.svg" compile="0" resource="1" file="../../Resources/Icons/pencil.svg"/>
        <FILE id="y1xm97" name="pencil4.svg" compile="0" resource="1" file="../../Resources/Icons/pencil4.svg"/>
        <FILE id="CrmBka" name="play2.svg" compile="0" resource="1" file="../../Resources/Icons/play2.svg"/>
        <FILE id="biT4pl" name="plus2.svg" compile="0" resource="1" file="../../Resources/Icons/plus2.svg"/>
        <FILE id="fFYvPf" name="poetry.svg" compile="0" resource="1" file="../../Resources/Icons/poetry.svg"/>
        <FILE id="NLRnqu" name="quote.svg" compile="0" resource="1" file="../../Resources/Icons/quote.svg"/>
        <FILE id="gB95DU" name="reroute.svg" compile="0" resource="1" file="../../Resources/Icons/reroute.svg"/>
        <FILE id="piRSFU" name="roman1.svg" compile="0" resource="1" file="../../Resources/Icons/roman1.svg"/>
        <FILE id="qJeyuc" name="roman2.svg" compile="0" resource="1" file="../../Resources/Icons/roman2.svg"/>
        <FILE id="lhEs1x" name="roman3.svg" compile="0" resource="1" file="../../Resources/Icons/roman3.svg"/>
        <FILE id="lNNtbL" name="roman4.svg" compile="0" resource="1" file="../../Resources/Icons/roman4.svg"/>
        <FILE id="nQavMP" name="roman5.svg" compile="0" resource="1" file="../../Resources/Icons/roman5.svg"/>
        <FILE id="lqaeUD" name="roman6.svg" compile="0" resource="1" file="../../Resources/Icons/roman6.svg"/>
        <FILE id="sH3ZgL" name="roman7.svg" compile="0" resource="1" file="../../Resources/Icons/roman7.svg"/>
        <FILE id="SzTryG" name="saxophone.svg" compile="0" resource="1" file="../../Resources/Icons/saxophone.svg"/>
        <FILE id="Oyau1Z" name="scissors.svg" compile="0" resource="1" file="../../Resources/Icons/scissors.svg"/>
        <FILE id="q9ePiF" name="settings2.svg" compile="0" resource="1" file="../../Resources/Icons/settings2.svg"/>
        <FILE id="BWZLRC" name="switch.svg" compile="0" resource="1" file="../../Resources/Icons/switch.svg"/>
        <FILE id="VzpSmd" name="terminal.svg" compile="0" resource="1" file="../../Resources/Icons/terminal.svg"/>
        <FILE id="q51lyh" name="times.svg" compile="0" resource="1" file="../../Resources/Icons/times.svg"/>
        <FILE id="BMI81O" name="toggle-off.svg" compile="0" resource="1" file="../../Resources/Icons/toggle-off.svg"/>
        <FILE id="eIBbuk" name="toggle-on.svg" compile="0" resource="1" file="../../Resources/Icons/toggle-on.svg"/>
        <FILE id="gUVRXr" name="updown.svg" compile="0" resource="1" file="../../Resources/Icons/updown.svg"/>
        <FILE id="Fczo7i" name="volume-off.svg" compile="0" resource="1" file="../../Resources/Icons/volume-off.svg"/>
        <FILE id="tyVO4R" name="volume-up.svg" compile="0" resource="1" file="../../Resources/Icons/volume-up.svg"/>
        <FILE id="LSI35j" name="waveform.svg" compile="0" resource="1" file="../../Resources/Icons/waveform.svg"/>
        <FILE id="jLbIUj" name="wipe-space.svg" compile="0" resource="1" file="../../Resources/Icons/wipe-space.svg"/>
        <FILE id="HojmRs" name="zoom-in.svg" compile="0" resource="1" file="../../Resources/Icons/zoom-in.svg"/>
        <FILE id="wS3gha" name="zoom-out.svg" compile="0" resource="1" file="../../Resources/Icons/zoom-out.svg"/>
      </GROUP>
      <GROUP id="{14FB8A25-1178-E3EF-6B94-AEFBD0ED4866}" name="Themes">
        <GROUP id="{26C997FB-F5F9-B400-1EA1-6E714196DE3C}" name="Backgrounds">
          <FILE id="qBcdTl" name="defaultPattern.png" compile="0" resource="1"
                file="../../Resources/Themes/Backgrounds/defaultPattern.png"/>
        </GROUP>
        <FILE id="qsddRM" name="ColourSchemes.xml" compile="0" resource="1"
              file="../../Resources/Themes/ColourSchemes.xml"/>
      </GROUP>
      <FILE id="dq4Pbr" name="DefaultArps.xml" compile="0" resource="1" file="../../Resources/DefaultArps.xml"/>
      <FILE id="TgP2FQ" name="DefaultScales.xml" compile="0" resource="1"
            file="../../Resources/DefaultScales.xml"/>
      <FILE id="WrABxc" name="DefaultTranslations.xml" compile="0" resource="1"
            file="../../Resources/DefaultTranslations.xml"/>
    </GROUP>
    <GROUP id="{D7C7CF10-6E05-4F4B-8239-EAE45F06DF85}" name="Source">
      <GROUP id="{F2A6D338-1D87-9C43-B3BB-5AFE01EEE084}" name="Core">
        <GROUP id="{EB8E59B1-1108-D097-8611-160C73AF66AC}" name="App">
          <FILE id="GGZGiM" name="App.cpp" compile="1" resource="0" file="../../Source/Core/App/App.cpp"/>
          <FILE id="HIqX8g" name="App.h" compile="0" resource="0" file="../../Source/Core/App/App.h"/>
          <FILE id="lxJISt" name="Config.cpp" compile="1" resource="0" file="../../Source/Core/App/Config.cpp"/>
          <FILE id="yooo4H" name="Config.h" compile="0" resource="0" file="../../Source/Core/App/Config.h"/>
          <FILE id="R6femh" name="HelioLogger.h" compile="0" resource="0" file="../../Source/Core/App/HelioLogger.h"/>
          <FILE id="n2Lsdn" name="Workspace.cpp" compile="1" resource="0" file="../../Source/Core/App/Workspace.cpp"/>
          <FILE id="sncesv" name="Workspace.h" compile="0" resource="0" file="../../Source/Core/App/Workspace.h"/>
        </GROUP>
        <GROUP id="{C21ADAA4-EF22-DB83-6A0D-E8AC7E9B05DF}" name="Audio">
          <GROUP id="{735E5D69-BA85-2788-E3C0-566143134659}" name="BuiltIn">
            <FILE id="B3bOVQ" name="BuiltInSynthAudioPlugin.cpp" compile="1" resource="0"
                  file="../../Source/Core/Audio/BuiltIn/BuiltInSynthAudioPlugin.cpp"/>
            <FILE id="qINmEE" name="BuiltInSynthAudioPlugin.h" compile="0" resource="0"
                  file="../../Source/Core/Audio/BuiltIn/BuiltInSynthAudioPlugin.h"/>
            <FILE id="u3XxWY" name="BuiltInSynthFormat.cpp" compile="1" resource="0"
                  file="../../Source/Core/Audio/BuiltIn/BuiltInSynthFormat.cpp"/>
            <FILE id="QbQrqy" name="BuiltInSynthFormat.h" compile="0" resource="0"
                  file="../../Source/Core/Audio/BuiltIn/BuiltInSynthFormat.h"/>
            <FILE id="KnatwX" name="BuiltInSynthPiano.cpp" compile="1" resource="0"
                  file="../../Source/Core/Audio/BuiltIn/BuiltInSynthPiano.cpp"/>
            <FILE id="ptazaW" name="BuiltInSynthPiano.h" compile="0" resource="0"
                  file="../../Source/Core/Audio/BuiltIn/BuiltInSynthPiano.h"/>
            <FILE id="PYyC8X" name="InternalPluginFormat.cpp" compile="1" resource="0"
                  file="../../Source/Core/Audio/BuiltIn/InternalPluginFormat.cpp"/>
            <FILE id="LuBc4N" name="InternalPluginFormat.h" compile="0" resource="0"
                  file="../../Source/Core/Audio/BuiltIn/InternalPluginFormat.h"/>
          </GROUP>
          <GROUP id="{0A903C8C-868E-C0D3-671A-8E37B2140BFE}" name="Instruments">
            <FILE id="MCDbWa" name="Instrument.cpp" compile="1" resource="0" file="../../Source/Core/Audio/Instruments/Instrument.cpp"/>
            <FILE id="Quq654" name="Instrument.h" compile="0" resource="0" file="../../Source/Core/Audio/Instruments/Instrument.h"/>
            <FILE id="BSSl0w" name="OrchestraListener.h" compile="0" resource="0"
                  file="../../Source/Core/Audio/Instruments/OrchestraListener.h"/>
            <FILE id="j7eL7h" name="OrchestraPit.cpp" compile="1" resource="0"
                  file="../../Source/Core/Audio/Instruments/OrchestraPit.cpp"/>
            <FILE id="CgBNOf" name="OrchestraPit.h" compile="0" resource="0" file="../../Source/Core/Audio/Instruments/OrchestraPit.h"/>
            <FILE id="FiXuKP" name="PluginManager.cpp" compile="1" resource="0"
                  file="../../Source/Core/Audio/Instruments/PluginManager.cpp"/>
            <FILE id="JXsede" name="PluginManager.h" compile="0" resource="0" file="../../Source/Core/Audio/Instruments/PluginManager.h"/>
            <FILE id="FMNewS" name="PluginSmartDescription.cpp" compile="1" resource="0"
                  file="../../Source/Core/Audio/Instruments/PluginSmartDescription.cpp"/>
            <FILE id="Q3gpXQ" name="PluginSmartDescription.h" compile="0" resource="0"
                  file="../../Source/Core/Audio/Instruments/PluginSmartDescription.h"/>
          </GROUP>
          <GROUP id="{12A2D307-9044-784C-B9D3-96DB293D0DD6}" name="Monitoring">
            <FILE id="Yt69la" name="AudioMonitor.cpp" compile="1" resource="0"
                  file="../../Source/Core/Audio/Monitoring/AudioMonitor.cpp"/>
            <FILE id="dMGdC9" name="AudioMonitor.h" compile="0" resource="0" file="../../Source/Core/Audio/Monitoring/AudioMonitor.h"/>
            <FILE id="VTmVN6" name="SpectrumAnalyzer.cpp" compile="1" resource="0"
                  file="../../Source/Core/Audio/Monitoring/SpectrumAnalyzer.cpp"/>
            <FILE id="zQZbbQ" name="SpectrumAnalyzer.h" compile="0" resource="0"
                  file="../../Source/Core/Audio/Monitoring/SpectrumAnalyzer.h"/>
          </GROUP>
          <GROUP id="{2FD3FB40-23EF-A822-3FB0-5CFBB940E2F2}" name="Transport">
            <FILE id="GH5xm4" name="PlayerThread.cpp" compile="1" resource="0"
                  file="../../Source/Core/Audio/Transport/PlayerThread.cpp"/>
            <FILE id="Q7DJnB" name="PlayerThread.h" compile="0" resource="0" file="../../Source/Core/Audio/Transport/PlayerThread.h"/>
            <FILE id="TikoqY" name="ProjectSequencesWrapper.h" compile="0" resource="0"
                  file="../../Source/Core/Audio/Transport/ProjectSequencesWrapper.h"/>
            <FILE id="MxQSLU" name="RendererThread.cpp" compile="1" resource="0"
                  file="../../Source/Core/Audio/Transport/RendererThread.cpp"/>
            <FILE id="qHMFej" name="RendererThread.h" compile="0" resource="0"
                  file="../../Source/Core/Audio/Transport/RendererThread.h"/>
            <FILE id="iPdQ6w" name="Transport.cpp" compile="1" resource="0" file="../../Source/Core/Audio/Transport/Transport.cpp"/>
            <FILE id="k7oPSt" name="Transport.h" compile="0" resource="0" file="../../Source/Core/Audio/Transport/Transport.h"/>
            <FILE id="JViiXj" name="TransportListener.h" compile="0" resource="0"
                  file="../../Source/Core/Audio/Transport/TransportListener.h"/>
          </GROUP>
          <FILE id="KENrya" name="AudiobusOutput.mm" compile="1" resource="0"
                file="../../Source/Core/Audio/AudiobusOutput.mm"/>
          <FILE id="Qaw0pn" name="AudiobusOutput.h" compile="0" resource="0"
                file="../../Source/Core/Audio/AudiobusOutput.h"/>
          <FILE id="eGzL40" name="AudioCore.cpp" compile="1" resource="0" file="../../Source/Core/Audio/AudioCore.cpp"/>
          <FILE id="vlOPNw" name="AudioCore.h" compile="0" resource="0" file="../../Source/Core/Audio/AudioCore.h"/>
        </GROUP>
        <GROUP id="{A6A30AB8-10A9-1209-0CFF-B7D4844C4AC0}" name="Clipboard">
          <FILE id="a2IU2p" name="ClipboardOwner.h" compile="0" resource="0"
                file="../../Source/Core/Clipboard/ClipboardOwner.h"/>
          <FILE id="DK0S8O" name="InternalClipboard.cpp" compile="1" resource="0"
                file="../../Source/Core/Clipboard/InternalClipboard.cpp"/>
          <FILE id="JtF0e3" name="InternalClipboard.h" compile="0" resource="0"
                file="../../Source/Core/Clipboard/InternalClipboard.h"/>
        </GROUP>
        <GROUP id="{93B0AF7A-BC73-2049-CF6B-76592F77C01F}" name="Midi">
          <GROUP id="{5A19293F-FDB1-F5B4-F808-E06A0B919C46}" name="Patterns">
            <FILE id="dwdkYP" name="Clip.cpp" compile="1" resource="0" file="../../Source/Core/Midi/Patterns/Clip.cpp"/>
            <FILE id="WmNSez" name="Clip.h" compile="0" resource="0" file="../../Source/Core/Midi/Patterns/Clip.h"/>
            <FILE id="ieMiv0" name="Pattern.cpp" compile="1" resource="0" file="../../Source/Core/Midi/Patterns/Pattern.cpp"/>
            <FILE id="UCgaFX" name="Pattern.h" compile="0" resource="0" file="../../Source/Core/Midi/Patterns/Pattern.h"/>
          </GROUP>
          <GROUP id="{B5F6594E-8877-B849-CD35-81801189872A}" name="Sequences">
            <GROUP id="{AB8EE82E-9F91-3B49-01A3-788E973C9C38}" name="Events">
              <FILE id="f9lmRW" name="AnnotationEvent.cpp" compile="1" resource="0"
                    file="../../Source/Core/Midi/Sequences/Events/AnnotationEvent.cpp"/>
              <FILE id="FX26OJ" name="AnnotationEvent.h" compile="0" resource="0"
                    file="../../Source/Core/Midi/Sequences/Events/AnnotationEvent.h"/>
              <FILE id="DZFxQA" name="AutomationEvent.cpp" compile="1" resource="0"
                    file="../../Source/Core/Midi/Sequences/Events/AutomationEvent.cpp"/>
              <FILE id="bjp15Z" name="AutomationEvent.h" compile="0" resource="0"
                    file="../../Source/Core/Midi/Sequences/Events/AutomationEvent.h"/>
              <FILE id="xdcqR0" name="MidiEvent.cpp" compile="1" resource="0" file="../../Source/Core/Midi/Sequences/Events/MidiEvent.cpp"/>
              <FILE id="bflbXk" name="MidiEvent.h" compile="0" resource="0" file="../../Source/Core/Midi/Sequences/Events/MidiEvent.h"/>
              <FILE id="anKLlo" name="Note.cpp" compile="1" resource="0" file="../../Source/Core/Midi/Sequences/Events/Note.cpp"/>
              <FILE id="FGxj1T" name="Note.h" compile="0" resource="0" file="../../Source/Core/Midi/Sequences/Events/Note.h"/>
              <FILE id="S4bj3A" name="TimeSignatureEvent.cpp" compile="1" resource="0"
                    file="../../Source/Core/Midi/Sequences/Events/TimeSignatureEvent.cpp"/>
              <FILE id="uTqfdO" name="TimeSignatureEvent.h" compile="0" resource="0"
                    file="../../Source/Core/Midi/Sequences/Events/TimeSignatureEvent.h"/>
            </GROUP>
            <FILE id="Uq1fio" name="AnnotationsSequence.cpp" compile="1" resource="0"
                  file="../../Source/Core/Midi/Sequences/AnnotationsSequence.cpp"/>
            <FILE id="Kq0pKj" name="AnnotationsSequence.h" compile="0" resource="0"
                  file="../../Source/Core/Midi/Sequences/AnnotationsSequence.h"/>
            <FILE id="wXRUbZ" name="AutomationSequence.cpp" compile="1" resource="0"
                  file="../../Source/Core/Midi/Sequences/AutomationSequence.cpp"/>
            <FILE id="GRKG5X" name="AutomationSequence.h" compile="0" resource="0"
                  file="../../Source/Core/Midi/Sequences/AutomationSequence.h"/>
            <FILE id="MHE6co" name="MidiSequence.cpp" compile="1" resource="0"
                  file="../../Source/Core/Midi/Sequences/MidiSequence.cpp"/>
            <FILE id="SK7GBV" name="MidiSequence.h" compile="0" resource="0" file="../../Source/Core/Midi/Sequences/MidiSequence.h"/>
            <FILE id="QpJTUN" name="PianoSequence.cpp" compile="1" resource="0"
                  file="../../Source/Core/Midi/Sequences/PianoSequence.cpp"/>
            <FILE id="ex5XgV" name="PianoSequence.h" compile="0" resource="0" file="../../Source/Core/Midi/Sequences/PianoSequence.h"/>
            <FILE id="Xpzwmq" name="TimeSignaturesSequence.cpp" compile="1" resource="0"
                  file="../../Source/Core/Midi/Sequences/TimeSignaturesSequence.cpp"/>
            <FILE id="czxRrv" name="TimeSignaturesSequence.h" compile="0" resource="0"
                  file="../../Source/Core/Midi/Sequences/TimeSignaturesSequence.h"/>
          </GROUP>
          <FILE id="MrLUNm" name="MidiTrack.cpp" compile="1" resource="0" file="../../Source/Core/Midi/MidiTrack.cpp"/>
          <FILE id="BA8BhP" name="MidiTrack.h" compile="0" resource="0" file="../../Source/Core/Midi/MidiTrack.h"/>
          <FILE id="Aqvnqy" name="Scale.cpp" compile="1" resource="0" file="../../Source/Core/Midi/Scale.cpp"/>
          <FILE id="leo3vi" name="Scale.h" compile="0" resource="0" file="../../Source/Core/Midi/Scale.h"/>
        </GROUP>
        <GROUP id="{9C34DE9F-57B6-7B3A-C005-1E16E0BF57B2}" name="Network">
          <FILE id="zuzMlt" name="AuthorizationManager.cpp" compile="1" resource="0"
                file="../../Source/Core/Network/AuthorizationManager.cpp"/>
          <FILE id="lk1Vh2" name="AuthorizationManager.h" compile="0" resource="0"
                file="../../Source/Core/Network/AuthorizationManager.h"/>
          <FILE id="wvwATY" name="HelioServerDefines.h" compile="0" resource="0"
                file="../../Source/Core/Network/HelioServerDefines.h"/>
          <FILE id="AQpXQd" name="LoginThread.cpp" compile="1" resource="0" file="../../Source/Core/Network/LoginThread.cpp"/>
          <FILE id="URoFvA" name="LoginThread.h" compile="0" resource="0" file="../../Source/Core/Network/LoginThread.h"/>
          <FILE id="gRRURg" name="LogoutThread.cpp" compile="1" resource="0"
                file="../../Source/Core/Network/LogoutThread.cpp"/>
          <FILE id="hwTQ3u" name="LogoutThread.h" compile="0" resource="0" file="../../Source/Core/Network/LogoutThread.h"/>
          <FILE id="Z5bnce" name="RequestArpeggiatorsThread.cpp" compile="1"
                resource="0" file="../../Source/Core/Network/RequestArpeggiatorsThread.cpp"/>
          <FILE id="tWSneE" name="RequestArpeggiatorsThread.h" compile="0" resource="0"
                file="../../Source/Core/Network/RequestArpeggiatorsThread.h"/>
          <FILE id="Ize9Ch" name="RequestColourSchemesThread.cpp" compile="1"
                resource="0" file="../../Source/Core/Network/RequestColourSchemesThread.cpp"/>
          <FILE id="u0IggO" name="RequestColourSchemesThread.h" compile="0" resource="0"
                file="../../Source/Core/Network/RequestColourSchemesThread.h"/>
          <FILE id="dMoTHp" name="RequestProjectsListThread.cpp" compile="1"
                resource="0" file="../../Source/Core/Network/RequestProjectsListThread.cpp"/>
          <FILE id="LOQNXe" name="RequestProjectsListThread.h" compile="0" resource="0"
                file="../../Source/Core/Network/RequestProjectsListThread.h"/>
          <FILE id="j8fCjc" name="RequestTranslationsThread.cpp" compile="1"
                resource="0" file="../../Source/Core/Network/RequestTranslationsThread.cpp"/>
          <FILE id="zj6UaQ" name="RequestTranslationsThread.h" compile="0" resource="0"
                file="../../Source/Core/Network/RequestTranslationsThread.h"/>
          <FILE id="n13un8" name="UpdateManager.cpp" compile="1" resource="0"
                file="../../Source/Core/Network/UpdateManager.cpp"/>
          <FILE id="q43RNd" name="UpdateManager.h" compile="0" resource="0" file="../../Source/Core/Network/UpdateManager.h"/>
        </GROUP>
        <GROUP id="{B690F2B3-8242-3091-4182-FD3492158B1A}" name="Serialization">
          <FILE id="E2KE99" name="Autosaver.cpp" compile="1" resource="0" file="../../Source/Core/Serialization/Autosaver.cpp"/>
          <FILE id="AqX33p" name="Autosaver.h" compile="0" resource="0" file="../../Source/Core/Serialization/Autosaver.h"/>
          <FILE id="CyjlO4" name="DataEncoder.cpp" compile="1" resource="0" file="../../Source/Core/Serialization/DataEncoder.cpp"/>
          <FILE id="G4hhAa" name="DataEncoder.h" compile="0" resource="0" file="../../Source/Core/Serialization/DataEncoder.h"/>
          <FILE id="rJb2Ee" name="Document.cpp" compile="1" resource="0" file="../../Source/Core/Serialization/Document.cpp"/>
          <FILE id="uWTVv3" name="Document.h" compile="0" resource="0" file="../../Source/Core/Serialization/Document.h"/>
          <FILE id="NeGEM2" name="DocumentOwner.h" compile="0" resource="0" file="../../Source/Core/Serialization/DocumentOwner.h"/>
          <FILE id="crDTl7" name="FileUtils.cpp" compile="1" resource="0" file="../../Source/Core/Serialization/FileUtils.cpp"/>
          <FILE id="hRViZu" name="FileUtils.h" compile="0" resource="0" file="../../Source/Core/Serialization/FileUtils.h"/>
          <FILE id="nw4n10" name="Serializable.h" compile="0" resource="0" file="../../Source/Core/Serialization/Serializable.h"/>
          <FILE id="EGpzhA" name="SerializationKeys.h" compile="0" resource="0"
                file="../../Source/Core/Serialization/SerializationKeys.h"/>
        </GROUP>
        <GROUP id="{DB9A0586-E202-C531-4B19-C250BD2E8A50}" name="Supervisor">
          <FILE id="FdxpBe" name="Session.cpp" compile="1" resource="0" file="../../Source/Core/Supervisor/Session.cpp"/>
          <FILE id="fmPwhm" name="Session.h" compile="0" resource="0" file="../../Source/Core/Supervisor/Session.h"/>
          <FILE id="BANyiT" name="SessionManager.cpp" compile="1" resource="0"
                file="../../Source/Core/Supervisor/SessionManager.cpp"/>
          <FILE id="qhYFYo" name="SessionManager.h" compile="0" resource="0"
                file="../../Source/Core/Supervisor/SessionManager.h"/>
          <FILE id="NFrvOs" name="Supervisor.cpp" compile="1" resource="0" file="../../Source/Core/Supervisor/Supervisor.cpp"/>
          <FILE id="wNdFR8" name="Supervisor.h" compile="0" resource="0" file="../../Source/Core/Supervisor/Supervisor.h"/>
        </GROUP>
        <GROUP id="{9E5597E2-60FF-A8DF-6BF4-CEDC3BA07BFA}" name="Tools">
          <FILE id="OBUm5E" name="Arpeggiator.cpp" compile="1" resource="0" file="../../Source/Core/Tools/Arpeggiator.cpp"/>
          <FILE id="s1W0F3" name="Arpeggiator.h" compile="0" resource="0" file="../../Source/Core/Tools/Arpeggiator.h"/>
          <FILE id="EQ6gxN" name="ArpeggiatorsManager.cpp" compile="1" resource="0"
                file="../../Source/Core/Tools/ArpeggiatorsManager.cpp"/>
          <FILE id="tnisdC" name="ArpeggiatorsManager.h" compile="0" resource="0"
                file="../../Source/Core/Tools/ArpeggiatorsManager.h"/>
          <FILE id="HU9qlq" name="ColourScheme.cpp" compile="1" resource="0"
                file="../../Source/Core/Tools/ColourScheme.cpp"/>
          <FILE id="kV9bvG" name="ColourScheme.h" compile="0" resource="0" file="../../Source/Core/Tools/ColourScheme.h"/>
          <FILE id="iScg0d" name="ColourSchemeManager.cpp" compile="1" resource="0"
                file="../../Source/Core/Tools/ColourSchemeManager.cpp"/>
          <FILE id="i6yaTe" name="ColourSchemeManager.h" compile="0" resource="0"
                file="../../Source/Core/Tools/ColourSchemeManager.h"/>
        </GROUP>
        <GROUP id="{ACF28C50-DEDE-3EE2-139E-A123DA464268}" name="Translation">
          <FILE id="iKAdEE" name="TranslationKeys.h" compile="0" resource="0"
                file="../../Source/Core/Translation/TranslationKeys.h"/>
          <FILE id="euYw5m" name="TranslationManager.cpp" compile="1" resource="0"
                file="../../Source/Core/Translation/TranslationManager.cpp"/>
          <FILE id="Jze2pq" name="TranslationManager.h" compile="0" resource="0"
                file="../../Source/Core/Translation/TranslationManager.h"/>
        </GROUP>
        <GROUP id="{979A75EC-73DC-C02F-D56E-866D72FF00D2}" name="Tree">
          <FILE id="rSZUTM" name="RecentFilesList.cpp" compile="1" resource="0"
                file="../../Source/Core/Tree/RecentFilesList.cpp"/>
          <FILE id="yxTjr8" name="RecentFilesList.h" compile="0" resource="0"
                file="../../Source/Core/Tree/RecentFilesList.h"/>
          <FILE id="CE6G1K" name="AudioPluginTreeItem.cpp" compile="1" resource="0"
                file="../../Source/Core/Tree/AudioPluginTreeItem.cpp"/>
          <FILE id="RL4cbn" name="AudioPluginTreeItem.h" compile="0" resource="0"
                file="../../Source/Core/Tree/AudioPluginTreeItem.h"/>
          <FILE id="UVWEdm" name="AutomationTrackTreeItem.cpp" compile="1" resource="0"
                file="../../Source/Core/Tree/AutomationTrackTreeItem.cpp"/>
          <FILE id="K82RYP" name="AutomationTrackTreeItem.h" compile="0" resource="0"
                file="../../Source/Core/Tree/AutomationTrackTreeItem.h"/>
          <FILE id="Eu2SWn" name="InstrumentsRootTreeItem.cpp" compile="1" resource="0"
                file="../../Source/Core/Tree/InstrumentsRootTreeItem.cpp"/>
          <FILE id="d9gThN" name="InstrumentsRootTreeItem.h" compile="0" resource="0"
                file="../../Source/Core/Tree/InstrumentsRootTreeItem.h"/>
          <FILE id="qbLi9m" name="InstrumentTreeItem.cpp" compile="1" resource="0"
                file="../../Source/Core/Tree/InstrumentTreeItem.cpp"/>
          <FILE id="HYta5A" name="InstrumentTreeItem.h" compile="0" resource="0"
                file="../../Source/Core/Tree/InstrumentTreeItem.h"/>
          <FILE id="ms7iQB" name="LastShownTreeItems.h" compile="0" resource="0"
                file="../../Source/Core/Tree/LastShownTreeItems.h"/>
          <FILE id="HFh5gQ" name="MidiTrackTreeItem.cpp" compile="1" resource="0"
                file="../../Source/Core/Tree/MidiTrackTreeItem.cpp"/>
          <FILE id="TIdQYG" name="MidiTrackTreeItem.h" compile="0" resource="0"
                file="../../Source/Core/Tree/MidiTrackTreeItem.h"/>
          <FILE id="LNAQbu" name="PianoTrackTreeItem.cpp" compile="1" resource="0"
                file="../../Source/Core/Tree/PianoTrackTreeItem.cpp"/>
          <FILE id="ioqyfh" name="PianoTrackTreeItem.h" compile="0" resource="0"
                file="../../Source/Core/Tree/PianoTrackTreeItem.h"/>
          <FILE id="tKVO8v" name="ProjectInfo.cpp" compile="1" resource="0" file="../../Source/Core/Tree/ProjectInfo.cpp"/>
          <FILE id="IEWN1c" name="ProjectInfo.h" compile="0" resource="0" file="../../Source/Core/Tree/ProjectInfo.h"/>
          <FILE id="SwcYq5" name="ProjectTimeline.cpp" compile="1" resource="0"
                file="../../Source/Core/Tree/ProjectTimeline.cpp"/>
          <FILE id="i2XkU1" name="ProjectTimeline.h" compile="0" resource="0"
                file="../../Source/Core/Tree/ProjectTimeline.h"/>
          <FILE id="vj0ipC" name="ProjectEventDispatcher.h" compile="0" resource="0"
                file="../../Source/Core/Tree/ProjectEventDispatcher.h"/>
          <FILE id="inh3nZ" name="ProjectListener.h" compile="0" resource="0"
                file="../../Source/Core/Tree/ProjectListener.h"/>
          <FILE id="CKexRS" name="ProjectTreeItem.cpp" compile="1" resource="0"
                file="../../Source/Core/Tree/ProjectTreeItem.cpp"/>
          <FILE id="wdnaf6" name="ProjectTreeItem.h" compile="0" resource="0"
                file="../../Source/Core/Tree/ProjectTreeItem.h"/>
          <FILE id="pmK6z1" name="RootTreeItem.cpp" compile="1" resource="0"
                file="../../Source/Core/Tree/RootTreeItem.cpp"/>
          <FILE id="VkPEVe" name="RootTreeItem.h" compile="0" resource="0" file="../../Source/Core/Tree/RootTreeItem.h"/>
          <FILE id="j4W2l9" name="SafeTreeItemPointer.h" compile="0" resource="0"
                file="../../Source/Core/Tree/SafeTreeItemPointer.h"/>
          <FILE id="nBROIk" name="SettingsTreeItem.cpp" compile="1" resource="0"
                file="../../Source/Core/Tree/SettingsTreeItem.cpp"/>
          <FILE id="ustDr6" name="SettingsTreeItem.h" compile="0" resource="0"
                file="../../Source/Core/Tree/SettingsTreeItem.h"/>
          <FILE id="LvVZ86" name="TrackGroupTreeItem.cpp" compile="1" resource="0"
                file="../../Source/Core/Tree/TrackGroupTreeItem.cpp"/>
          <FILE id="eUdOwJ" name="TrackGroupTreeItem.h" compile="0" resource="0"
                file="../../Source/Core/Tree/TrackGroupTreeItem.h"/>
          <FILE id="uyfp7Z" name="TransientTreeItems.cpp" compile="1" resource="0"
                file="../../Source/Core/Tree/TransientTreeItems.cpp"/>
          <FILE id="go1bwD" name="TransientTreeItems.h" compile="0" resource="0"
                file="../../Source/Core/Tree/TransientTreeItems.h"/>
          <FILE id="p4vaGG" name="TreeItem.cpp" compile="1" resource="0" file="../../Source/Core/Tree/TreeItem.cpp"/>
          <FILE id="nnj8WS" name="TreeItem.h" compile="0" resource="0" file="../../Source/Core/Tree/TreeItem.h"/>
          <FILE id="cKuziz" name="TreeItemChildrenSerializer.cpp" compile="1"
                resource="0" file="../../Source/Core/Tree/TreeItemChildrenSerializer.cpp"/>
          <FILE id="icgfCb" name="TreeItemChildrenSerializer.h" compile="0" resource="0"
                file="../../Source/Core/Tree/TreeItemChildrenSerializer.h"/>
          <FILE id="S6tz1q" name="VersionControlTreeItem.cpp" compile="1" resource="0"
                file="../../Source/Core/Tree/VersionControlTreeItem.cpp"/>
          <FILE id="Dvn4Zj" name="VersionControlTreeItem.h" compile="0" resource="0"
                file="../../Source/Core/Tree/VersionControlTreeItem.h"/>
        </GROUP>
        <GROUP id="{5F3058BB-3437-9D35-0144-C18A49149B25}" name="Undo">
          <GROUP id="{1601DB60-4D9C-DB85-3BF4-68029B0F5C7E}" name="Actions">
            <FILE id="fDxmxO" name="AnnotationEventActions.cpp" compile="1" resource="0"
                  file="../../Source/Core/Undo/Actions/AnnotationEventActions.cpp"/>
            <FILE id="VtxtHL" name="AnnotationEventActions.h" compile="0" resource="0"
                  file="../../Source/Core/Undo/Actions/AnnotationEventActions.h"/>
            <FILE id="Ud1v3P" name="AutomationTrackActions.cpp" compile="1" resource="0"
                  file="../../Source/Core/Undo/Actions/AutomationTrackActions.cpp"/>
            <FILE id="l743PN" name="AutomationTrackActions.h" compile="0" resource="0"
                  file="../../Source/Core/Undo/Actions/AutomationTrackActions.h"/>
            <FILE id="avJCF4" name="AutomationEventActions.cpp" compile="1" resource="0"
                  file="../../Source/Core/Undo/Actions/AutomationEventActions.cpp"/>
            <FILE id="nW8GvH" name="AutomationEventActions.h" compile="0" resource="0"
                  file="../../Source/Core/Undo/Actions/AutomationEventActions.h"/>
            <FILE id="T9sZeB" name="MidiTrackActions.cpp" compile="1" resource="0"
                  file="../../Source/Core/Undo/Actions/MidiTrackActions.cpp"/>
            <FILE id="BdOw67" name="MidiTrackActions.h" compile="0" resource="0"
                  file="../../Source/Core/Undo/Actions/MidiTrackActions.h"/>
            <FILE id="bJkovu" name="NoteActions.cpp" compile="1" resource="0" file="../../Source/Core/Undo/Actions/NoteActions.cpp"/>
            <FILE id="oBWANR" name="NoteActions.h" compile="0" resource="0" file="../../Source/Core/Undo/Actions/NoteActions.h"/>
            <FILE id="RWaKL8" name="PatternActions.cpp" compile="1" resource="0"
                  file="../../Source/Core/Undo/Actions/PatternActions.cpp"/>
            <FILE id="DOHOAO" name="PatternActions.h" compile="0" resource="0"
                  file="../../Source/Core/Undo/Actions/PatternActions.h"/>
            <FILE id="Y7LjNA" name="PianoTrackActions.cpp" compile="1" resource="0"
                  file="../../Source/Core/Undo/Actions/PianoTrackActions.cpp"/>
            <FILE id="z13mOO" name="PianoTrackActions.h" compile="0" resource="0"
                  file="../../Source/Core/Undo/Actions/PianoTrackActions.h"/>
            <FILE id="RqeYx1" name="TimeSignatureEventActions.cpp" compile="1"
                  resource="0" file="../../Source/Core/Undo/Actions/TimeSignatureEventActions.cpp"/>
            <FILE id="fXYYo6" name="TimeSignatureEventActions.h" compile="0" resource="0"
                  file="../../Source/Core/Undo/Actions/TimeSignatureEventActions.h"/>
            <FILE id="j3wR8r" name="UndoAction.h" compile="0" resource="0" file="../../Source/Core/Undo/Actions/UndoAction.h"/>
          </GROUP>
          <FILE id="PMFht6" name="UndoStack.cpp" compile="1" resource="0" file="../../Source/Core/Undo/UndoStack.cpp"/>
          <FILE id="FqJPuI" name="UndoStack.h" compile="0" resource="0" file="../../Source/Core/Undo/UndoStack.h"/>
        </GROUP>
        <GROUP id="{93158781-1E3A-C291-199C-658344E36869}" name="VCS">
          <GROUP id="{7066A342-DF54-461D-76B4-F0789077D1ED}" name="DiffLogic">
            <FILE id="qTenLU" name="AutoLayerDeltas.h" compile="0" resource="0"
                  file="../../Source/Core/VCS/DiffLogic/AutoLayerDeltas.h"/>
            <FILE id="ebFjSs" name="AutomationLayerDiffLogic.cpp" compile="1" resource="0"
                  file="../../Source/Core/VCS/DiffLogic/AutomationLayerDiffLogic.cpp"/>
            <FILE id="WHSmnd" name="AutomationLayerDiffLogic.h" compile="0" resource="0"
                  file="../../Source/Core/VCS/DiffLogic/AutomationLayerDiffLogic.h"/>
            <FILE id="tzU3Zw" name="DiffLogic.cpp" compile="1" resource="0" file="../../Source/Core/VCS/DiffLogic/DiffLogic.cpp"/>
            <FILE id="o2iVIn" name="DiffLogic.h" compile="0" resource="0" file="../../Source/Core/VCS/DiffLogic/DiffLogic.h"/>
            <FILE id="vlvaNu" name="MidiTrackDeltas.h" compile="0" resource="0"
                  file="../../Source/Core/VCS/DiffLogic/MidiTrackDeltas.h"/>
            <FILE id="sUuTah" name="PatternDeltas.h" compile="0" resource="0" file="../../Source/Core/VCS/DiffLogic/PatternDeltas.h"/>
            <FILE id="mLsD5l" name="PatternDiffLogic.h" compile="0" resource="0"
                  file="../../Source/Core/VCS/DiffLogic/PatternDiffLogic.h"/>
            <FILE id="mYgPFf" name="PatternDiffLogic.cpp" compile="1" resource="0"
                  file="../../Source/Core/VCS/DiffLogic/PatternDiffLogic.cpp"/>
            <FILE id="u0jV9C" name="PianoLayerDeltas.h" compile="0" resource="0"
                  file="../../Source/Core/VCS/DiffLogic/PianoLayerDeltas.h"/>
            <FILE id="ABF3BH" name="PianoLayerDiffLogic.cpp" compile="1" resource="0"
                  file="../../Source/Core/VCS/DiffLogic/PianoLayerDiffLogic.cpp"/>
            <FILE id="mwPnWU" name="PianoLayerDiffLogic.h" compile="0" resource="0"
                  file="../../Source/Core/VCS/DiffLogic/PianoLayerDiffLogic.h"/>
            <FILE id="BQjXo4" name="ProjectInfoDeltas.h" compile="0" resource="0"
                  file="../../Source/Core/VCS/DiffLogic/ProjectInfoDeltas.h"/>
            <FILE id="QkAb4q" name="ProjectInfoDiffLogic.cpp" compile="1" resource="0"
                  file="../../Source/Core/VCS/DiffLogic/ProjectInfoDiffLogic.cpp"/>
            <FILE id="pF9gKu" name="ProjectInfoDiffLogic.h" compile="0" resource="0"
                  file="../../Source/Core/VCS/DiffLogic/ProjectInfoDiffLogic.h"/>
            <FILE id="sUxeti" name="ProjectTimelineDeltas.h" compile="0" resource="0"
                  file="../../Source/Core/VCS/DiffLogic/ProjectTimelineDeltas.h"/>
            <FILE id="J9AS6t" name="ProjectTimelineDiffLogic.cpp" compile="1" resource="0"
                  file="../../Source/Core/VCS/DiffLogic/ProjectTimelineDiffLogic.cpp"/>
            <FILE id="hpqcsa" name="ProjectTimelineDiffLogic.h" compile="0" resource="0"
                  file="../../Source/Core/VCS/DiffLogic/ProjectTimelineDiffLogic.h"/>
          </GROUP>
          <GROUP id="{5BF12749-FA72-B265-B472-AD699480DAB8}" name="Network">
            <FILE id="QVoEFQ" name="PullThread.cpp" compile="1" resource="0" file="../../Source/Core/VCS/Network/PullThread.cpp"/>
            <FILE id="LS977j" name="PullThread.h" compile="0" resource="0" file="../../Source/Core/VCS/Network/PullThread.h"/>
            <FILE id="dOcLFS" name="PushThread.cpp" compile="1" resource="0" file="../../Source/Core/VCS/Network/PushThread.cpp"/>
            <FILE id="a6XuT5" name="PushThread.h" compile="0" resource="0" file="../../Source/Core/VCS/Network/PushThread.h"/>
            <FILE id="wMeRpf" name="RemovalThread.cpp" compile="1" resource="0"
                  file="../../Source/Core/VCS/Network/RemovalThread.cpp"/>
            <FILE id="SbGgb3" name="RemovalThread.h" compile="0" resource="0" file="../../Source/Core/VCS/Network/RemovalThread.h"/>
            <FILE id="YZDSf1" name="SyncMessage.h" compile="0" resource="0" file="../../Source/Core/VCS/Network/SyncMessage.h"/>
            <FILE id="AlQl5O" name="SyncThread.cpp" compile="1" resource="0" file="../../Source/Core/VCS/Network/SyncThread.cpp"/>
            <FILE id="mUHKuo" name="SyncThread.h" compile="0" resource="0" file="../../Source/Core/VCS/Network/SyncThread.h"/>
          </GROUP>
          <FILE id="M1iDXs" name="Client.cpp" compile="1" resource="0" file="../../Source/Core/VCS/Client.cpp"/>
          <FILE id="mWoMre" name="Client.h" compile="0" resource="0" file="../../Source/Core/VCS/Client.h"/>
          <FILE id="OK4b33" name="Delta.cpp" compile="1" resource="0" file="../../Source/Core/VCS/Delta.cpp"/>
          <FILE id="WeoCnA" name="Delta.h" compile="0" resource="0" file="../../Source/Core/VCS/Delta.h"/>
          <FILE id="GqCCIT" name="Diff.cpp" compile="1" resource="0" file="../../Source/Core/VCS/Diff.cpp"/>
          <FILE id="uzpPWh" name="Diff.h" compile="0" resource="0" file="../../Source/Core/VCS/Diff.h"/>
          <FILE id="OtwnG1" name="Head.cpp" compile="1" resource="0" file="../../Source/Core/VCS/Head.cpp"/>
          <FILE id="eU5eqe" name="Head.h" compile="0" resource="0" file="../../Source/Core/VCS/Head.h"/>
          <FILE id="byUomD" name="HeadState.cpp" compile="1" resource="0" file="../../Source/Core/VCS/HeadState.cpp"/>
          <FILE id="Dy1Fn9" name="HeadState.h" compile="0" resource="0" file="../../Source/Core/VCS/HeadState.h"/>
          <FILE id="SguYRb" name="Key.h" compile="0" resource="0" file="../../Source/Core/VCS/Key.h"/>
          <FILE id="BMxiQb" name="Pack.cpp" compile="1" resource="0" file="../../Source/Core/VCS/Pack.cpp"/>
          <FILE id="abUynR" name="Pack.h" compile="0" resource="0" file="../../Source/Core/VCS/Pack.h"/>
          <FILE id="q9lbK8" name="Revision.cpp" compile="1" resource="0" file="../../Source/Core/VCS/Revision.cpp"/>
          <FILE id="ZfIrA5" name="Revision.h" compile="0" resource="0" file="../../Source/Core/VCS/Revision.h"/>
          <FILE id="uYfQO0" name="RevisionItem.cpp" compile="1" resource="0"
                file="../../Source/Core/VCS/RevisionItem.cpp"/>
          <FILE id="PYjhVf" name="RevisionItem.h" compile="0" resource="0" file="../../Source/Core/VCS/RevisionItem.h"/>
          <FILE id="pbbYnx" name="StashesRepository.cpp" compile="1" resource="0"
                file="../../Source/Core/VCS/StashesRepository.cpp"/>
          <FILE id="epEI48" name="StashesRepository.h" compile="0" resource="0"
                file="../../Source/Core/VCS/StashesRepository.h"/>
          <FILE id="GkmakU" name="TrackedItem.h" compile="0" resource="0" file="../../Source/Core/VCS/TrackedItem.h"/>
          <FILE id="Dg0wDu" name="TrackedItemsSource.h" compile="0" resource="0"
                file="../../Source/Core/VCS/TrackedItemsSource.h"/>
          <FILE id="YR8Kwj" name="VersionControl.cpp" compile="1" resource="0"
                file="../../Source/Core/VCS/VersionControl.cpp"/>
          <FILE id="OPbju4" name="VersionControl.h" compile="0" resource="0"
                file="../../Source/Core/VCS/VersionControl.h"/>
        </GROUP>
      </GROUP>
      <GROUP id="{A07E2735-B226-A3C9-CC16-ED6079B86FEB}" name="UI">
        <GROUP id="{079417AE-DCB0-E5C9-4E06-B34561861CD5}" name="Common">
          <GROUP id="{5E8A26F1-C376-367D-69DE-DAB9337D727A}" name="AudioMonitors">
            <FILE id="Mg3tPt" name="GenericAudioMonitorComponent.cpp" compile="1"
                  resource="0" file="../../Source/UI/Common/AudioMonitors/GenericAudioMonitorComponent.cpp"/>
            <FILE id="I3juEI" name="GenericAudioMonitorComponent.h" compile="0"
                  resource="0" file="../../Source/UI/Common/AudioMonitors/GenericAudioMonitorComponent.h"/>
            <FILE id="i3NnWB" name="SpectrogramAudioMonitorComponent.cpp" compile="1"
                  resource="0" file="../../Source/UI/Common/AudioMonitors/SpectrogramAudioMonitorComponent.cpp"/>
            <FILE id="FOsk97" name="SpectrogramAudioMonitorComponent.h" compile="0"
                  resource="0" file="../../Source/UI/Common/AudioMonitors/SpectrogramAudioMonitorComponent.h"/>
            <FILE id="iqjS16" name="WaveformAudioMonitorComponent.cpp" compile="1"
                  resource="0" file="../../Source/UI/Common/AudioMonitors/WaveformAudioMonitorComponent.cpp"/>
            <FILE id="B9bXgc" name="WaveformAudioMonitorComponent.h" compile="0"
                  resource="0" file="../../Source/UI/Common/AudioMonitors/WaveformAudioMonitorComponent.h"/>
          </GROUP>
          <GROUP id="{9344DD7C-6943-A6E5-DE9D-8139C7AC0E2C}" name="Origami">
            <FILE id="DFbCxP" name="Origami.cpp" compile="1" resource="0" file="../../Source/UI/Common/Origami/Origami.cpp"/>
            <FILE id="RD7GXq" name="Origami.h" compile="0" resource="0" file="../../Source/UI/Common/Origami/Origami.h"/>
            <FILE id="a0FCs1" name="OrigamiHorizontal.cpp" compile="1" resource="0"
                  file="../../Source/UI/Common/Origami/OrigamiHorizontal.cpp"/>
            <FILE id="j1rcU6" name="OrigamiHorizontal.h" compile="0" resource="0"
                  file="../../Source/UI/Common/Origami/OrigamiHorizontal.h"/>
            <FILE id="yLtjJd" name="OrigamiVertical.cpp" compile="1" resource="0"
                  file="../../Source/UI/Common/Origami/OrigamiVertical.cpp"/>
            <FILE id="vKQRAK" name="OrigamiVertical.h" compile="0" resource="0"
                  file="../../Source/UI/Common/Origami/OrigamiVertical.h"/>
          </GROUP>
          <FILE id="CY4MW2" name="ColourButton.cpp" compile="1" resource="0"
                file="../../Source/UI/Common/ColourButton.cpp"/>
          <FILE id="VrkDkH" name="ColourButton.h" compile="0" resource="0" file="../../Source/UI/Common/ColourButton.h"/>
          <FILE id="OEFzba" name="ColourSwatches.cpp" compile="1" resource="0"
                file="../../Source/UI/Common/ColourSwatches.cpp"/>
          <FILE id="OeoOMp" name="ColourSwatches.h" compile="0" resource="0"
                file="../../Source/UI/Common/ColourSwatches.h"/>
          <FILE id="JpyU5z" name="CommandIDs.h" compile="0" resource="0" file="../../Source/UI/Common/CommandIDs.h"/>
          <FILE id="wxzKUC" name="DraggingListBoxComponent.cpp" compile="1" resource="0"
                file="../../Source/UI/Common/DraggingListBoxComponent.cpp"/>
          <FILE id="FnBPxh" name="DraggingListBoxComponent.h" compile="0" resource="0"
                file="../../Source/UI/Common/DraggingListBoxComponent.h"/>
          <FILE id="H2IV7e" name="FatalErrorScreen.cpp" compile="1" resource="0"
                file="../../Source/UI/Common/FatalErrorScreen.cpp"/>
          <FILE id="nq0jKL" name="FatalErrorScreen.h" compile="0" resource="0"
                file="../../Source/UI/Common/FatalErrorScreen.h"/>
          <FILE id="KlCL6B" name="FloatBoundsComponent.h" compile="0" resource="0"
                file="../../Source/UI/Common/FloatBoundsComponent.h"/>
          <FILE id="UJMCTX" name="HelperRectangle.h" compile="0" resource="0"
                file="../../Source/UI/Common/HelperRectangle.h"/>
          <FILE id="sDpOes" name="HighlightedComponent.h" compile="0" resource="0"
                file="../../Source/UI/Common/HighlightedComponent.h"/>
          <FILE id="gh5EBT" name="IconButton.h" compile="0" resource="0" file="../../Source/UI/Common/IconButton.h"/>
          <FILE id="ZZe4ma" name="IconComponent.h" compile="0" resource="0" file="../../Source/UI/Common/IconComponent.h"/>
          <FILE id="Vmic9K" name="MenuButton.cpp" compile="1" resource="0" file="../../Source/UI/Common/MenuButton.cpp"/>
          <FILE id="e8taDy" name="MenuButton.h" compile="0" resource="0" file="../../Source/UI/Common/MenuButton.h"/>
          <FILE id="niHMec" name="ModeIndicatorComponent.cpp" compile="1" resource="0"
                file="../../Source/UI/Common/ModeIndicatorComponent.cpp"/>
          <FILE id="EhpPoR" name="ModeIndicatorComponent.h" compile="0" resource="0"
                file="../../Source/UI/Common/ModeIndicatorComponent.h"/>
          <FILE id="f1fXjR" name="PlayButton.cpp" compile="1" resource="0" file="../../Source/UI/Common/PlayButton.cpp"/>
          <FILE id="Z9JjQa" name="PlayButton.h" compile="0" resource="0" file="../../Source/UI/Common/PlayButton.h"/>
          <FILE id="yXiN5u" name="PluginWindow.cpp" compile="1" resource="0"
                file="../../Source/UI/Common/PluginWindow.cpp"/>
          <FILE id="MqJpUz" name="PluginWindow.h" compile="0" resource="0" file="../../Source/UI/Common/PluginWindow.h"/>
          <FILE id="MA7sNa" name="SelectableComponent.h" compile="0" resource="0"
                file="../../Source/UI/Common/SelectableComponent.h"/>
          <FILE id="SncSXr" name="ShapeComponent.h" compile="0" resource="0"
                file="../../Source/UI/Common/ShapeComponent.h"/>
          <FILE id="QOhiaM" name="SizeSwitcherComponent.cpp" compile="1" resource="0"
                file="../../Source/UI/Common/SizeSwitcherComponent.cpp"/>
          <FILE id="dxl6Io" name="SizeSwitcherComponent.h" compile="0" resource="0"
                file="../../Source/UI/Common/SizeSwitcherComponent.h"/>
          <FILE id="XuVuyC" name="SpectralLogo.cpp" compile="1" resource="0"
                file="../../Source/UI/Common/SpectralLogo.cpp"/>
          <FILE id="c1jtLI" name="SpectralLogo.h" compile="0" resource="0" file="../../Source/UI/Common/SpectralLogo.h"/>
          <FILE id="C7fvvc" name="ViewportFitProxyComponent.cpp" compile="1"
                resource="0" file="../../Source/UI/Common/ViewportFitProxyComponent.cpp"/>
          <FILE id="zidg8Y" name="ViewportFitProxyComponent.h" compile="0" resource="0"
                file="../../Source/UI/Common/ViewportFitProxyComponent.h"/>
        </GROUP>
        <GROUP id="{C442EB44-2A42-3717-4072-B117F284125C}" name="Dialogs">
          <FILE id="p6d4bP" name="AnnotationDialog.cpp" compile="1" resource="0"
                file="../../Source/UI/Dialogs/AnnotationDialog.cpp"/>
          <FILE id="aje40l" name="AnnotationDialog.h" compile="0" resource="0"
                file="../../Source/UI/Dialogs/AnnotationDialog.h"/>
          <FILE id="ajCqPG" name="AuthorizationDialog.cpp" compile="1" resource="0"
                file="../../Source/UI/Dialogs/AuthorizationDialog.cpp"/>
          <FILE id="WCRnDA" name="AuthorizationDialog.h" compile="0" resource="0"
                file="../../Source/UI/Dialogs/AuthorizationDialog.h"/>
          <FILE id="LnmUma" name="FadingDialog.cpp" compile="1" resource="0"
                file="../../Source/UI/Dialogs/FadingDialog.cpp"/>
          <FILE id="zCMR8o" name="FadingDialog.h" compile="0" resource="0" file="../../Source/UI/Dialogs/FadingDialog.h"/>
          <FILE id="tcBjFI" name="ModalDialogConfirmation.cpp" compile="1" resource="0"
                file="../../Source/UI/Dialogs/ModalDialogConfirmation.cpp"/>
          <FILE id="kEkcmA" name="ModalDialogConfirmation.h" compile="0" resource="0"
                file="../../Source/UI/Dialogs/ModalDialogConfirmation.h"/>
          <FILE id="gRPReR" name="ModalDialogInput.cpp" compile="1" resource="0"
                file="../../Source/UI/Dialogs/ModalDialogInput.cpp"/>
          <FILE id="UNAQcm" name="ModalDialogInput.h" compile="0" resource="0"
                file="../../Source/UI/Dialogs/ModalDialogInput.h"/>
          <FILE id="f4aznu" name="RenderDialog.cpp" compile="1" resource="0"
                file="../../Source/UI/Dialogs/RenderDialog.cpp"/>
          <FILE id="ZRs9s2" name="RenderDialog.h" compile="0" resource="0" file="../../Source/UI/Dialogs/RenderDialog.h"/>
          <FILE id="NbGM0A" name="TimeSignatureDialog.cpp" compile="1" resource="0"
                file="../../Source/UI/Dialogs/TimeSignatureDialog.cpp"/>
          <FILE id="ny7iGn" name="TimeSignatureDialog.h" compile="0" resource="0"
                file="../../Source/UI/Dialogs/TimeSignatureDialog.h"/>
          <FILE id="Z4BNDb" name="UpdateDialog.cpp" compile="1" resource="0"
                file="../../Source/UI/Dialogs/UpdateDialog.cpp"/>
          <FILE id="Gyc7iS" name="UpdateDialog.h" compile="0" resource="0" file="../../Source/UI/Dialogs/UpdateDialog.h"/>
        </GROUP>
        <GROUP id="{41B9A65A-6B5E-1E5E-01CC-9FDE9CAF4523}" name="Headline">
          <FILE id="LYtBdU" name="Headline.cpp" compile="1" resource="0" file="../../Source/UI/Headline/Headline.cpp"/>
          <FILE id="JmF8vj" name="Headline.h" compile="0" resource="0" file="../../Source/UI/Headline/Headline.h"/>
          <FILE id="BhqvKW" name="HeadlineDropdown.cpp" compile="1" resource="0"
                file="../../Source/UI/Headline/HeadlineDropdown.cpp"/>
          <FILE id="qTneQJ" name="HeadlineDropdown.h" compile="0" resource="0"
                file="../../Source/UI/Headline/HeadlineDropdown.h"/>
          <FILE id="SlpzLE" name="HeadlineItem.cpp" compile="1" resource="0"
                file="../../Source/UI/Headline/HeadlineItem.cpp"/>
          <FILE id="Akkf81" name="HeadlineItem.h" compile="0" resource="0" file="../../Source/UI/Headline/HeadlineItem.h"/>
        </GROUP>
        <GROUP id="{89960E92-2826-B73B-FFA4-CFBFD275D8BA}" name="Input">
          <FILE id="ER1gHO" name="LongHoldController.h" compile="0" resource="0"
                file="../../Source/UI/Input/LongHoldController.h"/>
          <FILE id="xIjQQl" name="LongHoldListener.h" compile="0" resource="0"
                file="../../Source/UI/Input/LongHoldListener.h"/>
          <FILE id="OaiUE3" name="LongTapController.h" compile="0" resource="0"
                file="../../Source/UI/Input/LongTapController.h"/>
          <FILE id="lS3KK2" name="LongTapListener.h" compile="0" resource="0"
                file="../../Source/UI/Input/LongTapListener.h"/>
          <FILE id="MZwN34" name="MultiTouchController.cpp" compile="1" resource="0"
                file="../../Source/UI/Input/MultiTouchController.cpp"/>
          <FILE id="fNQPBs" name="MultiTouchController.h" compile="0" resource="0"
                file="../../Source/UI/Input/MultiTouchController.h"/>
          <FILE id="MWVlcq" name="MultiTouchListener.h" compile="0" resource="0"
                file="../../Source/UI/Input/MultiTouchListener.h"/>
          <FILE id="sI1qs0" name="SmoothPanController.h" compile="0" resource="0"
                file="../../Source/UI/Input/SmoothPanController.h"/>
          <FILE id="HY5Ql5" name="SmoothPanListener.h" compile="0" resource="0"
                file="../../Source/UI/Input/SmoothPanListener.h"/>
          <FILE id="CAV1QZ" name="SmoothZoomController.h" compile="0" resource="0"
                file="../../Source/UI/Input/SmoothZoomController.h"/>
          <FILE id="bl1ZxP" name="SmoothZoomListener.h" compile="0" resource="0"
                file="../../Source/UI/Input/SmoothZoomListener.h"/>
        </GROUP>
        <GROUP id="{92C62E35-FD04-7F5D-A959-2BA2FC9AB735}" name="Menus">
          <GROUP id="{8324ECFA-EC1E-D7E7-E974-1C3B0C7CB6CD}" name="Base">
            <FILE id="zwMK6y" name="CommandItemComponent.cpp" compile="1" resource="0"
                  file="../../Source/UI/Menus/Base/CommandItemComponent.cpp"/>
            <FILE id="fbGLOr" name="CommandItemComponent.h" compile="0" resource="0"
                  file="../../Source/UI/Menus/Base/CommandItemComponent.h"/>
            <FILE id="W2mFpg" name="CommandItemComponentMarker.cpp" compile="1"
                  resource="0" file="../../Source/UI/Menus/Base/CommandItemComponentMarker.cpp"/>
            <FILE id="L9UUOQ" name="CommandItemComponentMarker.h" compile="0" resource="0"
                  file="../../Source/UI/Menus/Base/CommandItemComponentMarker.h"/>
            <FILE id="YYd7IA" name="CommandPanel.cpp" compile="1" resource="0"
                  file="../../Source/UI/Menus/Base/CommandPanel.cpp"/>
            <FILE id="knpfCw" name="CommandPanel.h" compile="0" resource="0" file="../../Source/UI/Menus/Base/CommandPanel.h"/>
          </GROUP>
          <FILE id="wgLDqw" name="AnnotationCommandPanel.cpp" compile="1" resource="0"
                file="../../Source/UI/Menus/AnnotationCommandPanel.cpp"/>
          <FILE id="mA4zKi" name="AnnotationCommandPanel.h" compile="0" resource="0"
                file="../../Source/UI/Menus/AnnotationCommandPanel.h"/>
          <FILE id="cRkBp5" name="ArpeggiatorEditorPanel.cpp" compile="1" resource="0"
                file="../../Source/UI/Menus/ArpeggiatorEditorPanel.cpp"/>
          <FILE id="ezMMEU" name="ArpeggiatorEditorPanel.h" compile="0" resource="0"
                file="../../Source/UI/Menus/ArpeggiatorEditorPanel.h"/>
          <FILE id="MYnON3" name="AutomationsCommandPanel.cpp" compile="1" resource="0"
                file="../../Source/UI/Menus/AutomationsCommandPanel.cpp"/>
          <FILE id="JumAC2" name="AutomationsCommandPanel.h" compile="0" resource="0"
                file="../../Source/UI/Menus/AutomationsCommandPanel.h"/>
          <FILE id="qiHiZv" name="InstrumentCommandPanel.cpp" compile="1" resource="0"
                file="../../Source/UI/Menus/InstrumentCommandPanel.cpp"/>
          <FILE id="GfB3bQ" name="InstrumentCommandPanel.h" compile="0" resource="0"
                file="../../Source/UI/Menus/InstrumentCommandPanel.h"/>
          <FILE id="rvRFpY" name="InstrumentsCommandPanel.cpp" compile="1" resource="0"
                file="../../Source/UI/Menus/InstrumentsCommandPanel.cpp"/>
          <FILE id="r4xx9F" name="InstrumentsCommandPanel.h" compile="0" resource="0"
                file="../../Source/UI/Menus/InstrumentsCommandPanel.h"/>
          <FILE id="BQ6pCM" name="LayerCommandPanel.cpp" compile="1" resource="0"
                file="../../Source/UI/Menus/LayerCommandPanel.cpp"/>
          <FILE id="PkWGHl" name="LayerCommandPanel.h" compile="0" resource="0"
                file="../../Source/UI/Menus/LayerCommandPanel.h"/>
          <FILE id="TmQdNC" name="NotesTuningPanel.cpp" compile="1" resource="0"
                file="../../Source/UI/Menus/NotesTuningPanel.cpp"/>
          <FILE id="ywKB7T" name="NotesTuningPanel.h" compile="0" resource="0"
                file="../../Source/UI/Menus/NotesTuningPanel.h"/>
          <FILE id="P4AT8Y" name="PatternRollSelectionCommandPanel.cpp" compile="1"
                resource="0" file="../../Source/UI/Menus/PatternRollSelectionCommandPanel.cpp"/>
          <FILE id="mwbtT6" name="PatternRollSelectionCommandPanel.h" compile="0"
                resource="0" file="../../Source/UI/Menus/PatternRollSelectionCommandPanel.h"/>
          <FILE id="FICRWz" name="PianoRollSelectionCommandPanel.cpp" compile="1"
                resource="0" file="../../Source/UI/Menus/PianoRollSelectionCommandPanel.cpp"/>
          <FILE id="sBLseL" name="PianoRollSelectionCommandPanel.h" compile="0"
                resource="0" file="../../Source/UI/Menus/PianoRollSelectionCommandPanel.h"/>
          <FILE id="eFoCKQ" name="ProjectCommandPanel.cpp" compile="1" resource="0"
                file="../../Source/UI/Menus/ProjectCommandPanel.cpp"/>
          <FILE id="qz1Ccf" name="ProjectCommandPanel.h" compile="0" resource="0"
                file="../../Source/UI/Menus/ProjectCommandPanel.h"/>
          <FILE id="dGhFSn" name="RootTreeItemPanelDefault.cpp" compile="1" resource="0"
                file="../../Source/UI/Menus/RootTreeItemPanelDefault.cpp"/>
          <FILE id="VvAXjc" name="RootTreeItemPanelDefault.h" compile="0" resource="0"
                file="../../Source/UI/Menus/RootTreeItemPanelDefault.h"/>
          <FILE id="k0IOfp" name="RootTreeItemPanelCompact.cpp" compile="1" resource="0"
                file="../../Source/UI/Menus/RootTreeItemPanelCompact.cpp"/>
          <FILE id="jiVx41" name="RootTreeItemPanelCompact.h" compile="0" resource="0"
                file="../../Source/UI/Menus/RootTreeItemPanelCompact.h"/>
          <FILE id="IWRyID" name="TimelineCommandPanel.cpp" compile="1" resource="0"
                file="../../Source/UI/Menus/TimelineCommandPanel.cpp"/>
          <FILE id="YO5QtE" name="TimelineCommandPanel.h" compile="0" resource="0"
                file="../../Source/UI/Menus/TimelineCommandPanel.h"/>
          <FILE id="KXvBh9" name="TimeSignatureCommandPanel.h" compile="0" resource="0"
                file="../../Source/UI/Menus/TimeSignatureCommandPanel.h"/>
          <FILE id="jbN3Fi" name="TimeSignatureCommandPanel.cpp" compile="1"
                resource="0" file="../../Source/UI/Menus/TimeSignatureCommandPanel.cpp"/>
          <FILE id="W0z55J" name="VCSCommandPanel.cpp" compile="1" resource="0"
                file="../../Source/UI/Menus/VCSCommandPanel.cpp"/>
          <FILE id="qrKFgt" name="VCSCommandPanel.h" compile="0" resource="0"
                file="../../Source/UI/Menus/VCSCommandPanel.h"/>
        </GROUP>
        <GROUP id="{B9AEC376-3BE9-2D8B-8315-5C9D02A78A83}" name="Pages">
          <GROUP id="{244063AE-D7BB-2E7F-F88C-F6B87D3750F0}" name="Instruments">
            <GROUP id="{8403AA58-8E12-1E01-83A5-94D36241D728}" name="Editor">
              <FILE id="WeFwTR" name="AudioPluginEditorPage.cpp" compile="1" resource="0"
                    file="../../Source/UI/Pages/Instruments/Editor/AudioPluginEditorPage.cpp"/>
              <FILE id="DRzfAJ" name="AudioPluginEditorPage.h" compile="0" resource="0"
                    file="../../Source/UI/Pages/Instruments/Editor/AudioPluginEditorPage.h"/>
              <FILE id="YIExUu" name="InstrumentEditor.cpp" compile="1" resource="0"
                    file="../../Source/UI/Pages/Instruments/Editor/InstrumentEditor.cpp"/>
              <FILE id="wrOKuH" name="InstrumentEditor.h" compile="0" resource="0"
                    file="../../Source/UI/Pages/Instruments/Editor/InstrumentEditor.h"/>
              <FILE id="GUzIn1" name="InstrumentEditorConnector.cpp" compile="1"
                    resource="0" file="../../Source/UI/Pages/Instruments/Editor/InstrumentEditorConnector.cpp"/>
              <FILE id="yKMdnv" name="InstrumentEditorConnector.h" compile="0" resource="0"
                    file="../../Source/UI/Pages/Instruments/Editor/InstrumentEditorConnector.h"/>
              <FILE id="HMxxKn" name="InstrumentEditorNode.cpp" compile="1" resource="0"
                    file="../../Source/UI/Pages/Instruments/Editor/InstrumentEditorNode.cpp"/>
              <FILE id="D9u9vs" name="InstrumentEditorNode.h" compile="0" resource="0"
                    file="../../Source/UI/Pages/Instruments/Editor/InstrumentEditorNode.h"/>
              <FILE id="mhSIce" name="InstrumentEditorPin.cpp" compile="1" resource="0"
                    file="../../Source/UI/Pages/Instruments/Editor/InstrumentEditorPin.cpp"/>
              <FILE id="NK73De" name="InstrumentEditorPin.h" compile="0" resource="0"
                    file="../../Source/UI/Pages/Instruments/Editor/InstrumentEditorPin.h"/>
            </GROUP>
            <FILE id="PWcCpe" name="InstrumentRow.cpp" compile="1" resource="0"
                  file="../../Source/UI/Pages/Instruments/InstrumentRow.cpp"/>
            <FILE id="PmVWGZ" name="InstrumentRow.h" compile="0" resource="0" file="../../Source/UI/Pages/Instruments/InstrumentRow.h"/>
            <FILE id="yfCrjr" name="InstrumentsPage.cpp" compile="1" resource="0"
                  file="../../Source/UI/Pages/Instruments/InstrumentsPage.cpp"/>
            <FILE id="kI9KlF" name="InstrumentsPage.h" compile="0" resource="0"
                  file="../../Source/UI/Pages/Instruments/InstrumentsPage.h"/>
          </GROUP>
          <GROUP id="{01355104-112B-DA3C-0607-D8B2FD252FBB}" name="Intro">
            <FILE id="VYCvr8" name="InitScreen.cpp" compile="1" resource="0" file="../../Source/UI/Pages/Intro/InitScreen.cpp"/>
            <FILE id="ADhqBV" name="InitScreen.h" compile="0" resource="0" file="../../Source/UI/Pages/Intro/InitScreen.h"/>
          </GROUP>
          <GROUP id="{CD7DBE7C-598C-14E2-4231-52EADE7D3894}" name="Project">
            <FILE id="BUD2Pz" name="ProjectPage.cpp" compile="1" resource="0" file="../../Source/UI/Pages/Project/ProjectPage.cpp"/>
            <FILE id="fuC35e" name="ProjectPage.h" compile="0" resource="0" file="../../Source/UI/Pages/Project/ProjectPage.h"/>
            <FILE id="DprHiC" name="ProjectPageDefault.cpp" compile="1" resource="0"
                  file="../../Source/UI/Pages/Project/ProjectPageDefault.cpp"/>
            <FILE id="zrV2TC" name="ProjectPageDefault.h" compile="0" resource="0"
                  file="../../Source/UI/Pages/Project/ProjectPageDefault.h"/>
            <FILE id="PYB3CE" name="ProjectPagePhone.cpp" compile="1" resource="0"
                  file="../../Source/UI/Pages/Project/ProjectPagePhone.cpp"/>
            <FILE id="CDDrlz" name="ProjectPagePhone.h" compile="0" resource="0"
                  file="../../Source/UI/Pages/Project/ProjectPagePhone.h"/>
          </GROUP>
          <GROUP id="{0EEB5CBD-36F3-CF43-20F0-227013D6ED65}" name="Settings">
            <FILE id="zErgDe" name="AudioSettings.cpp" compile="1" resource="0"
                  file="../../Source/UI/Pages/Settings/AudioSettings.cpp"/>
            <FILE id="qPsjoy" name="AudioSettings.h" compile="0" resource="0" file="../../Source/UI/Pages/Settings/AudioSettings.h"/>
            <FILE id="a36Z1B" name="AuthorizationSettings.cpp" compile="1" resource="0"
                  file="../../Source/UI/Pages/Settings/AuthorizationSettings.cpp"/>
            <FILE id="zqmI1k" name="AuthorizationSettings.h" compile="0" resource="0"
                  file="../../Source/UI/Pages/Settings/AuthorizationSettings.h"/>
            <FILE id="sCV3Ea" name="ColourChangeButton.h" compile="0" resource="0"
                  file="../../Source/UI/Pages/Settings/ColourChangeButton.h"/>
            <FILE id="V92mWI" name="ComponentsList.cpp" compile="1" resource="0"
                  file="../../Source/UI/Pages/Settings/ComponentsList.cpp"/>
            <FILE id="cSvomJ" name="ComponentsList.h" compile="0" resource="0"
                  file="../../Source/UI/Pages/Settings/ComponentsList.h"/>
            <FILE id="D84dv3" name="IntroSettingsWrapper.cpp" compile="1" resource="0"
                  file="../../Source/UI/Pages/Settings/IntroSettingsWrapper.cpp"/>
            <FILE id="nli1eM" name="IntroSettingsWrapper.h" compile="0" resource="0"
                  file="../../Source/UI/Pages/Settings/IntroSettingsWrapper.h"/>
            <FILE id="cjGFIF" name="LabeledSettingsWrapper.cpp" compile="1" resource="0"
                  file="../../Source/UI/Pages/Settings/LabeledSettingsWrapper.cpp"/>
            <FILE id="f3JYry" name="LabeledSettingsWrapper.h" compile="0" resource="0"
                  file="../../Source/UI/Pages/Settings/LabeledSettingsWrapper.h"/>
            <FILE id="Dt6gTd" name="LogComponent.cpp" compile="1" resource="0"
                  file="../../Source/UI/Pages/Settings/LogComponent.cpp"/>
            <FILE id="ImgYBs" name="LogComponent.h" compile="0" resource="0" file="../../Source/UI/Pages/Settings/LogComponent.h"/>
            <FILE id="hmbJ3w" name="OpenGLSettings.cpp" compile="1" resource="0"
                  file="../../Source/UI/Pages/Settings/OpenGLSettings.cpp"/>
            <FILE id="mP9NCr" name="OpenGLSettings.h" compile="0" resource="0"
                  file="../../Source/UI/Pages/Settings/OpenGLSettings.h"/>
            <FILE id="V19u6p" name="PluginsList.cpp" compile="1" resource="0" file="../../Source/UI/Pages/Settings/PluginsList.cpp"/>
            <FILE id="hWf7Bh" name="PluginsList.h" compile="0" resource="0" file="../../Source/UI/Pages/Settings/PluginsList.h"/>
            <FILE id="Lq3FxT" name="SettingsListItemHighlighter.cpp" compile="1"
                  resource="0" file="../../Source/UI/Pages/Settings/SettingsListItemHighlighter.cpp"/>
            <FILE id="weL74E" name="SettingsListItemHighlighter.h" compile="0"
                  resource="0" file="../../Source/UI/Pages/Settings/SettingsListItemHighlighter.h"/>
            <FILE id="RPfsT8" name="SettingsListItemSelection.cpp" compile="1"
                  resource="0" file="../../Source/UI/Pages/Settings/SettingsListItemSelection.cpp"/>
            <FILE id="q6ox0w" name="SettingsListItemSelection.h" compile="0" resource="0"
                  file="../../Source/UI/Pages/Settings/SettingsListItemSelection.h"/>
            <FILE id="NQm5bG" name="SettingsPage.cpp" compile="1" resource="0"
                  file="../../Source/UI/Pages/Settings/SettingsPage.cpp"/>
            <FILE id="KbKtdO" name="SettingsPage.h" compile="0" resource="0" file="../../Source/UI/Pages/Settings/SettingsPage.h"/>
            <FILE id="dRiPAr" name="ThemeSettings.cpp" compile="1" resource="0"
                  file="../../Source/UI/Pages/Settings/ThemeSettings.cpp"/>
            <FILE id="SSPYoV" name="ThemeSettings.h" compile="0" resource="0" file="../../Source/UI/Pages/Settings/ThemeSettings.h"/>
            <FILE id="Ep8NCS" name="ThemeSettingsItem.cpp" compile="1" resource="0"
                  file="../../Source/UI/Pages/Settings/ThemeSettingsItem.cpp"/>
            <FILE id="Jkf4Uy" name="ThemeSettingsItem.h" compile="0" resource="0"
                  file="../../Source/UI/Pages/Settings/ThemeSettingsItem.h"/>
            <FILE id="T6CQNI" name="TranslationSettings.cpp" compile="1" resource="0"
                  file="../../Source/UI/Pages/Settings/TranslationSettings.cpp"/>
            <FILE id="QKNR9p" name="TranslationSettings.h" compile="0" resource="0"
                  file="../../Source/UI/Pages/Settings/TranslationSettings.h"/>
            <FILE id="iOQRBM" name="TranslationSettingsItem.cpp" compile="1" resource="0"
                  file="../../Source/UI/Pages/Settings/TranslationSettingsItem.cpp"/>
            <FILE id="YESMIX" name="TranslationSettingsItem.h" compile="0" resource="0"
                  file="../../Source/UI/Pages/Settings/TranslationSettingsItem.h"/>
          </GROUP>
          <GROUP id="{4F9CA999-5D1A-1BFC-3E71-0CC812F6B1F1}" name="VCS">
            <FILE id="U2akKA" name="HistoryComponent.cpp" compile="1" resource="0"
                  file="../../Source/UI/Pages/VCS/HistoryComponent.cpp"/>
            <FILE id="jjnV7W" name="HistoryComponent.h" compile="0" resource="0"
                  file="../../Source/UI/Pages/VCS/HistoryComponent.h"/>
            <FILE id="IQ80yY" name="RevisionComponent.cpp" compile="1" resource="0"
                  file="../../Source/UI/Pages/VCS/RevisionComponent.cpp"/>
            <FILE id="NRIi1Q" name="RevisionComponent.h" compile="0" resource="0"
                  file="../../Source/UI/Pages/VCS/RevisionComponent.h"/>
            <FILE id="RlDGUC" name="RevisionConnectorComponent.cpp" compile="1"
                  resource="0" file="../../Source/UI/Pages/VCS/RevisionConnectorComponent.cpp"/>
            <FILE id="foEf8W" name="RevisionConnectorComponent.h" compile="0" resource="0"
                  file="../../Source/UI/Pages/VCS/RevisionConnectorComponent.h"/>
            <FILE id="k9NHgO" name="RevisionItemComponent.cpp" compile="1" resource="0"
                  file="../../Source/UI/Pages/VCS/RevisionItemComponent.cpp"/>
            <FILE id="ypi0tp" name="RevisionItemComponent.h" compile="0" resource="0"
                  file="../../Source/UI/Pages/VCS/RevisionItemComponent.h"/>
            <FILE id="Bs8yzM" name="RevisionTooltipComponent.cpp" compile="1" resource="0"
                  file="../../Source/UI/Pages/VCS/RevisionTooltipComponent.cpp"/>
            <FILE id="OuQHUO" name="RevisionTooltipComponent.h" compile="0" resource="0"
                  file="../../Source/UI/Pages/VCS/RevisionTooltipComponent.h"/>
            <FILE id="QbBQKj" name="RevisionTreeComponent.cpp" compile="1" resource="0"
                  file="../../Source/UI/Pages/VCS/RevisionTreeComponent.cpp"/>
            <FILE id="zC94Gs" name="RevisionTreeComponent.h" compile="0" resource="0"
                  file="../../Source/UI/Pages/VCS/RevisionTreeComponent.h"/>
            <FILE id="oUlU29" name="StageComponent.cpp" compile="1" resource="0"
                  file="../../Source/UI/Pages/VCS/StageComponent.cpp"/>
            <FILE id="XvSEqX" name="StageComponent.h" compile="0" resource="0"
                  file="../../Source/UI/Pages/VCS/StageComponent.h"/>
            <FILE id="odoksk" name="VersionControlEditor.cpp" compile="1" resource="0"
                  file="../../Source/UI/Pages/VCS/VersionControlEditor.cpp"/>
            <FILE id="S9QmXX" name="VersionControlEditor.h" compile="0" resource="0"
                  file="../../Source/UI/Pages/VCS/VersionControlEditor.h"/>
            <FILE id="LU2ItS" name="VersionControlEditorDefault.cpp" compile="1"
                  resource="0" file="../../Source/UI/Pages/VCS/VersionControlEditorDefault.cpp"/>
            <FILE id="tjJByt" name="VersionControlEditorDefault.h" compile="0"
                  resource="0" file="../../Source/UI/Pages/VCS/VersionControlEditorDefault.h"/>
            <FILE id="EhwzRT" name="VersionControlEditorPhone.cpp" compile="1"
                  resource="0" file="../../Source/UI/Pages/VCS/VersionControlEditorPhone.cpp"/>
            <FILE id="m1mtAq" name="VersionControlEditorPhone.h" compile="0" resource="0"
                  file="../../Source/UI/Pages/VCS/VersionControlEditorPhone.h"/>
            <FILE id="WtPCVf" name="VersionControlEditorPhoneViewportContent.cpp"
                  compile="1" resource="0" file="../../Source/UI/Pages/VCS/VersionControlEditorPhoneViewportContent.cpp"/>
            <FILE id="akBI92" name="VersionControlEditorPhoneViewportContent.h"
                  compile="0" resource="0" file="../../Source/UI/Pages/VCS/VersionControlEditorPhoneViewportContent.h"/>
          </GROUP>
          <GROUP id="{32159434-9874-6B08-9036-448BF1932A94}" name="Workspace">
            <GROUP id="{95E5F2DA-E6EB-7B2B-D706-085B3DCBBCC7}" name="Menu">
              <FILE id="VvVVMm" name="CreateProjectRow.cpp" compile="1" resource="0"
                    file="../../Source/UI/Pages/Workspace/Menu/CreateProjectRow.cpp"/>
              <FILE id="hc7Ie4" name="CreateProjectRow.h" compile="0" resource="0"
                    file="../../Source/UI/Pages/Workspace/Menu/CreateProjectRow.h"/>
              <FILE id="VX9Eba" name="OpenProjectRow.cpp" compile="1" resource="0"
                    file="../../Source/UI/Pages/Workspace/Menu/OpenProjectRow.cpp"/>
              <FILE id="QhDDee" name="OpenProjectRow.h" compile="0" resource="0"
                    file="../../Source/UI/Pages/Workspace/Menu/OpenProjectRow.h"/>
              <FILE id="F7m4dp" name="RecentProjectRow.cpp" compile="1" resource="0"
                    file="../../Source/UI/Pages/Workspace/Menu/RecentProjectRow.cpp"/>
              <FILE id="QX0oMp" name="RecentProjectRow.h" compile="0" resource="0"
                    file="../../Source/UI/Pages/Workspace/Menu/RecentProjectRow.h"/>
              <FILE id="k8Pcdn" name="SignInRow.cpp" compile="1" resource="0" file="../../Source/UI/Pages/Workspace/Menu/SignInRow.cpp"/>
              <FILE id="xWKY9O" name="SignInRow.h" compile="0" resource="0" file="../../Source/UI/Pages/Workspace/Menu/SignInRow.h"/>
              <FILE id="ETCjLf" name="WorkspaceMenu.cpp" compile="1" resource="0"
                    file="../../Source/UI/Pages/Workspace/Menu/WorkspaceMenu.cpp"/>
              <FILE id="f77IW9" name="WorkspaceMenu.h" compile="0" resource="0" file="../../Source/UI/Pages/Workspace/Menu/WorkspaceMenu.h"/>
            </GROUP>
            <FILE id="nrMPWq" name="LogoFader.cpp" compile="1" resource="0" file="../../Source/UI/Pages/Workspace/LogoFader.cpp"/>
            <FILE id="cmDJdH" name="LogoFader.h" compile="0" resource="0" file="../../Source/UI/Pages/Workspace/LogoFader.h"/>
            <FILE id="yEomK8" name="LogoImage.cpp" compile="1" resource="0" file="../../Source/UI/Pages/Workspace/LogoImage.cpp"/>
            <FILE id="PfeeZI" name="LogoImage.h" compile="0" resource="0" file="../../Source/UI/Pages/Workspace/LogoImage.h"/>
            <FILE id="SATMyc" name="WorkspacePage.cpp" compile="1" resource="0"
                  file="../../Source/UI/Pages/Workspace/WorkspacePage.cpp"/>
            <FILE id="ak0ZaE" name="WorkspacePage.h" compile="0" resource="0" file="../../Source/UI/Pages/Workspace/WorkspacePage.h"/>
          </GROUP>
        </GROUP>
        <GROUP id="{46445667-CE4E-4608-3F8E-1835F7CA531E}" name="Popups">
          <GROUP id="{3FB0D61A-1FFE-0A39-417B-2FEE93BBBF9D}" name="ChordBuilder">
            <FILE id="WhejjN" name="ChordBuilder.cpp" compile="1" resource="0"
                  file="../../Source/UI/Popups/ChordBuilder/ChordBuilder.cpp"/>
            <FILE id="uDNSUS" name="ChordBuilder.h" compile="0" resource="0" file="../../Source/UI/Popups/ChordBuilder/ChordBuilder.h"/>
            <FILE id="sNR6Ht" name="ChordTooltip.cpp" compile="1" resource="0"
                  file="../../Source/UI/Popups/ChordBuilder/ChordTooltip.cpp"/>
            <FILE id="vAlztw" name="ChordTooltip.h" compile="0" resource="0" file="../../Source/UI/Popups/ChordBuilder/ChordTooltip.h"/>
          </GROUP>
          <FILE id="yq7LlT" name="CenteredTooltipComponent.h" compile="0" resource="0"
                file="../../Source/UI/Popups/CenteredTooltipComponent.h"/>
          <FILE id="euPsem" name="FailTooltip.cpp" compile="1" resource="0" file="../../Source/UI/Popups/FailTooltip.cpp"/>
          <FILE id="a8yoZt" name="FailTooltip.h" compile="0" resource="0" file="../../Source/UI/Popups/FailTooltip.h"/>
          <FILE id="wb4uAi" name="GenericTooltip.h" compile="0" resource="0"
                file="../../Source/UI/Popups/GenericTooltip.h"/>
          <FILE id="CM2odV" name="HelioCallout.cpp" compile="1" resource="0"
                file="../../Source/UI/Popups/HelioCallout.cpp"/>
          <FILE id="IPhSkz" name="HelioCallout.h" compile="0" resource="0" file="../../Source/UI/Popups/HelioCallout.h"/>
          <FILE id="ezyOwA" name="NotePopupListener.h" compile="0" resource="0"
                file="../../Source/UI/Popups/NotePopupListener.h"/>
          <FILE id="wYUdKs" name="PopupButton.cpp" compile="1" resource="0" file="../../Source/UI/Popups/PopupButton.cpp"/>
          <FILE id="cL1fC7" name="PopupButton.h" compile="0" resource="0" file="../../Source/UI/Popups/PopupButton.h"/>
          <FILE id="oCbbhn" name="PopupButtonOwner.h" compile="0" resource="0"
                file="../../Source/UI/Popups/PopupButtonOwner.h"/>
          <FILE id="bVPuNH" name="PopupCustomButton.cpp" compile="1" resource="0"
                file="../../Source/UI/Popups/PopupCustomButton.cpp"/>
          <FILE id="jScuWZ" name="PopupCustomButton.h" compile="0" resource="0"
                file="../../Source/UI/Popups/PopupCustomButton.h"/>
          <FILE id="fs64FI" name="PopupImageButton.cpp" compile="1" resource="0"
                file="../../Source/UI/Popups/PopupImageButton.cpp"/>
          <FILE id="ocZQ53" name="PopupImageButton.h" compile="0" resource="0"
                file="../../Source/UI/Popups/PopupImageButton.h"/>
          <FILE id="Z8rbjQ" name="PopupMenuComponent.h" compile="0" resource="0"
                file="../../Source/UI/Popups/PopupMenuComponent.h"/>
          <FILE id="IHNxez" name="ProgressIndicator.h" compile="0" resource="0"
                file="../../Source/UI/Popups/ProgressIndicator.h"/>
          <FILE id="YLo8ib" name="ProgressTooltip.cpp" compile="1" resource="0"
                file="../../Source/UI/Popups/ProgressTooltip.cpp"/>
          <FILE id="Vhrx3H" name="ProgressTooltip.h" compile="0" resource="0"
                file="../../Source/UI/Popups/ProgressTooltip.h"/>
          <FILE id="ABTVjD" name="SuccessTooltip.cpp" compile="1" resource="0"
                file="../../Source/UI/Popups/SuccessTooltip.cpp"/>
          <FILE id="yeXAIy" name="SuccessTooltip.h" compile="0" resource="0"
                file="../../Source/UI/Popups/SuccessTooltip.h"/>
          <FILE id="U0hFaV" name="TooltipContainer.cpp" compile="1" resource="0"
                file="../../Source/UI/Popups/TooltipContainer.cpp"/>
          <FILE id="tJX7b3" name="TooltipContainer.h" compile="0" resource="0"
                file="../../Source/UI/Popups/TooltipContainer.h"/>
        </GROUP>
        <GROUP id="{9ABD7DD8-D3C8-EE5D-AD5E-6E6E6D1D3F8B}" name="Sequencer">
          <GROUP id="{7A422E09-0A4B-45C2-2748-FE1DE4457FCD}" name="AnnotationsMap">
            <FILE id="WaU9Hz" name="AnnotationLargeComponent.cpp" compile="1" resource="0"
                  file="../../Source/UI/Sequencer/AnnotationsMap/AnnotationLargeComponent.cpp"/>
            <FILE id="sZ0Rza" name="AnnotationLargeComponent.h" compile="0" resource="0"
                  file="../../Source/UI/Sequencer/AnnotationsMap/AnnotationLargeComponent.h"/>
            <FILE id="kLpYSX" name="AnnotationSmallComponent.cpp" compile="1" resource="0"
                  file="../../Source/UI/Sequencer/AnnotationsMap/AnnotationSmallComponent.cpp"/>
            <FILE id="kcrFh2" name="AnnotationSmallComponent.h" compile="0" resource="0"
                  file="../../Source/UI/Sequencer/AnnotationsMap/AnnotationSmallComponent.h"/>
            <FILE id="Kijyfv" name="AnnotationsTrackMap.cpp" compile="1" resource="0"
                  file="../../Source/UI/Sequencer/AnnotationsMap/AnnotationsTrackMap.cpp"/>
            <FILE id="BdkX8L" name="AnnotationsTrackMap.h" compile="0" resource="0"
                  file="../../Source/UI/Sequencer/AnnotationsMap/AnnotationsTrackMap.h"/>
          </GROUP>
          <GROUP id="{B44FBB78-7F4B-9674-689C-861FD3CCF4C5}" name="AutomationMap">
            <FILE id="wTL7ku" name="AutomationCurveHelper.cpp" compile="1" resource="0"
                  file="../../Source/UI/Sequencer/AutomationMap/AutomationCurveHelper.cpp"/>
            <FILE id="TZWUdb" name="AutomationCurveHelper.h" compile="0" resource="0"
                  file="../../Source/UI/Sequencer/AutomationMap/AutomationCurveHelper.h"/>
            <FILE id="ntQJxD" name="AutomationEventComponent.cpp" compile="1" resource="0"
                  file="../../Source/UI/Sequencer/AutomationMap/AutomationEventComponent.cpp"/>
            <FILE id="IMv6xm" name="AutomationEventComponent.h" compile="0" resource="0"
                  file="../../Source/UI/Sequencer/AutomationMap/AutomationEventComponent.h"/>
            <FILE id="vhWKYC" name="AutomationEventsConnector.cpp" compile="1"
                  resource="0" file="../../Source/UI/Sequencer/AutomationMap/AutomationEventsConnector.cpp"/>
            <FILE id="Nj1P57" name="AutomationEventsConnector.h" compile="0" resource="0"
                  file="../../Source/UI/Sequencer/AutomationMap/AutomationEventsConnector.h"/>
            <FILE id="wcyRct" name="AutomationTrackMap.cpp" compile="1" resource="0"
                  file="../../Source/UI/Sequencer/AutomationMap/AutomationTrackMap.cpp"/>
            <FILE id="sjv4Lv" name="AutomationTrackMap.h" compile="0" resource="0"
                  file="../../Source/UI/Sequencer/AutomationMap/AutomationTrackMap.h"/>
          </GROUP>
          <GROUP id="{FFB3A4BD-F358-7D17-AC4A-525D35F9E965}" name="Header">
            <FILE id="C2HVvH" name="HeaderSelectionIndicator.cpp" compile="1" resource="0"
                  file="../../Source/UI/Sequencer/Header/HeaderSelectionIndicator.cpp"/>
            <FILE id="vFfeN2" name="HeaderSelectionIndicator.h" compile="0" resource="0"
                  file="../../Source/UI/Sequencer/Header/HeaderSelectionIndicator.h"/>
            <FILE id="zW2Hty" name="HybridRollHeader.cpp" compile="1" resource="0"
                  file="../../Source/UI/Sequencer/Header/HybridRollHeader.cpp"/>
            <FILE id="Z44WkV" name="HybridRollHeader.h" compile="0" resource="0"
                  file="../../Source/UI/Sequencer/Header/HybridRollHeader.h"/>
            <FILE id="Lh8JqJ" name="Playhead.cpp" compile="1" resource="0" file="../../Source/UI/Sequencer/Header/Playhead.cpp"/>
            <FILE id="HTYKGw" name="Playhead.h" compile="0" resource="0" file="../../Source/UI/Sequencer/Header/Playhead.h"/>
            <FILE id="rdz3ZU" name="SoundProbeIndicator.cpp" compile="1" resource="0"
                  file="../../Source/UI/Sequencer/Header/SoundProbeIndicator.cpp"/>
            <FILE id="fSWSdO" name="SoundProbeIndicator.h" compile="0" resource="0"
                  file="../../Source/UI/Sequencer/Header/SoundProbeIndicator.h"/>
            <FILE id="vy1AkC" name="TimeDistanceIndicator.cpp" compile="1" resource="0"
                  file="../../Source/UI/Sequencer/Header/TimeDistanceIndicator.cpp"/>
            <FILE id="VbhZPg" name="TimeDistanceIndicator.h" compile="0" resource="0"
                  file="../../Source/UI/Sequencer/Header/TimeDistanceIndicator.h"/>
            <FILE id="vvalau" name="TrackEndIndicator.cpp" compile="1" resource="0"
                  file="../../Source/UI/Sequencer/Header/TrackEndIndicator.cpp"/>
            <FILE id="rTrt9H" name="TrackEndIndicator.h" compile="0" resource="0"
                  file="../../Source/UI/Sequencer/Header/TrackEndIndicator.h"/>
            <FILE id="gE3IZT" name="TrackStartIndicator.cpp" compile="1" resource="0"
                  file="../../Source/UI/Sequencer/Header/TrackStartIndicator.cpp"/>
            <FILE id="cMsYHX" name="TrackStartIndicator.h" compile="0" resource="0"
                  file="../../Source/UI/Sequencer/Header/TrackStartIndicator.h"/>
          </GROUP>
          <GROUP id="{8144406F-1438-BE00-DA08-A94FC6424392}" name="Helpers">
            <FILE id="SJ8OZZ" name="ComponentConnectorCurve.cpp" compile="1" resource="0"
                  file="../../Source/UI/Sequencer/Helpers/ComponentConnectorCurve.cpp"/>
            <FILE id="DFfYY7" name="ComponentConnectorCurve.h" compile="0" resource="0"
                  file="../../Source/UI/Sequencer/Helpers/ComponentConnectorCurve.h"/>
            <FILE id="ZJCh08" name="HybridRollExpandMark.cpp" compile="1" resource="0"
                  file="../../Source/UI/Sequencer/Helpers/HybridRollExpandMark.cpp"/>
            <FILE id="iM3cEX" name="HybridRollExpandMark.h" compile="0" resource="0"
                  file="../../Source/UI/Sequencer/Helpers/HybridRollExpandMark.h"/>
            <FILE id="ovSGDS" name="InsertSpaceHelper.cpp" compile="1" resource="0"
                  file="../../Source/UI/Sequencer/Helpers/InsertSpaceHelper.cpp"/>
            <FILE id="EVuhkP" name="InsertSpaceHelper.h" compile="0" resource="0"
                  file="../../Source/UI/Sequencer/Helpers/InsertSpaceHelper.h"/>
            <FILE id="w0etn6" name="NoteResizerLeft.cpp" compile="1" resource="0"
                  file="../../Source/UI/Sequencer/Helpers/NoteResizerLeft.cpp"/>
            <FILE id="ppVYXM" name="NoteResizerLeft.h" compile="0" resource="0"
                  file="../../Source/UI/Sequencer/Helpers/NoteResizerLeft.h"/>
            <FILE id="Q8VjKU" name="NoteResizerRight.cpp" compile="1" resource="0"
                  file="../../Source/UI/Sequencer/Helpers/NoteResizerRight.cpp"/>
            <FILE id="PXfrGQ" name="NoteResizerRight.h" compile="0" resource="0"
                  file="../../Source/UI/Sequencer/Helpers/NoteResizerRight.h"/>
            <FILE id="NOqCjM" name="TimelineWarningMarker.cpp" compile="1" resource="0"
                  file="../../Source/UI/Sequencer/Helpers/TimelineWarningMarker.cpp"/>
            <FILE id="amNgBo" name="TimelineWarningMarker.h" compile="0" resource="0"
                  file="../../Source/UI/Sequencer/Helpers/TimelineWarningMarker.h"/>
            <FILE id="jrNgrd" name="WipeSpaceHelper.cpp" compile="1" resource="0"
                  file="../../Source/UI/Sequencer/Helpers/WipeSpaceHelper.cpp"/>
            <FILE id="QNCCDi" name="WipeSpaceHelper.h" compile="0" resource="0"
                  file="../../Source/UI/Sequencer/Helpers/WipeSpaceHelper.h"/>
          </GROUP>
          <GROUP id="{B0892F63-3E45-E55C-AC0C-2854CEBBAA2E}" name="PatternRoll">
            <FILE id="x4IUU7" name="ClipComponent.cpp" compile="1" resource="0"
                  file="../../Source/UI/Sequencer/PatternRoll/ClipComponent.cpp"/>
            <FILE id="o9SpSK" name="ClipComponent.h" compile="0" resource="0" file="../../Source/UI/Sequencer/PatternRoll/ClipComponent.h"/>
            <FILE id="kW2Qjv" name="AutomationClipComponent.cpp" compile="1" resource="0"
                  file="../../Source/UI/Sequencer/PatternRoll/AutomationClipComponent.cpp"/>
            <FILE id="CFnVVc" name="AutomationClipComponent.h" compile="0" resource="0"
                  file="../../Source/UI/Sequencer/PatternRoll/AutomationClipComponent.h"/>
            <FILE id="UvGcIr" name="DummyClipComponent.cpp" compile="1" resource="0"
                  file="../../Source/UI/Sequencer/PatternRoll/DummyClipComponent.cpp"/>
            <FILE id="UkQ65l" name="DummyClipComponent.h" compile="0" resource="0"
                  file="../../Source/UI/Sequencer/PatternRoll/DummyClipComponent.h"/>
            <FILE id="Exbw0l" name="PianoClipComponent.cpp" compile="1" resource="0"
                  file="../../Source/UI/Sequencer/PatternRoll/PianoClipComponent.cpp"/>
            <FILE id="pPYJa2" name="PianoClipComponent.h" compile="0" resource="0"
                  file="../../Source/UI/Sequencer/PatternRoll/PianoClipComponent.h"/>
            <FILE id="Fq4aoW" name="PatternRoll.cpp" compile="1" resource="0" file="../../Source/UI/Sequencer/PatternRoll/PatternRoll.cpp"/>
            <FILE id="MXsdDW" name="PatternRoll.h" compile="0" resource="0" file="../../Source/UI/Sequencer/PatternRoll/PatternRoll.h"/>
          </GROUP>
          <GROUP id="{EFEF1060-46EA-01AF-80DB-F6245A003904}" name="PianoRoll">
            <FILE id="nkGHj5" name="NoteComponent.cpp" compile="1" resource="0"
                  file="../../Source/UI/Sequencer/PianoRoll/NoteComponent.cpp"/>
            <FILE id="o50CGJ" name="NoteComponent.h" compile="0" resource="0" file="../../Source/UI/Sequencer/PianoRoll/NoteComponent.h"/>
            <FILE id="XGD7Q7" name="PianoRoll.cpp" compile="1" resource="0" file="../../Source/UI/Sequencer/PianoRoll/PianoRoll.cpp"/>
            <FILE id="xgYNf4" name="PianoRoll.h" compile="0" resource="0" file="../../Source/UI/Sequencer/PianoRoll/PianoRoll.h"/>
            <FILE id="BuUwgB" name="PianoRollToolbox.cpp" compile="1" resource="0"
                  file="../../Source/UI/Sequencer/PianoRoll/PianoRollToolbox.cpp"/>
            <FILE id="MvTkJX" name="PianoRollToolbox.h" compile="0" resource="0"
                  file="../../Source/UI/Sequencer/PianoRoll/PianoRollToolbox.h"/>
          </GROUP>
          <GROUP id="{52F61085-9331-5E21-CE55-6F738CACB9BA}" name="TimeSignaturesMap">
            <FILE id="NM0qnj" name="TimeSignatureLargeComponent.cpp" compile="1"
                  resource="0" file="../../Source/UI/Sequencer/TimeSignaturesMap/TimeSignatureLargeComponent.cpp"/>
            <FILE id="Gw958H" name="TimeSignatureLargeComponent.h" compile="0"
                  resource="0" file="../../Source/UI/Sequencer/TimeSignaturesMap/TimeSignatureLargeComponent.h"/>
            <FILE id="fIdLc3" name="TimeSignatureSmallComponent.cpp" compile="1"
                  resource="0" file="../../Source/UI/Sequencer/TimeSignaturesMap/TimeSignatureSmallComponent.cpp"/>
            <FILE id="TiGAHJ" name="TimeSignatureSmallComponent.h" compile="0"
                  resource="0" file="../../Source/UI/Sequencer/TimeSignaturesMap/TimeSignatureSmallComponent.h"/>
            <FILE id="lwxaJX" name="TimeSignaturesTrackMap.cpp" compile="1" resource="0"
                  file="../../Source/UI/Sequencer/TimeSignaturesMap/TimeSignaturesTrackMap.cpp"/>
            <FILE id="smkWxD" name="TimeSignaturesTrackMap.h" compile="0" resource="0"
                  file="../../Source/UI/Sequencer/TimeSignaturesMap/TimeSignaturesTrackMap.h"/>
          </GROUP>
          <GROUP id="{DB1FBAB1-AFA6-1B47-8477-1AC8C1003112}" name="TrackMap">
            <FILE id="spoWIi" name="PianoTrackMap.cpp" compile="1" resource="0"
                  file="../../Source/UI/Sequencer/TrackMap/PianoTrackMap.cpp"/>
            <FILE id="B5Af2F" name="PianoTrackMap.h" compile="0" resource="0" file="../../Source/UI/Sequencer/TrackMap/PianoTrackMap.h"/>
            <FILE id="hste0M" name="TrackScroller.cpp" compile="1" resource="0"
                  file="../../Source/UI/Sequencer/TrackMap/TrackScroller.cpp"/>
            <FILE id="oKWOBR" name="TrackScroller.h" compile="0" resource="0" file="../../Source/UI/Sequencer/TrackMap/TrackScroller.h"/>
            <FILE id="EVoQe1" name="TrackScrollerScreen.cpp" compile="1" resource="0"
                  file="../../Source/UI/Sequencer/TrackMap/TrackScrollerScreen.cpp"/>
            <FILE id="k2EX3P" name="TrackScrollerScreen.h" compile="0" resource="0"
                  file="../../Source/UI/Sequencer/TrackMap/TrackScrollerScreen.h"/>
          </GROUP>
          <GROUP id="{A9BB9F56-AFB0-377B-D83F-F5567A42A1B6}" name="TriggersMap">
            <FILE id="jP6KxT" name="TriggerEventComponent.cpp" compile="1" resource="0"
                  file="../../Source/UI/Sequencer/TriggersMap/TriggerEventComponent.cpp"/>
            <FILE id="ngjpve" name="TriggerEventComponent.h" compile="0" resource="0"
                  file="../../Source/UI/Sequencer/TriggersMap/TriggerEventComponent.h"/>
            <FILE id="eCcjik" name="TriggerEventConnector.cpp" compile="1" resource="0"
                  file="../../Source/UI/Sequencer/TriggersMap/TriggerEventConnector.cpp"/>
            <FILE id="so4dWV" name="TriggerEventConnector.h" compile="0" resource="0"
                  file="../../Source/UI/Sequencer/TriggersMap/TriggerEventConnector.h"/>
            <FILE id="TYMzZG" name="TriggersTrackMap.cpp" compile="1" resource="0"
                  file="../../Source/UI/Sequencer/TriggersMap/TriggersTrackMap.cpp"/>
            <FILE id="FkdNNN" name="TriggersTrackMap.h" compile="0" resource="0"
                  file="../../Source/UI/Sequencer/TriggersMap/TriggersTrackMap.h"/>
          </GROUP>
          <FILE id="AGCqrH" name="HybridLassoComponent.cpp" compile="1" resource="0"
                file="../../Source/UI/Sequencer/HybridLassoComponent.cpp"/>
          <FILE id="HJhqow" name="HybridLassoComponent.h" compile="0" resource="0"
                file="../../Source/UI/Sequencer/HybridLassoComponent.h"/>
          <FILE id="TipeMn" name="HybridRoll.cpp" compile="1" resource="0" file="../../Source/UI/Sequencer/HybridRoll.cpp"/>
          <FILE id="XYOlrH" name="HybridRoll.h" compile="0" resource="0" file="../../Source/UI/Sequencer/HybridRoll.h"/>
          <FILE id="hnA87d" name="HybridRollEditMode.cpp" compile="1" resource="0"
                file="../../Source/UI/Sequencer/HybridRollEditMode.cpp"/>
          <FILE id="MWqxz4" name="HybridRollEditMode.h" compile="0" resource="0"
                file="../../Source/UI/Sequencer/HybridRollEditMode.h"/>
          <FILE id="q8fOIB" name="HybridRollEventComponent.cpp" compile="1" resource="0"
                file="../../Source/UI/Sequencer/HybridRollEventComponent.cpp"/>
          <FILE id="M0Rx3A" name="HybridRollEventComponent.h" compile="0" resource="0"
                file="../../Source/UI/Sequencer/HybridRollEventComponent.h"/>
          <FILE id="kc1423" name="HybridRollListener.h" compile="0" resource="0"
                file="../../Source/UI/Sequencer/HybridRollListener.h"/>
          <FILE id="OL6lfl" name="Lasso.h" compile="0" resource="0" file="../../Source/UI/Sequencer/Lasso.h"/>
          <FILE id="TpmfTy" name="SequencerLayout.cpp" compile="1" resource="0"
                file="../../Source/UI/Sequencer/SequencerLayout.cpp"/>
          <FILE id="ROIxEK" name="SequencerLayout.h" compile="0" resource="0"
                file="../../Source/UI/Sequencer/SequencerLayout.h"/>
        </GROUP>
        <GROUP id="{E3CC1F61-627F-AE9D-B5F8-944A58FBF841}" name="Sidebars">
          <GROUP id="{1AD8B93E-47DF-813C-B57A-46D0882735A3}" name="Rollovers">
            <FILE id="vRLRLs" name="ProjectRollover.cpp" compile="1" resource="0"
                  file="../../Source/UI/Sidebars/Rollovers/ProjectRollover.cpp"/>
            <FILE id="ZKonpr" name="ProjectRollover.h" compile="0" resource="0"
                  file="../../Source/UI/Sidebars/Rollovers/ProjectRollover.h"/>
            <FILE id="he7oha" name="RolloverBackButtonLeft.cpp" compile="1" resource="0"
                  file="../../Source/UI/Sidebars/Rollovers/RolloverBackButtonLeft.cpp"/>
            <FILE id="pswSJ9" name="RolloverBackButtonLeft.h" compile="0" resource="0"
                  file="../../Source/UI/Sidebars/Rollovers/RolloverBackButtonLeft.h"/>
            <FILE id="eZxxSk" name="RolloverBackButtonRight.cpp" compile="1" resource="0"
                  file="../../Source/UI/Sidebars/Rollovers/RolloverBackButtonRight.cpp"/>
            <FILE id="pb6ulv" name="RolloverBackButtonRight.h" compile="0" resource="0"
                  file="../../Source/UI/Sidebars/Rollovers/RolloverBackButtonRight.h"/>
            <FILE id="xEhuL7" name="RolloverContainer.cpp" compile="1" resource="0"
                  file="../../Source/UI/Sidebars/Rollovers/RolloverContainer.cpp"/>
            <FILE id="Tvgx8a" name="RolloverContainer.h" compile="0" resource="0"
                  file="../../Source/UI/Sidebars/Rollovers/RolloverContainer.h"/>
            <FILE id="TGYcvq" name="RolloverHeaderLeft.cpp" compile="1" resource="0"
                  file="../../Source/UI/Sidebars/Rollovers/RolloverHeaderLeft.cpp"/>
            <FILE id="HJYxQj" name="RolloverHeaderLeft.h" compile="0" resource="0"
                  file="../../Source/UI/Sidebars/Rollovers/RolloverHeaderLeft.h"/>
            <FILE id="qD9RFF" name="RolloverHeaderRight.cpp" compile="1" resource="0"
                  file="../../Source/UI/Sidebars/Rollovers/RolloverHeaderRight.cpp"/>
            <FILE id="HUu18c" name="RolloverHeaderRight.h" compile="0" resource="0"
                  file="../../Source/UI/Sidebars/Rollovers/RolloverHeaderRight.h"/>
            <FILE id="svTW2Y" name="SettingsRollover.cpp" compile="1" resource="0"
                  file="../../Source/UI/Sidebars/Rollovers/SettingsRollover.cpp"/>
            <FILE id="OH4CU2" name="SettingsRollover.h" compile="0" resource="0"
                  file="../../Source/UI/Sidebars/Rollovers/SettingsRollover.h"/>
          </GROUP>
          <FILE id="b6CqqP" name="HybridRollCommandPanel.cpp" compile="1" resource="0"
                file="../../Source/UI/Sidebars/HybridRollCommandPanel.cpp"/>
          <FILE id="s83bgw" name="HybridRollCommandPanel.h" compile="0" resource="0"
                file="../../Source/UI/Sidebars/HybridRollCommandPanel.h"/>
          <FILE id="Ygx9Sk" name="HybridRollCommandPanelDefault.cpp" compile="1"
                resource="0" file="../../Source/UI/Sidebars/HybridRollCommandPanelDefault.cpp"/>
          <FILE id="KNnqZg" name="HybridRollCommandPanelDefault.h" compile="0"
                resource="0" file="../../Source/UI/Sidebars/HybridRollCommandPanelDefault.h"/>
          <FILE id="hGyrLG" name="HybridRollCommandPanelPhone.cpp" compile="1"
                resource="0" file="../../Source/UI/Sidebars/HybridRollCommandPanelPhone.cpp"/>
          <FILE id="McwvFz" name="HybridRollCommandPanelPhone.h" compile="0"
                resource="0" file="../../Source/UI/Sidebars/HybridRollCommandPanelPhone.h"/>
          <FILE id="dGDpzD" name="TreePanel.cpp" compile="1" resource="0" file="../../Source/UI/Sidebars/TreePanel.cpp"/>
          <FILE id="mvAfd1" name="TreePanel.h" compile="0" resource="0" file="../../Source/UI/Sidebars/TreePanel.h"/>
          <FILE id="YTrvBN" name="TreePanelDefault.cpp" compile="1" resource="0"
                file="../../Source/UI/Sidebars/TreePanelDefault.cpp"/>
          <FILE id="RpeyiT" name="TreePanelDefault.h" compile="0" resource="0"
                file="../../Source/UI/Sidebars/TreePanelDefault.h"/>
          <FILE id="Xxsq4j" name="TreePanelPhone.cpp" compile="1" resource="0"
                file="../../Source/UI/Sidebars/TreePanelPhone.cpp"/>
          <FILE id="ECVocc" name="TreePanelPhone.h" compile="0" resource="0"
                file="../../Source/UI/Sidebars/TreePanelPhone.h"/>
        </GROUP>
        <GROUP id="{F85E9949-99EB-1D99-18B7-41B94B555349}" name="Themes">
          <FILE id="O8SrxF" name="ComponentFader.cpp" compile="1" resource="0"
                file="../../Source/UI/Themes/ComponentFader.cpp"/>
          <FILE id="QUBfY2" name="ComponentFader.h" compile="0" resource="0"
                file="../../Source/UI/Themes/ComponentFader.h"/>
          <FILE id="A9QahU" name="DialogBackground.h" compile="0" resource="0"
                file="../../Source/UI/Themes/DialogBackground.h"/>
          <FILE id="Ysmboe" name="FontSerializer.cpp" compile="1" resource="0"
                file="../../Source/UI/Themes/FontSerializer.cpp"/>
          <FILE id="ByVeKa" name="FontSerializer.h" compile="0" resource="0"
                file="../../Source/UI/Themes/FontSerializer.h"/>
          <FILE id="JvCpsS" name="GradientVertical.cpp" compile="1" resource="0"
                file="../../Source/UI/Themes/GradientVertical.cpp"/>
          <FILE id="LqY3hE" name="GradientVertical.h" compile="0" resource="0"
                file="../../Source/UI/Themes/GradientVertical.h"/>
          <FILE id="J2A6nX" name="GradientVerticalReversed.cpp" compile="1" resource="0"
                file="../../Source/UI/Themes/GradientVerticalReversed.cpp"/>
          <FILE id="jZs8Yn" name="GradientVerticalReversed.h" compile="0" resource="0"
                file="../../Source/UI/Themes/GradientVerticalReversed.h"/>
          <FILE id="UTkx9C" name="HelioTheme.cpp" compile="1" resource="0" file="../../Source/UI/Themes/HelioTheme.cpp"/>
          <FILE id="OSxFyU" name="HelioTheme.h" compile="0" resource="0" file="../../Source/UI/Themes/HelioTheme.h"/>
          <FILE id="e3IJC6" name="Icons.cpp" compile="1" resource="0" file="../../Source/UI/Themes/Icons.cpp"/>
          <FILE id="cuElFX" name="Icons.h" compile="0" resource="0" file="../../Source/UI/Themes/Icons.h"/>
          <FILE id="t2AHRH" name="LighterShadowDownwards.cpp" compile="1" resource="0"
                file="../../Source/UI/Themes/LighterShadowDownwards.cpp"/>
          <FILE id="HYJ18q" name="LighterShadowDownwards.h" compile="0" resource="0"
                file="../../Source/UI/Themes/LighterShadowDownwards.h"/>
          <FILE id="PyzEGt" name="LighterShadowUpwards.cpp" compile="1" resource="0"
                file="../../Source/UI/Themes/LighterShadowUpwards.cpp"/>
          <FILE id="n19TK2" name="LighterShadowUpwards.h" compile="0" resource="0"
                file="../../Source/UI/Themes/LighterShadowUpwards.h"/>
          <FILE id="pWyeEN" name="LightShadowDownwards.cpp" compile="1" resource="0"
                file="../../Source/UI/Themes/LightShadowDownwards.cpp"/>
          <FILE id="WWrfj6" name="LightShadowDownwards.h" compile="0" resource="0"
                file="../../Source/UI/Themes/LightShadowDownwards.h"/>
          <FILE id="bd8wIc" name="LightShadowLeftwards.cpp" compile="1" resource="0"
                file="../../Source/UI/Themes/LightShadowLeftwards.cpp"/>
          <FILE id="c2UOLi" name="LightShadowLeftwards.h" compile="0" resource="0"
                file="../../Source/UI/Themes/LightShadowLeftwards.h"/>
          <FILE id="XVIp2v" name="LightShadowRightwards.cpp" compile="1" resource="0"
                file="../../Source/UI/Themes/LightShadowRightwards.cpp"/>
          <FILE id="bOrny2" name="LightShadowRightwards.h" compile="0" resource="0"
                file="../../Source/UI/Themes/LightShadowRightwards.h"/>
          <FILE id="xPtl91" name="LightShadowUpwards.cpp" compile="1" resource="0"
                file="../../Source/UI/Themes/LightShadowUpwards.cpp"/>
          <FILE id="Y9JXQ8" name="LightShadowUpwards.h" compile="0" resource="0"
                file="../../Source/UI/Themes/LightShadowUpwards.h"/>
          <FILE id="assiuD" name="PanelA.cpp" compile="1" resource="0" file="../../Source/UI/Themes/PanelA.cpp"/>
          <FILE id="jNvXXq" name="PanelA.h" compile="0" resource="0" file="../../Source/UI/Themes/PanelA.h"/>
          <FILE id="cvHAwt" name="PanelB.cpp" compile="1" resource="0" file="../../Source/UI/Themes/PanelB.cpp"/>
          <FILE id="JT4HHV" name="PanelB.h" compile="0" resource="0" file="../../Source/UI/Themes/PanelB.h"/>
          <FILE id="pX96CH" name="PanelBackgroundA.cpp" compile="1" resource="0"
                file="../../Source/UI/Themes/PanelBackgroundA.cpp"/>
          <FILE id="oQQzCv" name="PanelBackgroundA.h" compile="0" resource="0"
                file="../../Source/UI/Themes/PanelBackgroundA.h"/>
          <FILE id="fk6Fcu" name="PanelBackgroundB.cpp" compile="1" resource="0"
                file="../../Source/UI/Themes/PanelBackgroundB.cpp"/>
          <FILE id="wvlbF9" name="PanelBackgroundB.h" compile="0" resource="0"
                file="../../Source/UI/Themes/PanelBackgroundB.h"/>
          <FILE id="Gcj7RL" name="PanelBackgroundC.cpp" compile="1" resource="0"
                file="../../Source/UI/Themes/PanelBackgroundC.cpp"/>
          <FILE id="IxtKep" name="PanelBackgroundC.h" compile="0" resource="0"
                file="../../Source/UI/Themes/PanelBackgroundC.h"/>
          <FILE id="N4N3KP" name="PanelC.cpp" compile="1" resource="0" file="../../Source/UI/Themes/PanelC.cpp"/>
          <FILE id="IdO4fh" name="PanelC.h" compile="0" resource="0" file="../../Source/UI/Themes/PanelC.h"/>
          <FILE id="Xbp07z" name="SeparatorHorizontal.cpp" compile="1" resource="0"
                file="../../Source/UI/Themes/SeparatorHorizontal.cpp"/>
          <FILE id="kpXD8z" name="SeparatorHorizontal.h" compile="0" resource="0"
                file="../../Source/UI/Themes/SeparatorHorizontal.h"/>
          <FILE id="cGTkk3" name="SeparatorHorizontalReversed.cpp" compile="1"
                resource="0" file="../../Source/UI/Themes/SeparatorHorizontalReversed.cpp"/>
          <FILE id="mbySv0" name="SeparatorHorizontalReversed.h" compile="0"
                resource="0" file="../../Source/UI/Themes/SeparatorHorizontalReversed.h"/>
          <FILE id="pgoutb" name="SeparatorHorizontalFading.cpp" compile="1"
                resource="0" file="../../Source/UI/Themes/SeparatorHorizontalFading.cpp"/>
          <FILE id="Cpbh1D" name="SeparatorHorizontalFading.h" compile="0" resource="0"
                file="../../Source/UI/Themes/SeparatorHorizontalFading.h"/>
          <FILE id="HDkZZ0" name="SeparatorHorizontalFadingReversed.cpp" compile="1"
                resource="0" file="../../Source/UI/Themes/SeparatorHorizontalFadingReversed.cpp"/>
          <FILE id="QqvspI" name="SeparatorHorizontalFadingReversed.h" compile="0"
                resource="0" file="../../Source/UI/Themes/SeparatorHorizontalFadingReversed.h"/>
          <FILE id="cUC5pT" name="SeparatorVertical.cpp" compile="1" resource="0"
                file="../../Source/UI/Themes/SeparatorVertical.cpp"/>
          <FILE id="seMoCv" name="SeparatorVertical.h" compile="0" resource="0"
                file="../../Source/UI/Themes/SeparatorVertical.h"/>
          <FILE id="iRbt21" name="SeparatorVerticalReversed.cpp" compile="1"
                resource="0" file="../../Source/UI/Themes/SeparatorVerticalReversed.cpp"/>
          <FILE id="YTE3PY" name="SeparatorVerticalReversed.h" compile="0" resource="0"
                file="../../Source/UI/Themes/SeparatorVerticalReversed.h"/>
          <FILE id="RMdOFy" name="ShadeDark.cpp" compile="1" resource="0" file="../../Source/UI/Themes/ShadeDark.cpp"/>
          <FILE id="ZZVzNa" name="ShadeDark.h" compile="0" resource="0" file="../../Source/UI/Themes/ShadeDark.h"/>
          <FILE id="UoMMEf" name="ShadeLight.cpp" compile="1" resource="0" file="../../Source/UI/Themes/ShadeLight.cpp"/>
          <FILE id="txHWTv" name="ShadeLight.h" compile="0" resource="0" file="../../Source/UI/Themes/ShadeLight.h"/>
          <FILE id="gwNBw8" name="ShadowDownwards.cpp" compile="1" resource="0"
                file="../../Source/UI/Themes/ShadowDownwards.cpp"/>
          <FILE id="TdDFDM" name="ShadowDownwards.h" compile="0" resource="0"
                file="../../Source/UI/Themes/ShadowDownwards.h"/>
          <FILE id="PLyGE8" name="ShadowHorizontalFading.cpp" compile="1" resource="0"
                file="../../Source/UI/Themes/ShadowHorizontalFading.cpp"/>
          <FILE id="wFsvNz" name="ShadowHorizontalFading.h" compile="0" resource="0"
                file="../../Source/UI/Themes/ShadowHorizontalFading.h"/>
          <FILE id="Lq4ri4" name="ShadowLeftwards.cpp" compile="1" resource="0"
                file="../../Source/UI/Themes/ShadowLeftwards.cpp"/>
          <FILE id="pixHjS" name="ShadowLeftwards.h" compile="0" resource="0"
                file="../../Source/UI/Themes/ShadowLeftwards.h"/>
          <FILE id="cRZXD1" name="ShadowRightwards.cpp" compile="1" resource="0"
                file="../../Source/UI/Themes/ShadowRightwards.cpp"/>
          <FILE id="sQYyQn" name="ShadowRightwards.h" compile="0" resource="0"
                file="../../Source/UI/Themes/ShadowRightwards.h"/>
          <FILE id="YeQLGJ" name="ShadowUpwards.cpp" compile="1" resource="0"
                file="../../Source/UI/Themes/ShadowUpwards.cpp"/>
          <FILE id="sq9DiY" name="ShadowUpwards.h" compile="0" resource="0" file="../../Source/UI/Themes/ShadowUpwards.h"/>
          <FILE id="mGKnp5" name="ViewportKineticSlider.cpp" compile="1" resource="0"
                file="../../Source/UI/Themes/ViewportKineticSlider.cpp"/>
          <FILE id="KwsOCH" name="ViewportKineticSlider.h" compile="0" resource="0"
                file="../../Source/UI/Themes/ViewportKineticSlider.h"/>
        </GROUP>
        <GROUP id="{ABACCBC4-F1DB-053A-7F98-A7950A5DE4B1}" name="Tree">
          <FILE id="a4eprZ" name="TreeItemComponent.cpp" compile="1" resource="0"
                file="../../Source/UI/Tree/TreeItemComponent.cpp"/>
          <FILE id="D0Nb6p" name="TreeItemComponent.h" compile="0" resource="0"
                file="../../Source/UI/Tree/TreeItemComponent.h"/>
          <FILE id="k9S4ba" name="TreeItemComponentDefault.cpp" compile="1" resource="0"
                file="../../Source/UI/Tree/TreeItemComponentDefault.cpp"/>
          <FILE id="P2rw09" name="TreeItemComponentDefault.h" compile="0" resource="0"
                file="../../Source/UI/Tree/TreeItemComponentDefault.h"/>
          <FILE id="waNblh" name="TreeItemComponentCompact.cpp" compile="1" resource="0"
                file="../../Source/UI/Tree/TreeItemComponentCompact.cpp"/>
          <FILE id="uiGvSF" name="TreeItemComponentCompact.h" compile="0" resource="0"
                file="../../Source/UI/Tree/TreeItemComponentCompact.h"/>
          <FILE id="P8AjHQ" name="TreeItemMarkerDefault.cpp" compile="1" resource="0"
                file="../../Source/UI/Tree/TreeItemMarkerDefault.cpp"/>
          <FILE id="ZvUke5" name="TreeItemMarkerDefault.h" compile="0" resource="0"
                file="../../Source/UI/Tree/TreeItemMarkerDefault.h"/>
          <FILE id="ul1oWz" name="TreeItemMarkerCompact.cpp" compile="1" resource="0"
                file="../../Source/UI/Tree/TreeItemMarkerCompact.cpp"/>
          <FILE id="XjRR1u" name="TreeItemMarkerCompact.h" compile="0" resource="0"
                file="../../Source/UI/Tree/TreeItemMarkerCompact.h"/>
          <FILE id="QEQ5zH" name="TreeItemMenuButton.cpp" compile="1" resource="0"
                file="../../Source/UI/Tree/TreeItemMenuButton.cpp"/>
          <FILE id="t0Y3yz" name="TreeItemMenuButton.h" compile="0" resource="0"
                file="../../Source/UI/Tree/TreeItemMenuButton.h"/>
        </GROUP>
        <FILE id="PkRsJW" name="MainLayout.cpp" compile="1" resource="0" file="../../Source/UI/MainLayout.cpp"/>
        <FILE id="hDwgZW" name="MainLayout.h" compile="0" resource="0" file="../../Source/UI/MainLayout.h"/>
        <FILE id="Szz4y0" name="MainWindow.cpp" compile="1" resource="0" file="../../Source/UI/MainWindow.cpp"/>
        <FILE id="TyXZte" name="MainWindow.h" compile="0" resource="0" file="../../Source/UI/MainWindow.h"/>
      </GROUP>
      <FILE id="ElYokW" name="Common.cpp" compile="1" resource="0" file="../../Source/Common.cpp"/>
      <FILE id="ZpjqOm" name="Common.h" compile="0" resource="0" file="../../Source/Common.h"/>
    </GROUP>
  </MAINGROUP>
  <EXPORTFORMATS>
    <XCODE_MAC targetFolder="../../Projects/macOS" vstFolder="~/Code/Steinberg/VST3"
               vst3Folder="../../ThirdParty/VST_SDK/VST3_SDK" bigIcon="x2W128"
               smallIcon="x2W128" customPList="&lt;?xml version=&quot;1.0&quot; encoding=&quot;UTF-8&quot;?&gt;&#10;&#10;&lt;!DOCTYPE plist PUBLIC &quot;-//Apple//DTD PLIST 1.0//EN&quot; &quot;http://www.apple.com/DTDs/PropertyList-1.0.dtd&quot;&gt;&#10;&lt;plist&gt;&#10;  &lt;dict&gt;&#10;&lt;key&gt;NSAppTransportSecurity&lt;/key&gt;&#10;  &lt;dict&gt;&#10;    &lt;key&gt;NSAllowsArbitraryLoads&lt;/key&gt;&#10;    &lt;true/&gt;&#10;  &lt;/dict&gt;&#10;  &lt;/dict&gt;&#10;&lt;/plist&gt;&#10;"
               documentExtensions=".helio" extraCompilerFlags="-Wno-reorder -Wno-inconsistent-missing-override"
               postbuildCommand="" extraDefs="" iosDevelopmentTeamID="EQL633LLC8"
               prebuildCommand="pushd ../../ThirdParty/&#10;chmod a+x ./get_asio_and_vst_sdks.sh&#10;./get_asio_and_vst_sdks.sh&#10;popd">
      <CONFIGURATIONS>
        <CONFIGURATION name="Debug" osxSDK="default" osxCompatibility="10.7 SDK" osxArchitecture="default"
                       isDebug="1" optimisation="1" targetName="Helio" cppLanguageStandard="c++11"
                       cppLibType="libc++" customXcodeFlags="CODE_SIGN_IDENTITY = &quot;Developer ID Application&quot;"
                       headerPath="../../ThirdParty/ASIO/common&#10;../../ThirdParty/JUCE/modules/juce_audio_basics&#10;../../ThirdParty/JUCE/modules/juce_audio_devices&#10;../../ThirdParty/JUCE/modules/juce_audio_formats&#10;../../ThirdParty/JUCE/modules/juce_audio_processors&#10;../../ThirdParty/JUCE/modules/juce_audio_utils&#10;../../ThirdParty/JUCE/modules/juce_audio_utils/players&#10;../../ThirdParty/JUCE/modules/juce_core&#10;../../ThirdParty/JUCE/modules/juce_cryptography&#10;../../ThirdParty/JUCE/modules/juce_data_structures&#10;../../ThirdParty/JUCE/modules/juce_events&#10;../../ThirdParty/JUCE/modules/juce_graphics&#10;../../ThirdParty/JUCE/modules/juce_gui_basics&#10;../../ThirdParty/JUCE/modules/juce_gui_extra&#10;../../ThirdParty/JUCE/modules/juce_opengl&#10;../../ThirdParty/JUCE/modules/juce_osc&#10;../../Source/&#10;../../Source/Core/&#10;../../Source/Core/App&#10;../../Source/Core/Audio&#10;../../Source/Core/Audio/BuiltIn&#10;../../Source/Core/Audio/Instruments&#10;../../Source/Core/Audio/Monitoring&#10;../../Source/Core/Audio/Transport&#10;../../Source/Core/Audio/Waveform&#10;../../Source/Core/Clipboard&#10;../../Source/Core/Midi&#10;../../Source/Core/Midi/Patterns&#10;../../Source/Core/Midi/Sequences&#10;../../Source/Core/Midi/Sequences/Events&#10;../../Source/Core/Network&#10;../../Source/Core/Serialization&#10;../../Source/Core/Supervisor&#10;../../Source/Core/Tools&#10;../../Source/Core/Translation&#10;../../Source/Core/Tree&#10;../../Source/Core/Tutorial&#10;../../Source/Core/Undo&#10;../../Source/Core/Undo/Actions&#10;../../Source/Core/VCS&#10;../../Source/Core/VCS/DiffLogic&#10;../../Source/Core/VCS/Network&#10;../../Source/UI/&#10;../../Source/UI/CodeEditor&#10;../../Source/UI/Menus&#10;../../Source/UI/Menus/Base&#10;../../Source/UI/Common&#10;../../Source/UI/Common/AudioMonitors&#10;../../Source/UI/Common/Origami&#10;../../Source/UI/Console&#10;../../Source/UI/Dialogs&#10;../../Source/UI/Headline&#10;../../Source/UI/Input&#10;../../Source/UI/Pages/Instruments&#10;../../Source/UI/Pages/Instruments/Editor&#10;../../Source/UI/Pages/Intro&#10;../../Source/UI/Sequencer&#10;../../Source/UI/Sequencer/AnnotationsMap&#10;../../Source/UI/Sequencer/AutomationMap&#10;../../Source/UI/Sequencer/Header&#10;../../Source/UI/Sequencer/Helpers&#10;../../Source/UI/Sequencer/PatternRoll&#10;../../Source/UI/Sequencer/PianoRoll&#10;../../Source/UI/Sequencer/TimeSignaturesMap&#10;../../Source/UI/Sequencer/TrackMap&#10;../../Source/UI/Sequencer/TriggersMap&#10;../../Source/UI/Sequencer/WaveformMap&#10;../../Source/UI/Popups&#10;../../Source/UI/Popups/ChordBuilder&#10;../../Source/UI/Pages/Project&#10;../../Source/UI/Sidebars&#10;../../Source/UI/Sidebars/Rollovers&#10;../../Source/UI/Pages/Settings&#10;../../Source/UI/Themes&#10;../../Source/UI/Tree&#10;../../Source/UI/Pages/VCS&#10;../../Source/UI/Pages/Workspace&#10;../../Source/UI/Pages/Workspace/Menu&#10;../../Source/UI/Pages/Workspace/Scroller&#10;"/>
        <CONFIGURATION name="Release" osxSDK="default" osxCompatibility="10.7 SDK" osxArchitecture="default"
                       isDebug="0" optimisation="3" targetName="Helio" cppLanguageStandard="c++11"
                       cppLibType="libc++" customXcodeFlags="CODE_SIGN_IDENTITY = &quot;Developer ID Application&quot;"
                       stripLocalSymbols="0" headerPath="../../ThirdParty/ASIO/common&#10;../../ThirdParty/JUCE/modules/juce_audio_basics&#10;../../ThirdParty/JUCE/modules/juce_audio_devices&#10;../../ThirdParty/JUCE/modules/juce_audio_formats&#10;../../ThirdParty/JUCE/modules/juce_audio_processors&#10;../../ThirdParty/JUCE/modules/juce_audio_utils&#10;../../ThirdParty/JUCE/modules/juce_audio_utils/players&#10;../../ThirdParty/JUCE/modules/juce_core&#10;../../ThirdParty/JUCE/modules/juce_cryptography&#10;../../ThirdParty/JUCE/modules/juce_data_structures&#10;../../ThirdParty/JUCE/modules/juce_events&#10;../../ThirdParty/JUCE/modules/juce_graphics&#10;../../ThirdParty/JUCE/modules/juce_gui_basics&#10;../../ThirdParty/JUCE/modules/juce_gui_extra&#10;../../ThirdParty/JUCE/modules/juce_opengl&#10;../../ThirdParty/JUCE/modules/juce_osc&#10;../../Source/&#10;../../Source/Core/&#10;../../Source/Core/App&#10;../../Source/Core/Audio&#10;../../Source/Core/Audio/BuiltIn&#10;../../Source/Core/Audio/Instruments&#10;../../Source/Core/Audio/Monitoring&#10;../../Source/Core/Audio/Transport&#10;../../Source/Core/Audio/Waveform&#10;../../Source/Core/Clipboard&#10;../../Source/Core/Midi&#10;../../Source/Core/Midi/Patterns&#10;../../Source/Core/Midi/Sequences&#10;../../Source/Core/Midi/Sequences/Events&#10;../../Source/Core/Network&#10;../../Source/Core/Serialization&#10;../../Source/Core/Supervisor&#10;../../Source/Core/Tools&#10;../../Source/Core/Translation&#10;../../Source/Core/Tree&#10;../../Source/Core/Tutorial&#10;../../Source/Core/Undo&#10;../../Source/Core/Undo/Actions&#10;../../Source/Core/VCS&#10;../../Source/Core/VCS/DiffLogic&#10;../../Source/Core/VCS/Network&#10;../../Source/UI/&#10;../../Source/UI/CodeEditor&#10;../../Source/UI/Menus&#10;../../Source/UI/Menus/Base&#10;../../Source/UI/Common&#10;../../Source/UI/Common/AudioMonitors&#10;../../Source/UI/Common/Origami&#10;../../Source/UI/Console&#10;../../Source/UI/Dialogs&#10;../../Source/UI/Headline&#10;../../Source/UI/Input&#10;../../Source/UI/Pages/Instruments&#10;../../Source/UI/Pages/Instruments/Editor&#10;../../Source/UI/Pages/Intro&#10;../../Source/UI/Sequencer&#10;../../Source/UI/Sequencer/AnnotationsMap&#10;../../Source/UI/Sequencer/AutomationMap&#10;../../Source/UI/Sequencer/Header&#10;../../Source/UI/Sequencer/Helpers&#10;../../Source/UI/Sequencer/PatternRoll&#10;../../Source/UI/Sequencer/PianoRoll&#10;../../Source/UI/Sequencer/TimeSignaturesMap&#10;../../Source/UI/Sequencer/TrackMap&#10;../../Source/UI/Sequencer/TriggersMap&#10;../../Source/UI/Sequencer/WaveformMap&#10;../../Source/UI/Popups&#10;../../Source/UI/Popups/ChordBuilder&#10;../../Source/UI/Pages/Project&#10;../../Source/UI/Sidebars&#10;../../Source/UI/Sidebars/Rollovers&#10;../../Source/UI/Pages/Settings&#10;../../Source/UI/Themes&#10;../../Source/UI/Tree&#10;../../Source/UI/Pages/VCS&#10;../../Source/UI/Pages/Workspace&#10;../../Source/UI/Pages/Workspace/Menu&#10;../../Source/UI/Pages/Workspace/Scroller&#10;"/>
      </CONFIGURATIONS>
      <MODULEPATHS>
        <MODULEPATH id="juce_core" path="../../ThirdParty/JUCE/modules"/>
        <MODULEPATH id="juce_events" path="../../ThirdParty/JUCE/modules"/>
        <MODULEPATH id="juce_graphics" path="../../ThirdParty/JUCE/modules"/>
        <MODULEPATH id="juce_data_structures" path="../../ThirdParty/JUCE/modules"/>
        <MODULEPATH id="juce_gui_basics" path="../../ThirdParty/JUCE/modules"/>
        <MODULEPATH id="juce_gui_extra" path="../../ThirdParty/JUCE/modules"/>
        <MODULEPATH id="juce_cryptography" path="../../ThirdParty/JUCE/modules"/>
        <MODULEPATH id="juce_opengl" path="../../ThirdParty/JUCE/modules"/>
        <MODULEPATH id="juce_audio_basics" path="../../ThirdParty/JUCE/modules"/>
        <MODULEPATH id="juce_audio_devices" path="../../ThirdParty/JUCE/modules"/>
        <MODULEPATH id="juce_audio_formats" path="../../ThirdParty/JUCE/modules"/>
        <MODULEPATH id="juce_audio_processors" path="../../ThirdParty/JUCE/modules"/>
        <MODULEPATH id="juce_audio_utils" path="../../ThirdParty/JUCE/modules"/>
        <MODULEPATH id="juce_osc" path="../../ThirdParty/JUCE/modules"/>
      </MODULEPATHS>
    </XCODE_MAC>
    <XCODE_IPHONE targetFolder="../../Projects/iOS" vstFolder="~/Code/Steinberg/VST3"
                  vst3Folder="../../ThirdParty/VST_SDK/VST3_SDK" bigIcon="" UIFileSharingEnabled="1"
                  UIStatusBarHidden="1" smallIcon="" extraCompilerFlags="-Wno-reorder -Wno-inconsistent-missing-override"
                  extraDefs="JUCE_ENABLE_LIVE_CONSTANT_EDITOR=0&#10;JUCE_SUPPORT_CARBON=0&#10;HELIO_AUDIOBUS_SUPPORT=0"
                  customPList="&lt;?xml version=&quot;1.0&quot; encoding=&quot;UTF-8&quot;?&gt;&#10;&lt;!DOCTYPE plist PUBLIC &quot;-//Apple//DTD PLIST 1.0//EN&quot; &quot;http://www.apple.com/DTDs/PropertyList-1.0.dtd&quot;&gt;&#10;&lt;plist&gt;&#10;  &lt;dict&gt;&#10;&#10;&#9;&lt;key&gt;AudioComponents&lt;/key&gt;&#10;&lt;array&gt;&#10;&#9;&#9;  &lt;dict&gt;&#10;&#9;&#9;&#9;    &lt;key&gt;manufacturer&lt;/key&gt;&#10;&#9;&#9;&#9;    &lt;string&gt;heli&lt;/string&gt;&#10;    &#9;&#9;&#9;&lt;key&gt;type&lt;/key&gt;&#10;    &#9;&#9;&#9;&lt;string&gt;auri&lt;/string&gt;&#10;&#9;&#9;&#9;    &lt;key&gt;subtype&lt;/key&gt;&#10;&#9;&#9;&#9;    &lt;string&gt;host&lt;/string&gt;&#10;&#9;&#9;&#9;    &lt;key&gt;name&lt;/key&gt;&#10;    &#9;&#9;&#9;&lt;string&gt;Helio: Host output&lt;/string&gt;&#10;    &#9;&#9;&#9;&lt;key&gt;version&lt;/key&gt;&#10;&#9;    &#9;&lt;integer&gt;1&lt;/integer&gt;&#10;  &#9;&#9;&lt;/dict&gt;&#10;&#9;&lt;/array&gt;&#10;&#10;&lt;key&gt;NSAppTransportSecurity&lt;/key&gt;&#10;  &lt;dict&gt;&#10;    &lt;key&gt;NSAllowsArbitraryLoads&lt;/key&gt;&#10;    &lt;true/&gt;&#10;  &lt;/dict&gt;&#10;&#10;&#9;&lt;key&gt;LSApplicationCategoryType&lt;/key&gt;&#10;&#9;&lt;string&gt;public.app-category.music&lt;/string&gt;&#10;&#9;&lt;key&gt;NSHumanReadableCopyright&lt;/key&gt;&#10;&#9;&lt;string&gt;Peter Rudenko&lt;/string&gt;&#10;&#9;&lt;key&gt;UIFileSharingEnabled&lt;/key&gt;&#10;&#9;&lt;true/&gt;&#10;&#9;&lt;key&gt;UIInterfaceOrientation&lt;/key&gt;&#10;&#9;&lt;string&gt;UIInterfaceOrientationLandscapeLeft&lt;/string&gt;&#10;&#9;&lt;key&gt;UIInterfaceOrientation~ipad&lt;/key&gt;&#10;&#9;&lt;string&gt;UIInterfaceOrientationLandscapeLeft&lt;/string&gt;&#10;&#9;&lt;key&gt;UIStatusBarHidden&lt;/key&gt;&#10;&#9;&lt;true/&gt;&#10;&#9;&lt;key&gt;UIStatusBarHidden~ipad&lt;/key&gt;&#10;&#9;&lt;true/&gt;&#10;&#9;&lt;key&gt;UISupportedInterfaceOrientations&lt;/key&gt;&#10;&#9;&lt;array&gt;&#10;&#9;&#9;&lt;string&gt;UIInterfaceOrientationLandscapeLeft&lt;/string&gt;&#10;&#9;&#9;&lt;string&gt;UIInterfaceOrientationLandscapeRight&lt;/string&gt;&#10;&#9;&lt;/array&gt;&#10;&#9;&lt;key&gt;UISupportedInterfaceOrientations~ipad&lt;/key&gt;&#10;&#9;&lt;array&gt;&#10;&#9;&#9;&lt;string&gt;UIInterfaceOrientationLandscapeLeft&lt;/string&gt;&#10;&#9;&#9;&lt;string&gt;UIInterfaceOrientationLandscapeRight&lt;/string&gt;&#10;&#9;&lt;/array&gt;&#10;&#9;&lt;key&gt;UIViewControllerBasedStatusBarAppearance&lt;/key&gt;&#10;&#9;&lt;false/&gt;&#9;&lt;key&gt;UIViewControllerBasedStatusBarAppearance~ipad&lt;/key&gt;&#10;&#9;&lt;false/&gt;&#10;&#9;&#10;&#9;&lt;key&gt;CFBundleURLTypes&lt;/key&gt;&#10;&#9;&lt;array&gt;&#10;&#9;&#9;&lt;dict&gt;&#10;&#9;&#9;&#9;&lt;key&gt;CFBundleTypeRole&lt;/key&gt;&#10;&#9;&#9;&#9;&lt;string&gt;Editor&lt;/string&gt;&#10;&#9;&#9;&#9;&lt;key&gt;CFBundleURLName&lt;/key&gt;&#10;&#9;&#9;&#9;&lt;string&gt;com.peterrudenko.helio&lt;/string&gt;&#10;&#9;&#9;&#9;&lt;key&gt;CFBundleURLSchemes&lt;/key&gt;&#10;&#9;&#9;&#9;&lt;array&gt;&#10;&#9;&#9;&#9;&#9;&lt;string&gt;helio&lt;/string&gt;&#10;&#9;&#9;&#9;&#9;&lt;string&gt;helio-1.6.0.audiobus&lt;/string&gt;&#10;&#9;&#9;&#9;&lt;/array&gt;&#10;&#9;&#9;&lt;/dict&gt;&#10;&#9;&lt;/array&gt;&#10;&#10;&#9;&#9;&lt;/dict&gt;&#10;&#9;&lt;/array&gt;&#10;&lt;/dict&gt;&#10;&lt;/plist&gt;&#10;"
                  iosScreenOrientation="landscape" customXcodeResourceFolders=""
                  customXcassetsFolder="../../Resources/iOS/Images.xcassets" iosDevelopmentTeamID="EQL633LLC8"
                  userNotes="Warning! Make sure that:&#10; - IAA capability entitlement is added"
                  extraLinkerFlags="" externalLibraries="" extraFrameworks="Security"
                  iosBackgroundAudio="0" prebuildCommand="pushd ../../ThirdParty/&#10;chmod a+x ./get_asio_and_vst_sdks.sh&#10;./get_asio_and_vst_sdks.sh&#10;popd"
                  iosDeviceFamily="1,2">
      <CONFIGURATIONS>
        <CONFIGURATION name="Debug" iosCompatibility="9.0" isDebug="1" optimisation="1"
                       targetName="Helio" cppLanguageStandard="c++11" cppLibType="libc++"
                       customXcodeFlags="TARGETED_DEVICE_FAMILY=2, PRODUCT_BUNDLE_IDENTIFIER=com.peterrudenko.helio"
                       headerPath="../../Resources/iOS/AudioBus&#10;../../ThirdParty/VST_SDK/VST3_SDK&#10;../../ThirdParty/ASIO/common&#10;../../ThirdParty/JUCE/modules/juce_audio_basics&#10;../../ThirdParty/JUCE/modules/juce_audio_devices&#10;../../ThirdParty/JUCE/modules/juce_audio_formats&#10;../../ThirdParty/JUCE/modules/juce_audio_processors&#10;../../ThirdParty/JUCE/modules/juce_audio_utils&#10;../../ThirdParty/JUCE/modules/juce_audio_utils/players&#10;../../ThirdParty/JUCE/modules/juce_core&#10;../../ThirdParty/JUCE/modules/juce_cryptography&#10;../../ThirdParty/JUCE/modules/juce_data_structures&#10;../../ThirdParty/JUCE/modules/juce_events&#10;../../ThirdParty/JUCE/modules/juce_graphics&#10;../../ThirdParty/JUCE/modules/juce_gui_basics&#10;../../ThirdParty/JUCE/modules/juce_gui_extra&#10;../../ThirdParty/JUCE/modules/juce_opengl&#10;../../ThirdParty/JUCE/modules/juce_osc&#10;../../Source/&#10;../../Source/Core/&#10;../../Source/Core/App&#10;../../Source/Core/Audio&#10;../../Source/Core/Audio/BuiltIn&#10;../../Source/Core/Audio/Instruments&#10;../../Source/Core/Audio/Monitoring&#10;../../Source/Core/Audio/Transport&#10;../../Source/Core/Audio/Waveform&#10;../../Source/Core/Clipboard&#10;../../Source/Core/Midi&#10;../../Source/Core/Midi/Patterns&#10;../../Source/Core/Midi/Sequences&#10;../../Source/Core/Midi/Sequences/Events&#10;../../Source/Core/Network&#10;../../Source/Core/Serialization&#10;../../Source/Core/Supervisor&#10;../../Source/Core/Tools&#10;../../Source/Core/Translation&#10;../../Source/Core/Tree&#10;../../Source/Core/Tutorial&#10;../../Source/Core/Undo&#10;../../Source/Core/Undo/Actions&#10;../../Source/Core/VCS&#10;../../Source/Core/VCS/DiffLogic&#10;../../Source/Core/VCS/Network&#10;../../Source/UI/&#10;../../Source/UI/CodeEditor&#10;../../Source/UI/Menus&#10;../../Source/UI/Menus/Base&#10;../../Source/UI/Common&#10;../../Source/UI/Common/AudioMonitors&#10;../../Source/UI/Common/Origami&#10;../../Source/UI/Console&#10;../../Source/UI/Dialogs&#10;../../Source/UI/Headline&#10;../../Source/UI/Input&#10;../../Source/UI/Pages/Instruments&#10;../../Source/UI/Pages/Instruments/Editor&#10;../../Source/UI/Pages/Intro&#10;../../Source/UI/Sequencer&#10;../../Source/UI/Sequencer/AnnotationsMap&#10;../../Source/UI/Sequencer/AutomationMap&#10;../../Source/UI/Sequencer/Header&#10;../../Source/UI/Sequencer/Helpers&#10;../../Source/UI/Sequencer/PatternRoll&#10;../../Source/UI/Sequencer/PianoRoll&#10;../../Source/UI/Sequencer/TimeSignaturesMap&#10;../../Source/UI/Sequencer/TrackMap&#10;../../Source/UI/Sequencer/TriggersMap&#10;../../Source/UI/Sequencer/WaveformMap&#10;../../Source/UI/Popups&#10;../../Source/UI/Popups/ChordBuilder&#10;../../Source/UI/Pages/Project&#10;../../Source/UI/Sidebars&#10;../../Source/UI/Sidebars/Rollovers&#10;../../Source/UI/Pages/Settings&#10;../../Source/UI/Themes&#10;../../Source/UI/Tree&#10;../../Source/UI/Pages/VCS&#10;../../Source/UI/Pages/Workspace&#10;../../Source/UI/Pages/Workspace/Menu&#10;../../Source/UI/Pages/Workspace/Scroller&#10;"
                       libraryPath="../../Resources/iOS/AudioBus"/>
        <CONFIGURATION name="Release" iosCompatibility="9.0" isDebug="0" optimisation="3"
                       targetName="Helio" cppLanguageStandard="c++11" cppLibType="libc++"
                       customXcodeFlags="TARGETED_DEVICE_FAMILY=2, PRODUCT_BUNDLE_IDENTIFIER=com.peterrudenko.helio"
                       headerPath="../../Resources/iOS/AudioBus&#10;../../ThirdParty/VST_SDK/VST3_SDK&#10;../../ThirdParty/ASIO/common&#10;../../ThirdParty/JUCE/modules/juce_audio_basics&#10;../../ThirdParty/JUCE/modules/juce_audio_devices&#10;../../ThirdParty/JUCE/modules/juce_audio_formats&#10;../../ThirdParty/JUCE/modules/juce_audio_processors&#10;../../ThirdParty/JUCE/modules/juce_audio_utils&#10;../../ThirdParty/JUCE/modules/juce_audio_utils/players&#10;../../ThirdParty/JUCE/modules/juce_core&#10;../../ThirdParty/JUCE/modules/juce_cryptography&#10;../../ThirdParty/JUCE/modules/juce_data_structures&#10;../../ThirdParty/JUCE/modules/juce_events&#10;../../ThirdParty/JUCE/modules/juce_graphics&#10;../../ThirdParty/JUCE/modules/juce_gui_basics&#10;../../ThirdParty/JUCE/modules/juce_gui_extra&#10;../../ThirdParty/JUCE/modules/juce_opengl&#10;../../ThirdParty/JUCE/modules/juce_osc&#10;../../Source/&#10;../../Source/Core/&#10;../../Source/Core/App&#10;../../Source/Core/Audio&#10;../../Source/Core/Audio/BuiltIn&#10;../../Source/Core/Audio/Instruments&#10;../../Source/Core/Audio/Monitoring&#10;../../Source/Core/Audio/Transport&#10;../../Source/Core/Audio/Waveform&#10;../../Source/Core/Clipboard&#10;../../Source/Core/Midi&#10;../../Source/Core/Midi/Patterns&#10;../../Source/Core/Midi/Sequences&#10;../../Source/Core/Midi/Sequences/Events&#10;../../Source/Core/Network&#10;../../Source/Core/Serialization&#10;../../Source/Core/Supervisor&#10;../../Source/Core/Tools&#10;../../Source/Core/Translation&#10;../../Source/Core/Tree&#10;../../Source/Core/Tutorial&#10;../../Source/Core/Undo&#10;../../Source/Core/Undo/Actions&#10;../../Source/Core/VCS&#10;../../Source/Core/VCS/DiffLogic&#10;../../Source/Core/VCS/Network&#10;../../Source/UI/&#10;../../Source/UI/CodeEditor&#10;../../Source/UI/Menus&#10;../../Source/UI/Menus/Base&#10;../../Source/UI/Common&#10;../../Source/UI/Common/AudioMonitors&#10;../../Source/UI/Common/Origami&#10;../../Source/UI/Console&#10;../../Source/UI/Dialogs&#10;../../Source/UI/Headline&#10;../../Source/UI/Input&#10;../../Source/UI/Pages/Instruments&#10;../../Source/UI/Pages/Instruments/Editor&#10;../../Source/UI/Pages/Intro&#10;../../Source/UI/Sequencer&#10;../../Source/UI/Sequencer/AnnotationsMap&#10;../../Source/UI/Sequencer/AutomationMap&#10;../../Source/UI/Sequencer/Header&#10;../../Source/UI/Sequencer/Helpers&#10;../../Source/UI/Sequencer/PatternRoll&#10;../../Source/UI/Sequencer/PianoRoll&#10;../../Source/UI/Sequencer/TimeSignaturesMap&#10;../../Source/UI/Sequencer/TrackMap&#10;../../Source/UI/Sequencer/TriggersMap&#10;../../Source/UI/Sequencer/WaveformMap&#10;../../Source/UI/Popups&#10;../../Source/UI/Popups/ChordBuilder&#10;../../Source/UI/Pages/Project&#10;../../Source/UI/Sidebars&#10;../../Source/UI/Sidebars/Rollovers&#10;../../Source/UI/Pages/Settings&#10;../../Source/UI/Themes&#10;../../Source/UI/Tree&#10;../../Source/UI/Pages/VCS&#10;../../Source/UI/Pages/Workspace&#10;../../Source/UI/Pages/Workspace/Menu&#10;../../Source/UI/Pages/Workspace/Scroller&#10;"
                       libraryPath="../../Resources/iOS/AudioBus"/>
      </CONFIGURATIONS>
      <MODULEPATHS>
        <MODULEPATH id="juce_core" path="../../ThirdParty/JUCE/modules"/>
        <MODULEPATH id="juce_events" path="../../ThirdParty/JUCE/modules"/>
        <MODULEPATH id="juce_graphics" path="../../ThirdParty/JUCE/modules"/>
        <MODULEPATH id="juce_data_structures" path="../../ThirdParty/JUCE/modules"/>
        <MODULEPATH id="juce_gui_basics" path="../../ThirdParty/JUCE/modules"/>
        <MODULEPATH id="juce_gui_extra" path="../../ThirdParty/JUCE/modules"/>
        <MODULEPATH id="juce_cryptography" path="../../ThirdParty/JUCE/modules"/>
        <MODULEPATH id="juce_opengl" path="../../ThirdParty/JUCE/modules"/>
        <MODULEPATH id="juce_audio_basics" path="../../ThirdParty/JUCE/modules"/>
        <MODULEPATH id="juce_audio_devices" path="../../ThirdParty/JUCE/modules"/>
        <MODULEPATH id="juce_audio_formats" path="../../ThirdParty/JUCE/modules"/>
        <MODULEPATH id="juce_audio_processors" path="../../ThirdParty/JUCE/modules"/>
        <MODULEPATH id="juce_audio_utils" path="../../ThirdParty/JUCE/modules"/>
        <MODULEPATH id="juce_osc" path="../../ThirdParty/JUCE/modules"/>
      </MODULEPATHS>
    </XCODE_IPHONE>
    <VS2015 targetFolder="../../Projects/VisualStudio2015" vstFolder="c:\Code\VST3"
            vst3Folder="../../ThirdParty/VST_SDK/VST3_SDK" smallIcon="x2W128"
            bigIcon="x2W128" toolset="v140_xp" IPPLibrary="" usePrecompiledHeaders="1"
<<<<<<< HEAD
            precompiledHeaderFileName="Common.h" precompiledHeaderExcludedWildcard="include_juce_*">
=======
            precompiledHeaderFileName="Common.h" precompiledHeaderExcludedWildcard="BinaryData*;include_juce_*"
            windowsTargetPlatformVersion="8.1">
>>>>>>> 6ce199e1
      <CONFIGURATIONS>
        <CONFIGURATION name="Debug 32-bit" winWarningLevel="4" generateManifest="1"
                       winArchitecture="32-bit" isDebug="1" optimisation="1" targetName="Helio"
                       headerPath="../../ThirdParty/ASIO/common&#10;../../ThirdParty/JUCE/modules/juce_audio_basics&#10;../../ThirdParty/JUCE/modules/juce_audio_devices&#10;../../ThirdParty/JUCE/modules/juce_audio_formats&#10;../../ThirdParty/JUCE/modules/juce_audio_processors&#10;../../ThirdParty/JUCE/modules/juce_audio_utils&#10;../../ThirdParty/JUCE/modules/juce_audio_utils/players&#10;../../ThirdParty/JUCE/modules/juce_core&#10;../../ThirdParty/JUCE/modules/juce_cryptography&#10;../../ThirdParty/JUCE/modules/juce_data_structures&#10;../../ThirdParty/JUCE/modules/juce_events&#10;../../ThirdParty/JUCE/modules/juce_graphics&#10;../../ThirdParty/JUCE/modules/juce_gui_basics&#10;../../ThirdParty/JUCE/modules/juce_gui_extra&#10;../../ThirdParty/JUCE/modules/juce_opengl&#10;../../ThirdParty/JUCE/modules/juce_osc&#10;../../Source/&#10;../../Source/Core/&#10;../../Source/Core/App&#10;../../Source/Core/Audio&#10;../../Source/Core/Audio/BuiltIn&#10;../../Source/Core/Audio/Instruments&#10;../../Source/Core/Audio/Monitoring&#10;../../Source/Core/Audio/Transport&#10;../../Source/Core/Audio/Waveform&#10;../../Source/Core/Clipboard&#10;../../Source/Core/Midi&#10;../../Source/Core/Midi/Patterns&#10;../../Source/Core/Midi/Sequences&#10;../../Source/Core/Midi/Sequences/Events&#10;../../Source/Core/Network&#10;../../Source/Core/Serialization&#10;../../Source/Core/Supervisor&#10;../../Source/Core/Tools&#10;../../Source/Core/Translation&#10;../../Source/Core/Tree&#10;../../Source/Core/Tutorial&#10;../../Source/Core/Undo&#10;../../Source/Core/Undo/Actions&#10;../../Source/Core/VCS&#10;../../Source/Core/VCS/DiffLogic&#10;../../Source/Core/VCS/Network&#10;../../Source/UI/&#10;../../Source/UI/CodeEditor&#10;../../Source/UI/Menus&#10;../../Source/UI/Menus/Base&#10;../../Source/UI/Common&#10;../../Source/UI/Common/AudioMonitors&#10;../../Source/UI/Common/Origami&#10;../../Source/UI/Console&#10;../../Source/UI/Dialogs&#10;../../Source/UI/Headline&#10;../../Source/UI/Input&#10;../../Source/UI/Pages/Instruments&#10;../../Source/UI/Pages/Instruments/Editor&#10;../../Source/UI/Pages/Intro&#10;../../Source/UI/Sequencer&#10;../../Source/UI/Sequencer/AnnotationsMap&#10;../../Source/UI/Sequencer/AutomationMap&#10;../../Source/UI/Sequencer/Header&#10;../../Source/UI/Sequencer/Helpers&#10;../../Source/UI/Sequencer/PatternRoll&#10;../../Source/UI/Sequencer/PianoRoll&#10;../../Source/UI/Sequencer/TimeSignaturesMap&#10;../../Source/UI/Sequencer/TrackMap&#10;../../Source/UI/Sequencer/TriggersMap&#10;../../Source/UI/Sequencer/WaveformMap&#10;../../Source/UI/Popups&#10;../../Source/UI/Popups/ChordBuilder&#10;../../Source/UI/Pages/Project&#10;../../Source/UI/Sidebars&#10;../../Source/UI/Sidebars/Rollovers&#10;../../Source/UI/Pages/Settings&#10;../../Source/UI/Themes&#10;../../Source/UI/Tree&#10;../../Source/UI/Pages/VCS&#10;../../Source/UI/Pages/Workspace&#10;../../Source/UI/Pages/Workspace/Menu&#10;../../Source/UI/Pages/Workspace/Scroller&#10;"
                       wholeProgramOptimisation="1" enableIncrementalLinking="1"/>
        <CONFIGURATION name="Debug x64" winWarningLevel="4" generateManifest="1" winArchitecture="x64"
                       isDebug="1" optimisation="1" targetName="Helio" headerPath="../../ThirdParty/ASIO/common&#10;../../ThirdParty/JUCE/modules/juce_audio_basics&#10;../../ThirdParty/JUCE/modules/juce_audio_devices&#10;../../ThirdParty/JUCE/modules/juce_audio_formats&#10;../../ThirdParty/JUCE/modules/juce_audio_processors&#10;../../ThirdParty/JUCE/modules/juce_audio_utils&#10;../../ThirdParty/JUCE/modules/juce_audio_utils/players&#10;../../ThirdParty/JUCE/modules/juce_core&#10;../../ThirdParty/JUCE/modules/juce_cryptography&#10;../../ThirdParty/JUCE/modules/juce_data_structures&#10;../../ThirdParty/JUCE/modules/juce_events&#10;../../ThirdParty/JUCE/modules/juce_graphics&#10;../../ThirdParty/JUCE/modules/juce_gui_basics&#10;../../ThirdParty/JUCE/modules/juce_gui_extra&#10;../../ThirdParty/JUCE/modules/juce_opengl&#10;../../ThirdParty/JUCE/modules/juce_osc&#10;../../Source/&#10;../../Source/Core/&#10;../../Source/Core/App&#10;../../Source/Core/Audio&#10;../../Source/Core/Audio/BuiltIn&#10;../../Source/Core/Audio/Instruments&#10;../../Source/Core/Audio/Monitoring&#10;../../Source/Core/Audio/Transport&#10;../../Source/Core/Audio/Waveform&#10;../../Source/Core/Clipboard&#10;../../Source/Core/Midi&#10;../../Source/Core/Midi/Patterns&#10;../../Source/Core/Midi/Sequences&#10;../../Source/Core/Midi/Sequences/Events&#10;../../Source/Core/Network&#10;../../Source/Core/Serialization&#10;../../Source/Core/Supervisor&#10;../../Source/Core/Tools&#10;../../Source/Core/Translation&#10;../../Source/Core/Tree&#10;../../Source/Core/Tutorial&#10;../../Source/Core/Undo&#10;../../Source/Core/Undo/Actions&#10;../../Source/Core/VCS&#10;../../Source/Core/VCS/DiffLogic&#10;../../Source/Core/VCS/Network&#10;../../Source/UI/&#10;../../Source/UI/CodeEditor&#10;../../Source/UI/Menus&#10;../../Source/UI/Menus/Base&#10;../../Source/UI/Common&#10;../../Source/UI/Common/AudioMonitors&#10;../../Source/UI/Common/Origami&#10;../../Source/UI/Console&#10;../../Source/UI/Dialogs&#10;../../Source/UI/Headline&#10;../../Source/UI/Input&#10;../../Source/UI/Pages/Instruments&#10;../../Source/UI/Pages/Instruments/Editor&#10;../../Source/UI/Pages/Intro&#10;../../Source/UI/Sequencer&#10;../../Source/UI/Sequencer/AnnotationsMap&#10;../../Source/UI/Sequencer/AutomationMap&#10;../../Source/UI/Sequencer/Header&#10;../../Source/UI/Sequencer/Helpers&#10;../../Source/UI/Sequencer/PatternRoll&#10;../../Source/UI/Sequencer/PianoRoll&#10;../../Source/UI/Sequencer/TimeSignaturesMap&#10;../../Source/UI/Sequencer/TrackMap&#10;../../Source/UI/Sequencer/TriggersMap&#10;../../Source/UI/Sequencer/WaveformMap&#10;../../Source/UI/Popups&#10;../../Source/UI/Popups/ChordBuilder&#10;../../Source/UI/Pages/Project&#10;../../Source/UI/Sidebars&#10;../../Source/UI/Sidebars/Rollovers&#10;../../Source/UI/Pages/Settings&#10;../../Source/UI/Themes&#10;../../Source/UI/Tree&#10;../../Source/UI/Pages/VCS&#10;../../Source/UI/Pages/Workspace&#10;../../Source/UI/Pages/Workspace/Menu&#10;../../Source/UI/Pages/Workspace/Scroller&#10;"
                       wholeProgramOptimisation="1" enableIncrementalLinking="1"/>
        <CONFIGURATION name="Release 32-bit" winWarningLevel="3" generateManifest="1"
                       winArchitecture="32-bit" isDebug="0" optimisation="3" targetName="Helio"
                       useRuntimeLibDLL="0" headerPath="../../ThirdParty/ASIO/common&#10;../../ThirdParty/JUCE/modules/juce_audio_basics&#10;../../ThirdParty/JUCE/modules/juce_audio_devices&#10;../../ThirdParty/JUCE/modules/juce_audio_formats&#10;../../ThirdParty/JUCE/modules/juce_audio_processors&#10;../../ThirdParty/JUCE/modules/juce_audio_utils&#10;../../ThirdParty/JUCE/modules/juce_audio_utils/players&#10;../../ThirdParty/JUCE/modules/juce_core&#10;../../ThirdParty/JUCE/modules/juce_cryptography&#10;../../ThirdParty/JUCE/modules/juce_data_structures&#10;../../ThirdParty/JUCE/modules/juce_events&#10;../../ThirdParty/JUCE/modules/juce_graphics&#10;../../ThirdParty/JUCE/modules/juce_gui_basics&#10;../../ThirdParty/JUCE/modules/juce_gui_extra&#10;../../ThirdParty/JUCE/modules/juce_opengl&#10;../../ThirdParty/JUCE/modules/juce_osc&#10;../../Source/&#10;../../Source/Core/&#10;../../Source/Core/App&#10;../../Source/Core/Audio&#10;../../Source/Core/Audio/BuiltIn&#10;../../Source/Core/Audio/Instruments&#10;../../Source/Core/Audio/Monitoring&#10;../../Source/Core/Audio/Transport&#10;../../Source/Core/Audio/Waveform&#10;../../Source/Core/Clipboard&#10;../../Source/Core/Midi&#10;../../Source/Core/Midi/Patterns&#10;../../Source/Core/Midi/Sequences&#10;../../Source/Core/Midi/Sequences/Events&#10;../../Source/Core/Network&#10;../../Source/Core/Serialization&#10;../../Source/Core/Supervisor&#10;../../Source/Core/Tools&#10;../../Source/Core/Translation&#10;../../Source/Core/Tree&#10;../../Source/Core/Tutorial&#10;../../Source/Core/Undo&#10;../../Source/Core/Undo/Actions&#10;../../Source/Core/VCS&#10;../../Source/Core/VCS/DiffLogic&#10;../../Source/Core/VCS/Network&#10;../../Source/UI/&#10;../../Source/UI/CodeEditor&#10;../../Source/UI/Menus&#10;../../Source/UI/Menus/Base&#10;../../Source/UI/Common&#10;../../Source/UI/Common/AudioMonitors&#10;../../Source/UI/Common/Origami&#10;../../Source/UI/Console&#10;../../Source/UI/Dialogs&#10;../../Source/UI/Headline&#10;../../Source/UI/Input&#10;../../Source/UI/Pages/Instruments&#10;../../Source/UI/Pages/Instruments/Editor&#10;../../Source/UI/Pages/Intro&#10;../../Source/UI/Sequencer&#10;../../Source/UI/Sequencer/AnnotationsMap&#10;../../Source/UI/Sequencer/AutomationMap&#10;../../Source/UI/Sequencer/Header&#10;../../Source/UI/Sequencer/Helpers&#10;../../Source/UI/Sequencer/PatternRoll&#10;../../Source/UI/Sequencer/PianoRoll&#10;../../Source/UI/Sequencer/TimeSignaturesMap&#10;../../Source/UI/Sequencer/TrackMap&#10;../../Source/UI/Sequencer/TriggersMap&#10;../../Source/UI/Sequencer/WaveformMap&#10;../../Source/UI/Popups&#10;../../Source/UI/Popups/ChordBuilder&#10;../../Source/UI/Pages/Project&#10;../../Source/UI/Sidebars&#10;../../Source/UI/Sidebars/Rollovers&#10;../../Source/UI/Pages/Settings&#10;../../Source/UI/Themes&#10;../../Source/UI/Tree&#10;../../Source/UI/Pages/VCS&#10;../../Source/UI/Pages/Workspace&#10;../../Source/UI/Pages/Workspace/Menu&#10;../../Source/UI/Pages/Workspace/Scroller&#10;"
                       wholeProgramOptimisation="1" enableIncrementalLinking="1"/>
        <CONFIGURATION name="Release x64" winWarningLevel="3" generateManifest="1" winArchitecture="x64"
                       isDebug="0" optimisation="3" targetName="Helio" useRuntimeLibDLL="0"
                       headerPath="../../ThirdParty/ASIO/common&#10;../../ThirdParty/JUCE/modules/juce_audio_basics&#10;../../ThirdParty/JUCE/modules/juce_audio_devices&#10;../../ThirdParty/JUCE/modules/juce_audio_formats&#10;../../ThirdParty/JUCE/modules/juce_audio_processors&#10;../../ThirdParty/JUCE/modules/juce_audio_utils&#10;../../ThirdParty/JUCE/modules/juce_audio_utils/players&#10;../../ThirdParty/JUCE/modules/juce_core&#10;../../ThirdParty/JUCE/modules/juce_cryptography&#10;../../ThirdParty/JUCE/modules/juce_data_structures&#10;../../ThirdParty/JUCE/modules/juce_events&#10;../../ThirdParty/JUCE/modules/juce_graphics&#10;../../ThirdParty/JUCE/modules/juce_gui_basics&#10;../../ThirdParty/JUCE/modules/juce_gui_extra&#10;../../ThirdParty/JUCE/modules/juce_opengl&#10;../../ThirdParty/JUCE/modules/juce_osc&#10;../../Source/&#10;../../Source/Core/&#10;../../Source/Core/App&#10;../../Source/Core/Audio&#10;../../Source/Core/Audio/BuiltIn&#10;../../Source/Core/Audio/Instruments&#10;../../Source/Core/Audio/Monitoring&#10;../../Source/Core/Audio/Transport&#10;../../Source/Core/Audio/Waveform&#10;../../Source/Core/Clipboard&#10;../../Source/Core/Midi&#10;../../Source/Core/Midi/Patterns&#10;../../Source/Core/Midi/Sequences&#10;../../Source/Core/Midi/Sequences/Events&#10;../../Source/Core/Network&#10;../../Source/Core/Serialization&#10;../../Source/Core/Supervisor&#10;../../Source/Core/Tools&#10;../../Source/Core/Translation&#10;../../Source/Core/Tree&#10;../../Source/Core/Tutorial&#10;../../Source/Core/Undo&#10;../../Source/Core/Undo/Actions&#10;../../Source/Core/VCS&#10;../../Source/Core/VCS/DiffLogic&#10;../../Source/Core/VCS/Network&#10;../../Source/UI/&#10;../../Source/UI/CodeEditor&#10;../../Source/UI/Menus&#10;../../Source/UI/Menus/Base&#10;../../Source/UI/Common&#10;../../Source/UI/Common/AudioMonitors&#10;../../Source/UI/Common/Origami&#10;../../Source/UI/Console&#10;../../Source/UI/Dialogs&#10;../../Source/UI/Headline&#10;../../Source/UI/Input&#10;../../Source/UI/Pages/Instruments&#10;../../Source/UI/Pages/Instruments/Editor&#10;../../Source/UI/Pages/Intro&#10;../../Source/UI/Sequencer&#10;../../Source/UI/Sequencer/AnnotationsMap&#10;../../Source/UI/Sequencer/AutomationMap&#10;../../Source/UI/Sequencer/Header&#10;../../Source/UI/Sequencer/Helpers&#10;../../Source/UI/Sequencer/PatternRoll&#10;../../Source/UI/Sequencer/PianoRoll&#10;../../Source/UI/Sequencer/TimeSignaturesMap&#10;../../Source/UI/Sequencer/TrackMap&#10;../../Source/UI/Sequencer/TriggersMap&#10;../../Source/UI/Sequencer/WaveformMap&#10;../../Source/UI/Popups&#10;../../Source/UI/Popups/ChordBuilder&#10;../../Source/UI/Pages/Project&#10;../../Source/UI/Sidebars&#10;../../Source/UI/Sidebars/Rollovers&#10;../../Source/UI/Pages/Settings&#10;../../Source/UI/Themes&#10;../../Source/UI/Tree&#10;../../Source/UI/Pages/VCS&#10;../../Source/UI/Pages/Workspace&#10;../../Source/UI/Pages/Workspace/Menu&#10;../../Source/UI/Pages/Workspace/Scroller&#10;"
                       enableIncrementalLinking="1" wholeProgramOptimisation="1"/>
      </CONFIGURATIONS>
      <MODULEPATHS>
        <MODULEPATH id="juce_osc" path="../../ThirdParty/JUCE/modules"/>
        <MODULEPATH id="juce_opengl" path="../../ThirdParty/JUCE/modules"/>
        <MODULEPATH id="juce_gui_extra" path="../../ThirdParty/JUCE/modules"/>
        <MODULEPATH id="juce_gui_basics" path="../../ThirdParty/JUCE/modules"/>
        <MODULEPATH id="juce_graphics" path="../../ThirdParty/JUCE/modules"/>
        <MODULEPATH id="juce_events" path="../../ThirdParty/JUCE/modules"/>
        <MODULEPATH id="juce_data_structures" path="../../ThirdParty/JUCE/modules"/>
        <MODULEPATH id="juce_cryptography" path="../../ThirdParty/JUCE/modules"/>
        <MODULEPATH id="juce_core" path="../../ThirdParty/JUCE/modules"/>
        <MODULEPATH id="juce_audio_utils" path="../../ThirdParty/JUCE/modules"/>
        <MODULEPATH id="juce_audio_processors" path="../../ThirdParty/JUCE/modules"/>
        <MODULEPATH id="juce_audio_formats" path="../../ThirdParty/JUCE/modules"/>
        <MODULEPATH id="juce_audio_devices" path="../../ThirdParty/JUCE/modules"/>
        <MODULEPATH id="juce_audio_basics" path="../../ThirdParty/JUCE/modules"/>
      </MODULEPATHS>
    </VS2015>
    <LINUX_MAKE targetFolder="../../Projects/LinuxMakefile" vstFolder="~/Code/Steinberg/VST3"
                vst3Folder="../../ThirdParty/VST_SDK/VST3_SDK" bigIcon="x2W128"
                smallIcon="x2W128" extraCompilerFlags="-fpermissive -Wno-unknown-pragmas -Wno-reorder"
                cppLanguageStandard="-std=c++11">
      <CONFIGURATIONS>
        <CONFIGURATION name="Debug" libraryPath="/usr/X11R6/lib/" isDebug="1" optimisation="1"
                       targetName="Helio" headerPath="../Projucer/JuceLibraryCode&#10;../../ThirdParty/ASIO/common&#10;../../ThirdParty/JUCE/modules/juce_audio_basics&#10;../../ThirdParty/JUCE/modules/juce_audio_devices&#10;../../ThirdParty/JUCE/modules/juce_audio_formats&#10;../../ThirdParty/JUCE/modules/juce_audio_processors&#10;../../ThirdParty/JUCE/modules/juce_audio_utils&#10;../../ThirdParty/JUCE/modules/juce_audio_utils/players&#10;../../ThirdParty/JUCE/modules/juce_core&#10;../../ThirdParty/JUCE/modules/juce_cryptography&#10;../../ThirdParty/JUCE/modules/juce_data_structures&#10;../../ThirdParty/JUCE/modules/juce_events&#10;../../ThirdParty/JUCE/modules/juce_graphics&#10;../../ThirdParty/JUCE/modules/juce_gui_basics&#10;../../ThirdParty/JUCE/modules/juce_gui_extra&#10;../../ThirdParty/JUCE/modules/juce_opengl&#10;../../ThirdParty/JUCE/modules/juce_osc&#10;../../Source/&#10;../../Source/Core/&#10;../../Source/Core/App&#10;../../Source/Core/Audio&#10;../../Source/Core/Audio/BuiltIn&#10;../../Source/Core/Audio/Instruments&#10;../../Source/Core/Audio/Monitoring&#10;../../Source/Core/Audio/Transport&#10;../../Source/Core/Audio/Waveform&#10;../../Source/Core/Clipboard&#10;../../Source/Core/Midi&#10;../../Source/Core/Midi/Patterns&#10;../../Source/Core/Midi/Sequences&#10;../../Source/Core/Midi/Sequences/Events&#10;../../Source/Core/Network&#10;../../Source/Core/Serialization&#10;../../Source/Core/Supervisor&#10;../../Source/Core/Tools&#10;../../Source/Core/Translation&#10;../../Source/Core/Tree&#10;../../Source/Core/Tutorial&#10;../../Source/Core/Undo&#10;../../Source/Core/Undo/Actions&#10;../../Source/Core/VCS&#10;../../Source/Core/VCS/DiffLogic&#10;../../Source/Core/VCS/Network&#10;../../Source/UI/&#10;../../Source/UI/CodeEditor&#10;../../Source/UI/Menus&#10;../../Source/UI/Menus/Base&#10;../../Source/UI/Common&#10;../../Source/UI/Common/AudioMonitors&#10;../../Source/UI/Common/Origami&#10;../../Source/UI/Console&#10;../../Source/UI/Dialogs&#10;../../Source/UI/Headline&#10;../../Source/UI/Input&#10;../../Source/UI/Pages/Instruments&#10;../../Source/UI/Pages/Instruments/Editor&#10;../../Source/UI/Pages/Intro&#10;../../Source/UI/Sequencer&#10;../../Source/UI/Sequencer/AnnotationsMap&#10;../../Source/UI/Sequencer/AutomationMap&#10;../../Source/UI/Sequencer/Header&#10;../../Source/UI/Sequencer/Helpers&#10;../../Source/UI/Sequencer/PatternRoll&#10;../../Source/UI/Sequencer/PianoRoll&#10;../../Source/UI/Sequencer/TimeSignaturesMap&#10;../../Source/UI/Sequencer/TrackMap&#10;../../Source/UI/Sequencer/TriggersMap&#10;../../Source/UI/Sequencer/WaveformMap&#10;../../Source/UI/Popups&#10;../../Source/UI/Popups/ChordBuilder&#10;../../Source/UI/Pages/Project&#10;../../Source/UI/Sidebars&#10;../../Source/UI/Sidebars/Rollovers&#10;../../Source/UI/Pages/Settings&#10;../../Source/UI/Themes&#10;../../Source/UI/Tree&#10;../../Source/UI/Pages/VCS&#10;../../Source/UI/Pages/Workspace&#10;../../Source/UI/Pages/Workspace/Menu&#10;../../Source/UI/Pages/Workspace/Scroller&#10;"/>
        <CONFIGURATION name="Release32" libraryPath="/usr/X11R6/lib/" isDebug="0" optimisation="3"
                       targetName="Helio" headerPath="../Projucer/JuceLibraryCode&#10;../../ThirdParty/ASIO/common&#10;../../ThirdParty/JUCE/modules/juce_audio_basics&#10;../../ThirdParty/JUCE/modules/juce_audio_devices&#10;../../ThirdParty/JUCE/modules/juce_audio_formats&#10;../../ThirdParty/JUCE/modules/juce_audio_processors&#10;../../ThirdParty/JUCE/modules/juce_audio_utils&#10;../../ThirdParty/JUCE/modules/juce_audio_utils/players&#10;../../ThirdParty/JUCE/modules/juce_core&#10;../../ThirdParty/JUCE/modules/juce_cryptography&#10;../../ThirdParty/JUCE/modules/juce_data_structures&#10;../../ThirdParty/JUCE/modules/juce_events&#10;../../ThirdParty/JUCE/modules/juce_graphics&#10;../../ThirdParty/JUCE/modules/juce_gui_basics&#10;../../ThirdParty/JUCE/modules/juce_gui_extra&#10;../../ThirdParty/JUCE/modules/juce_opengl&#10;../../ThirdParty/JUCE/modules/juce_osc&#10;../../Source/&#10;../../Source/Core/&#10;../../Source/Core/App&#10;../../Source/Core/Audio&#10;../../Source/Core/Audio/BuiltIn&#10;../../Source/Core/Audio/Instruments&#10;../../Source/Core/Audio/Monitoring&#10;../../Source/Core/Audio/Transport&#10;../../Source/Core/Audio/Waveform&#10;../../Source/Core/Clipboard&#10;../../Source/Core/Midi&#10;../../Source/Core/Midi/Patterns&#10;../../Source/Core/Midi/Sequences&#10;../../Source/Core/Midi/Sequences/Events&#10;../../Source/Core/Network&#10;../../Source/Core/Serialization&#10;../../Source/Core/Supervisor&#10;../../Source/Core/Tools&#10;../../Source/Core/Translation&#10;../../Source/Core/Tree&#10;../../Source/Core/Tutorial&#10;../../Source/Core/Undo&#10;../../Source/Core/Undo/Actions&#10;../../Source/Core/VCS&#10;../../Source/Core/VCS/DiffLogic&#10;../../Source/Core/VCS/Network&#10;../../Source/UI/&#10;../../Source/UI/CodeEditor&#10;../../Source/UI/Menus&#10;../../Source/UI/Menus/Base&#10;../../Source/UI/Common&#10;../../Source/UI/Common/AudioMonitors&#10;../../Source/UI/Common/Origami&#10;../../Source/UI/Console&#10;../../Source/UI/Dialogs&#10;../../Source/UI/Headline&#10;../../Source/UI/Input&#10;../../Source/UI/Pages/Instruments&#10;../../Source/UI/Pages/Instruments/Editor&#10;../../Source/UI/Pages/Intro&#10;../../Source/UI/Sequencer&#10;../../Source/UI/Sequencer/AnnotationsMap&#10;../../Source/UI/Sequencer/AutomationMap&#10;../../Source/UI/Sequencer/Header&#10;../../Source/UI/Sequencer/Helpers&#10;../../Source/UI/Sequencer/PatternRoll&#10;../../Source/UI/Sequencer/PianoRoll&#10;../../Source/UI/Sequencer/TimeSignaturesMap&#10;../../Source/UI/Sequencer/TrackMap&#10;../../Source/UI/Sequencer/TriggersMap&#10;../../Source/UI/Sequencer/WaveformMap&#10;../../Source/UI/Popups&#10;../../Source/UI/Popups/ChordBuilder&#10;../../Source/UI/Pages/Project&#10;../../Source/UI/Sidebars&#10;../../Source/UI/Sidebars/Rollovers&#10;../../Source/UI/Pages/Settings&#10;../../Source/UI/Themes&#10;../../Source/UI/Tree&#10;../../Source/UI/Pages/VCS&#10;../../Source/UI/Pages/Workspace&#10;../../Source/UI/Pages/Workspace/Menu&#10;../../Source/UI/Pages/Workspace/Scroller&#10;"
                       linuxArchitecture="-m32"/>
        <CONFIGURATION name="Release64" libraryPath="/usr/X11R6/lib/" isDebug="0" optimisation="3"
                       targetName="Helio" headerPath="../Projucer/JuceLibraryCode&#10;../../ThirdParty/ASIO/common&#10;../../ThirdParty/JUCE/modules/juce_audio_basics&#10;../../ThirdParty/JUCE/modules/juce_audio_devices&#10;../../ThirdParty/JUCE/modules/juce_audio_formats&#10;../../ThirdParty/JUCE/modules/juce_audio_processors&#10;../../ThirdParty/JUCE/modules/juce_audio_utils&#10;../../ThirdParty/JUCE/modules/juce_audio_utils/players&#10;../../ThirdParty/JUCE/modules/juce_core&#10;../../ThirdParty/JUCE/modules/juce_cryptography&#10;../../ThirdParty/JUCE/modules/juce_data_structures&#10;../../ThirdParty/JUCE/modules/juce_events&#10;../../ThirdParty/JUCE/modules/juce_graphics&#10;../../ThirdParty/JUCE/modules/juce_gui_basics&#10;../../ThirdParty/JUCE/modules/juce_gui_extra&#10;../../ThirdParty/JUCE/modules/juce_opengl&#10;../../ThirdParty/JUCE/modules/juce_osc&#10;../../Source/&#10;../../Source/Core/&#10;../../Source/Core/App&#10;../../Source/Core/Audio&#10;../../Source/Core/Audio/BuiltIn&#10;../../Source/Core/Audio/Instruments&#10;../../Source/Core/Audio/Monitoring&#10;../../Source/Core/Audio/Transport&#10;../../Source/Core/Audio/Waveform&#10;../../Source/Core/Clipboard&#10;../../Source/Core/Midi&#10;../../Source/Core/Midi/Patterns&#10;../../Source/Core/Midi/Sequences&#10;../../Source/Core/Midi/Sequences/Events&#10;../../Source/Core/Network&#10;../../Source/Core/Serialization&#10;../../Source/Core/Supervisor&#10;../../Source/Core/Tools&#10;../../Source/Core/Translation&#10;../../Source/Core/Tree&#10;../../Source/Core/Tutorial&#10;../../Source/Core/Undo&#10;../../Source/Core/Undo/Actions&#10;../../Source/Core/VCS&#10;../../Source/Core/VCS/DiffLogic&#10;../../Source/Core/VCS/Network&#10;../../Source/UI/&#10;../../Source/UI/CodeEditor&#10;../../Source/UI/Menus&#10;../../Source/UI/Menus/Base&#10;../../Source/UI/Common&#10;../../Source/UI/Common/AudioMonitors&#10;../../Source/UI/Common/Origami&#10;../../Source/UI/Console&#10;../../Source/UI/Dialogs&#10;../../Source/UI/Headline&#10;../../Source/UI/Input&#10;../../Source/UI/Pages/Instruments&#10;../../Source/UI/Pages/Instruments/Editor&#10;../../Source/UI/Pages/Intro&#10;../../Source/UI/Sequencer&#10;../../Source/UI/Sequencer/AnnotationsMap&#10;../../Source/UI/Sequencer/AutomationMap&#10;../../Source/UI/Sequencer/Header&#10;../../Source/UI/Sequencer/Helpers&#10;../../Source/UI/Sequencer/PatternRoll&#10;../../Source/UI/Sequencer/PianoRoll&#10;../../Source/UI/Sequencer/TimeSignaturesMap&#10;../../Source/UI/Sequencer/TrackMap&#10;../../Source/UI/Sequencer/TriggersMap&#10;../../Source/UI/Sequencer/WaveformMap&#10;../../Source/UI/Popups&#10;../../Source/UI/Popups/ChordBuilder&#10;../../Source/UI/Pages/Project&#10;../../Source/UI/Sidebars&#10;../../Source/UI/Sidebars/Rollovers&#10;../../Source/UI/Pages/Settings&#10;../../Source/UI/Themes&#10;../../Source/UI/Tree&#10;../../Source/UI/Pages/VCS&#10;../../Source/UI/Pages/Workspace&#10;../../Source/UI/Pages/Workspace/Menu&#10;../../Source/UI/Pages/Workspace/Scroller&#10;"
                       linuxArchitecture="-m64"/>
      </CONFIGURATIONS>
      <MODULEPATHS>
        <MODULEPATH id="juce_core" path="../../ThirdParty/JUCE/modules"/>
        <MODULEPATH id="juce_events" path="../../ThirdParty/JUCE/modules"/>
        <MODULEPATH id="juce_graphics" path="../../ThirdParty/JUCE/modules"/>
        <MODULEPATH id="juce_data_structures" path="../../ThirdParty/JUCE/modules"/>
        <MODULEPATH id="juce_gui_basics" path="../../ThirdParty/JUCE/modules"/>
        <MODULEPATH id="juce_gui_extra" path="../../ThirdParty/JUCE/modules"/>
        <MODULEPATH id="juce_cryptography" path="../../ThirdParty/JUCE/modules"/>
        <MODULEPATH id="juce_opengl" path="../../ThirdParty/JUCE/modules"/>
        <MODULEPATH id="juce_audio_basics" path="../../ThirdParty/JUCE/modules"/>
        <MODULEPATH id="juce_audio_devices" path="../../ThirdParty/JUCE/modules"/>
        <MODULEPATH id="juce_audio_formats" path="../../ThirdParty/JUCE/modules"/>
        <MODULEPATH id="juce_audio_processors" path="../../ThirdParty/JUCE/modules"/>
        <MODULEPATH id="juce_audio_utils" path="../../ThirdParty/JUCE/modules"/>
        <MODULEPATH id="juce_osc" path="../../ThirdParty/JUCE/modules"/>
      </MODULEPATHS>
    </LINUX_MAKE>
    <ANDROIDSTUDIO targetFolder="../../Projects/Android" vst3Folder="../../ThirdParty/VST_SDK/VST3_SDK"
                   androidSDKPath="~/Android/Sdk/" androidNDKPath="~/Android/Ndk/"
                   androidActivityClass="com.peterrudenko.Helio" androidInternetNeeded="1"
                   androidOtherPermissions="android.permission.WRITE_EXTERNAL_STORAGE android.permission.MODIFY_AUDIO_SETTINGS"
                   cppLanguageStandard="-std=c++14" androidTheme="@android:style/Theme.Black.NoTitleBar.Fullscreen"
                   smallIcon="x2W128" bigIcon="x2W128" androidScreenOrientation="landscape"
                   androidVersionCode="3" gradleToolchain="clang" androidMinimumSDK="14"
                   extraDefs="JUCE_ENABLE_LIVE_CONSTANT_EDITOR=0">
      <CONFIGURATIONS>
        <CONFIGURATION name="Debug" androidArchitectures="armeabi x86" isDebug="1" optimisation="1"
                       targetName="Helio" headerPath="../../ThirdParty/JUCE/modules/juce_audio_basics&#10;../../ThirdParty/JUCE/modules/juce_audio_devices&#10;../../ThirdParty/JUCE/modules/juce_audio_formats&#10;../../ThirdParty/JUCE/modules/juce_audio_processors&#10;../../ThirdParty/JUCE/modules/juce_audio_utils&#10;../../ThirdParty/JUCE/modules/juce_audio_utils/players&#10;../../ThirdParty/JUCE/modules/juce_core&#10;../../ThirdParty/JUCE/modules/juce_cryptography&#10;../../ThirdParty/JUCE/modules/juce_data_structures&#10;../../ThirdParty/JUCE/modules/juce_events&#10;../../ThirdParty/JUCE/modules/juce_graphics&#10;../../ThirdParty/JUCE/modules/juce_gui_basics&#10;../../ThirdParty/JUCE/modules/juce_gui_extra&#10;../../ThirdParty/JUCE/modules/juce_opengl&#10;../../ThirdParty/JUCE/modules/juce_osc&#10;../../Source/&#10;../../Source/Core/&#10;../../Source/Core/App&#10;../../Source/Core/Audio&#10;../../Source/Core/Audio/BuiltIn&#10;../../Source/Core/Audio/Instruments&#10;../../Source/Core/Audio/Monitoring&#10;../../Source/Core/Audio/Transport&#10;../../Source/Core/Audio/Waveform&#10;../../Source/Core/Clipboard&#10;../../Source/Core/Midi&#10;../../Source/Core/Midi/Patterns&#10;../../Source/Core/Midi/Sequences&#10;../../Source/Core/Midi/Sequences/Events&#10;../../Source/Core/Network&#10;../../Source/Core/Serialization&#10;../../Source/Core/Supervisor&#10;../../Source/Core/Tools&#10;../../Source/Core/Translation&#10;../../Source/Core/Tree&#10;../../Source/Core/Tutorial&#10;../../Source/Core/Undo&#10;../../Source/Core/Undo/Actions&#10;../../Source/Core/VCS&#10;../../Source/Core/VCS/DiffLogic&#10;../../Source/Core/VCS/Network&#10;../../Source/UI/&#10;../../Source/UI/CodeEditor&#10;../../Source/UI/Menus&#10;../../Source/UI/Menus/Base&#10;../../Source/UI/Common&#10;../../Source/UI/Common/AudioMonitors&#10;../../Source/UI/Common/Origami&#10;../../Source/UI/Console&#10;../../Source/UI/Dialogs&#10;../../Source/UI/Headline&#10;../../Source/UI/Input&#10;../../Source/UI/Pages/Instruments&#10;../../Source/UI/Pages/Instruments/Editor&#10;../../Source/UI/Pages/Intro&#10;../../Source/UI/Sequencer&#10;../../Source/UI/Sequencer/AnnotationsMap&#10;../../Source/UI/Sequencer/AutomationMap&#10;../../Source/UI/Sequencer/Header&#10;../../Source/UI/Sequencer/Helpers&#10;../../Source/UI/Sequencer/PatternRoll&#10;../../Source/UI/Sequencer/PianoRoll&#10;../../Source/UI/Sequencer/TimeSignaturesMap&#10;../../Source/UI/Sequencer/TrackMap&#10;../../Source/UI/Sequencer/TriggersMap&#10;../../Source/UI/Sequencer/WaveformMap&#10;../../Source/UI/Popups&#10;../../Source/UI/Popups/ChordBuilder&#10;../../Source/UI/Pages/Project&#10;../../Source/UI/Sidebars&#10;../../Source/UI/Sidebars/Rollovers&#10;../../Source/UI/Pages/Settings&#10;../../Source/UI/Themes&#10;../../Source/UI/Tree&#10;../../Source/UI/Pages/VCS&#10;../../Source/UI/Pages/Workspace&#10;../../Source/UI/Pages/Workspace/Menu&#10;../../Source/UI/Pages/Workspace/Scroller&#10;"/>
        <CONFIGURATION name="Release" androidArchitectures="" isDebug="0" optimisation="3"
                       targetName="Helio" headerPath="../../ThirdParty/JUCE/modules/juce_audio_basics&#10;../../ThirdParty/JUCE/modules/juce_audio_devices&#10;../../ThirdParty/JUCE/modules/juce_audio_formats&#10;../../ThirdParty/JUCE/modules/juce_audio_processors&#10;../../ThirdParty/JUCE/modules/juce_audio_utils&#10;../../ThirdParty/JUCE/modules/juce_audio_utils/players&#10;../../ThirdParty/JUCE/modules/juce_core&#10;../../ThirdParty/JUCE/modules/juce_cryptography&#10;../../ThirdParty/JUCE/modules/juce_data_structures&#10;../../ThirdParty/JUCE/modules/juce_events&#10;../../ThirdParty/JUCE/modules/juce_graphics&#10;../../ThirdParty/JUCE/modules/juce_gui_basics&#10;../../ThirdParty/JUCE/modules/juce_gui_extra&#10;../../ThirdParty/JUCE/modules/juce_opengl&#10;../../ThirdParty/JUCE/modules/juce_osc&#10;../../Source/&#10;../../Source/Core/&#10;../../Source/Core/App&#10;../../Source/Core/Audio&#10;../../Source/Core/Audio/BuiltIn&#10;../../Source/Core/Audio/Instruments&#10;../../Source/Core/Audio/Monitoring&#10;../../Source/Core/Audio/Transport&#10;../../Source/Core/Audio/Waveform&#10;../../Source/Core/Clipboard&#10;../../Source/Core/Midi&#10;../../Source/Core/Midi/Patterns&#10;../../Source/Core/Midi/Sequences&#10;../../Source/Core/Midi/Sequences/Events&#10;../../Source/Core/Network&#10;../../Source/Core/Serialization&#10;../../Source/Core/Supervisor&#10;../../Source/Core/Tools&#10;../../Source/Core/Translation&#10;../../Source/Core/Tree&#10;../../Source/Core/Tutorial&#10;../../Source/Core/Undo&#10;../../Source/Core/Undo/Actions&#10;../../Source/Core/VCS&#10;../../Source/Core/VCS/DiffLogic&#10;../../Source/Core/VCS/Network&#10;../../Source/UI/&#10;../../Source/UI/CodeEditor&#10;../../Source/UI/Menus&#10;../../Source/UI/Menus/Base&#10;../../Source/UI/Common&#10;../../Source/UI/Common/AudioMonitors&#10;../../Source/UI/Common/Origami&#10;../../Source/UI/Console&#10;../../Source/UI/Dialogs&#10;../../Source/UI/Headline&#10;../../Source/UI/Input&#10;../../Source/UI/Pages/Instruments&#10;../../Source/UI/Pages/Instruments/Editor&#10;../../Source/UI/Pages/Intro&#10;../../Source/UI/Sequencer&#10;../../Source/UI/Sequencer/AnnotationsMap&#10;../../Source/UI/Sequencer/AutomationMap&#10;../../Source/UI/Sequencer/Header&#10;../../Source/UI/Sequencer/Helpers&#10;../../Source/UI/Sequencer/PatternRoll&#10;../../Source/UI/Sequencer/PianoRoll&#10;../../Source/UI/Sequencer/TimeSignaturesMap&#10;../../Source/UI/Sequencer/TrackMap&#10;../../Source/UI/Sequencer/TriggersMap&#10;../../Source/UI/Sequencer/WaveformMap&#10;../../Source/UI/Popups&#10;../../Source/UI/Popups/ChordBuilder&#10;../../Source/UI/Pages/Project&#10;../../Source/UI/Sidebars&#10;../../Source/UI/Sidebars/Rollovers&#10;../../Source/UI/Pages/Settings&#10;../../Source/UI/Themes&#10;../../Source/UI/Tree&#10;../../Source/UI/Pages/VCS&#10;../../Source/UI/Pages/Workspace&#10;../../Source/UI/Pages/Workspace/Menu&#10;../../Source/UI/Pages/Workspace/Scroller&#10;"/>
      </CONFIGURATIONS>
      <MODULEPATHS>
        <MODULEPATH id="juce_osc" path="../../ThirdParty/JUCE/modules"/>
        <MODULEPATH id="juce_opengl" path="../../ThirdParty/JUCE/modules"/>
        <MODULEPATH id="juce_gui_extra" path="../../ThirdParty/JUCE/modules"/>
        <MODULEPATH id="juce_gui_basics" path="../../ThirdParty/JUCE/modules"/>
        <MODULEPATH id="juce_graphics" path="../../ThirdParty/JUCE/modules"/>
        <MODULEPATH id="juce_events" path="../../ThirdParty/JUCE/modules"/>
        <MODULEPATH id="juce_data_structures" path="../../ThirdParty/JUCE/modules"/>
        <MODULEPATH id="juce_cryptography" path="../../ThirdParty/JUCE/modules"/>
        <MODULEPATH id="juce_core" path="../../ThirdParty/JUCE/modules"/>
        <MODULEPATH id="juce_audio_utils" path="../../ThirdParty/JUCE/modules"/>
        <MODULEPATH id="juce_audio_processors" path="../../ThirdParty/JUCE/modules"/>
        <MODULEPATH id="juce_audio_formats" path="../../ThirdParty/JUCE/modules"/>
        <MODULEPATH id="juce_audio_devices" path="../../ThirdParty/JUCE/modules"/>
        <MODULEPATH id="juce_audio_basics" path="../../ThirdParty/JUCE/modules"/>
      </MODULEPATHS>
    </ANDROIDSTUDIO>
  </EXPORTFORMATS>
  <MODULES>
    <MODULES id="juce_audio_basics" showAllCode="1" useLocalCopy="0"/>
    <MODULES id="juce_audio_devices" showAllCode="1" useLocalCopy="0"/>
    <MODULES id="juce_audio_formats" showAllCode="1" useLocalCopy="0"/>
    <MODULES id="juce_audio_processors" showAllCode="1" useLocalCopy="0"/>
    <MODULE id="juce_audio_utils" showAllCode="1" useLocalCopy="0"/>
    <MODULES id="juce_core" showAllCode="1" useLocalCopy="0"/>
    <MODULES id="juce_cryptography" showAllCode="1" useLocalCopy="0"/>
    <MODULES id="juce_data_structures" showAllCode="1" useLocalCopy="0"/>
    <MODULES id="juce_events" showAllCode="1" useLocalCopy="0"/>
    <MODULES id="juce_graphics" showAllCode="1" useLocalCopy="0"/>
    <MODULES id="juce_gui_basics" showAllCode="1" useLocalCopy="0"/>
    <MODULES id="juce_gui_extra" showAllCode="1" useLocalCopy="0"/>
    <MODULES id="juce_opengl" showAllCode="1" useLocalCopy="0"/>
    <MODULE id="juce_osc" showAllCode="1" useLocalCopy="0"/>
  </MODULES>
  <JUCEOPTIONS JUCE_ASIO="enabled" JUCE_WASAPI="enabled" JUCE_WASAPI_EXCLUSIVE="enabled"
               JUCE_DIRECTSOUND="enabled" JUCE_ALSA="enabled" JUCE_JACK="enabled"
               JUCE_USE_ANDROID_OPENSLES="enabled" JUCE_USE_CDREADER="disabled"
               JUCE_USE_CDBURNER="disabled" JUCE_USE_FLAC="enabled" JUCE_USE_OGGVORBIS="enabled"
               JUCE_USE_MP3AUDIOFORMAT="disabled" JUCE_USE_LAME_AUDIO_FORMAT="disabled"
               JUCE_USE_WINDOWS_MEDIA_FORMAT="disabled" JUCE_CHECK_MEMORY_LEAKS="enabled"
               JUCE_USE_CURL="enabled" JUCE_USE_XSHM="enabled" JUCE_USE_XRENDER="disabled"
               JUCE_USE_XCURSOR="enabled" JUCE_WEB_BROWSER="disabled" JUCE_PLUGINHOST_VST="enabled"
               JUCE_PLUGINHOST_VST3="enabled" JUCE_PLUGINHOST_AU="enabled" JUCE_CATCH_UNHANDLED_EXCEPTIONS="enabled"
               JUCE_ALLOW_STATIC_NULL_VARIABLES="enabled" JUCE_EXECUTE_APP_SUSPEND_ON_IOS_BACKGROUND_TASK="enabled"/>
  <LIVE_SETTINGS>
    <OSX/>
    <WINDOWS/>
  </LIVE_SETTINGS>
</JUCERPROJECT>
<|MERGE_RESOLUTION|>--- conflicted
+++ resolved
@@ -1,1613 +1,1605 @@
-<?xml version="1.0" encoding="UTF-8"?>
-
-<JUCERPROJECT id="lG607P" name="Helio" projectType="guiapp" version="1.7.6"
-              bundleIdentifier="com.peterrudenko.helioworkstation" includeBinaryInAppConfig="1"
-              jucerVersion="5.1.2" companyWebsite="https://helioworkstation.com"
-              companyEmail="peter.rudenko@gmail.com" companyName="Peter Rudenko"
-              defines="JUCE_DONT_DECLARE_PROJECTINFO=1" displaySplashScreen="0"
-              reportAppUsage="0" splashScreenColour="Dark" maxBinaryFileSize="2097152"
-              cppLanguageStandard="14" usePrecompiledHeaders="0" precompiledHeaderFileName=""
-<<<<<<< HEAD
-              precompiledHeaderExcludedWildcard="include_juce_*">
-=======
-              precompiledHeaderExcludedWildcard="include_juce_*" companyCopyright="Peter Rudenko">
->>>>>>> 6ce199e1
-  <MAINGROUP id="szkQi0" name="Helio">
-    <GROUP id="{005FBE8D-B17D-F49E-397E-DB420E759514}" name="Resources">
-      <FILE id="x2W128" name="Icon.png" compile="0" resource="1" file="../../Resources/Icon.png"/>
-      <FILE id="jNTfQS" name="Logo.png" compile="0" resource="1" file="../../Resources/Logo.png"/>
-      <GROUP id="{B74C493F-BCE5-FAD1-F7F6-52E914E82683}" name="PianoSamples">
-        <FILE id="rkPpVF" name="A0v9.ogg" compile="0" resource="1" file="../../Resources/PianoSamples/A0v9.ogg"/>
-        <FILE id="rfwf2I" name="A1v9.ogg" compile="0" resource="1" file="../../Resources/PianoSamples/A1v9.ogg"/>
-        <FILE id="Ehn61q" name="A2v9.ogg" compile="0" resource="1" file="../../Resources/PianoSamples/A2v9.ogg"/>
-        <FILE id="Hy0bpY" name="A3v9.ogg" compile="0" resource="1" file="../../Resources/PianoSamples/A3v9.ogg"/>
-        <FILE id="I6Dn2o" name="A4v9.ogg" compile="0" resource="1" file="../../Resources/PianoSamples/A4v9.ogg"/>
-        <FILE id="Ecnpfi" name="A5v9.ogg" compile="0" resource="1" file="../../Resources/PianoSamples/A5v9.ogg"/>
-        <FILE id="fZXYDq" name="A6v9.ogg" compile="0" resource="1" file="../../Resources/PianoSamples/A6v9.ogg"/>
-        <FILE id="fz0cgd" name="A7v9.ogg" compile="0" resource="1" file="../../Resources/PianoSamples/A7v9.ogg"/>
-        <FILE id="fefnhs" name="C1v9.ogg" compile="0" resource="1" file="../../Resources/PianoSamples/C1v9.ogg"/>
-        <FILE id="QRfpD0" name="C2v9.ogg" compile="0" resource="1" file="../../Resources/PianoSamples/C2v9.ogg"/>
-        <FILE id="mIK4KJ" name="C3v9.ogg" compile="0" resource="1" file="../../Resources/PianoSamples/C3v9.ogg"/>
-        <FILE id="OBgsf6" name="C4v9.ogg" compile="0" resource="1" file="../../Resources/PianoSamples/C4v9.ogg"/>
-        <FILE id="K78TJC" name="C5v9.ogg" compile="0" resource="1" file="../../Resources/PianoSamples/C5v9.ogg"/>
-        <FILE id="CJAvai" name="C6v9.ogg" compile="0" resource="1" file="../../Resources/PianoSamples/C6v9.ogg"/>
-        <FILE id="PHDD7B" name="C7v9.ogg" compile="0" resource="1" file="../../Resources/PianoSamples/C7v9.ogg"/>
-        <FILE id="re4Bzl" name="C8v9.ogg" compile="0" resource="1" file="../../Resources/PianoSamples/C8v9.ogg"/>
-        <FILE id="AVpdbt" name="D#1v9.ogg" compile="0" resource="1" file="../../Resources/PianoSamples/D#1v9.ogg"/>
-        <FILE id="Quo5mn" name="D#2v9.ogg" compile="0" resource="1" file="../../Resources/PianoSamples/D#2v9.ogg"/>
-        <FILE id="FmsBGP" name="D#3v9.ogg" compile="0" resource="1" file="../../Resources/PianoSamples/D#3v9.ogg"/>
-        <FILE id="O0y2lG" name="D#4v9.ogg" compile="0" resource="1" file="../../Resources/PianoSamples/D#4v9.ogg"/>
-        <FILE id="Ptq6vG" name="D#5v9.ogg" compile="0" resource="1" file="../../Resources/PianoSamples/D#5v9.ogg"/>
-        <FILE id="AobbEl" name="D#6v9.ogg" compile="0" resource="1" file="../../Resources/PianoSamples/D#6v9.ogg"/>
-        <FILE id="FjCvpY" name="D#7v9.ogg" compile="0" resource="1" file="../../Resources/PianoSamples/D#7v9.ogg"/>
-        <FILE id="rcNAG4" name="F#1v9.ogg" compile="0" resource="1" file="../../Resources/PianoSamples/F#1v9.ogg"/>
-        <FILE id="xKNlUQ" name="F#2v9.ogg" compile="0" resource="1" file="../../Resources/PianoSamples/F#2v9.ogg"/>
-        <FILE id="F1NAIe" name="F#3v9.ogg" compile="0" resource="1" file="../../Resources/PianoSamples/F#3v9.ogg"/>
-        <FILE id="YvZXCI" name="F#4v9.ogg" compile="0" resource="1" file="../../Resources/PianoSamples/F#4v9.ogg"/>
-        <FILE id="yxpgfH" name="F#5v9.ogg" compile="0" resource="1" file="../../Resources/PianoSamples/F#5v9.ogg"/>
-        <FILE id="ptkotb" name="F#6v9.ogg" compile="0" resource="1" file="../../Resources/PianoSamples/F#6v9.ogg"/>
-        <FILE id="U2cRzq" name="F#7v9.ogg" compile="0" resource="1" file="../../Resources/PianoSamples/F#7v9.ogg"/>
-      </GROUP>
-      <GROUP id="{4C273977-B090-3F23-250C-510E8D92F7A0}" name="Fonts">
-        <FILE id="lGxgzu" name="lato.fnt" compile="0" resource="1" file="../../Resources/Fonts/lato.fnt"/>
-      </GROUP>
-      <GROUP id="{0B700B6F-60B4-647B-6D0F-7AD115ECD127}" name="Icons">
-        <FILE id="fIcycT" name="angle-double-down.svg" compile="0" resource="1"
-              file="../../Resources/Icons/angle-double-down.svg"/>
-        <FILE id="RIC6hz" name="angle-double-left.svg" compile="0" resource="1"
-              file="../../Resources/Icons/angle-double-left.svg"/>
-        <FILE id="vy7RT1" name="angle-double-right.svg" compile="0" resource="1"
-              file="../../Resources/Icons/angle-double-right.svg"/>
-        <FILE id="DnPJkJ" name="angle-double-up.svg" compile="0" resource="1"
-              file="../../Resources/Icons/angle-double-up.svg"/>
-        <FILE id="sLvoDn" name="angle-down.svg" compile="0" resource="1" file="../../Resources/Icons/angle-down.svg"/>
-        <FILE id="n0SE3n" name="angle-left.svg" compile="0" resource="1" file="../../Resources/Icons/angle-left.svg"/>
-        <FILE id="Mm42yC" name="angle-right.svg" compile="0" resource="1" file="../../Resources/Icons/angle-right.svg"/>
-        <FILE id="Q2BmA8" name="angle-up.svg" compile="0" resource="1" file="../../Resources/Icons/angle-up.svg"/>
-        <FILE id="rxBqpo" name="arpeggiator.svg" compile="0" resource="1" file="../../Resources/Icons/arpeggiator.svg"/>
-        <FILE id="lOgveK" name="arrow-back.svg" compile="0" resource="1" file="../../Resources/Icons/arrow-back.svg"/>
-        <FILE id="h6xMon" name="arrow-forward.svg" compile="0" resource="1"
-              file="../../Resources/Icons/arrow-forward.svg"/>
-        <FILE id="Se9SF9" name="arrow-left2.svg" compile="0" resource="1" file="../../Resources/Icons/arrow-left2.svg"/>
-        <FILE id="JHcfqw" name="arrow-right2.svg" compile="0" resource="1"
-              file="../../Resources/Icons/arrow-right2.svg"/>
-        <FILE id="ypi7ve" name="arrows.svg" compile="0" resource="1" file="../../Resources/Icons/arrows.svg"/>
-        <FILE id="uLdpLT" name="beamed_note.svg" compile="0" resource="1" file="../../Resources/Icons/beamed_note.svg"/>
-        <FILE id="iSWPrW" name="bezier.svg" compile="0" resource="1" file="../../Resources/Icons/bezier.svg"/>
-        <FILE id="tAKRaJ" name="brush.svg" compile="0" resource="1" file="../../Resources/Icons/brush.svg"/>
-        <FILE id="hiyBAc" name="check.svg" compile="0" resource="1" file="../../Resources/Icons/check.svg"/>
-        <FILE id="x7FC86" name="chevron-left2.svg" compile="0" resource="1"
-              file="../../Resources/Icons/chevron-left2.svg"/>
-        <FILE id="uL9Apm" name="chevron-right2.svg" compile="0" resource="1"
-              file="../../Resources/Icons/chevron-right2.svg"/>
-        <FILE id="sxCVAs" name="clef.svg" compile="0" resource="1" file="../../Resources/Icons/clef.svg"/>
-        <FILE id="NGXxdv" name="cloud-download.svg" compile="0" resource="1"
-              file="../../Resources/Icons/cloud-download.svg"/>
-        <FILE id="Ridw8t" name="cloud-upload.svg" compile="0" resource="1"
-              file="../../Resources/Icons/cloud-upload.svg"/>
-        <FILE id="SJhOBr" name="cloud2.svg" compile="0" resource="1" file="../../Resources/Icons/cloud2.svg"/>
-        <FILE id="yq4zRt" name="clouds.svg" compile="0" resource="1" file="../../Resources/Icons/clouds.svg"/>
-        <FILE id="dxiiyR" name="columns.svg" compile="0" resource="1" file="../../Resources/Icons/columns.svg"/>
-        <FILE id="cKAjt2" name="copy.svg" compile="0" resource="1" file="../../Resources/Icons/copy.svg"/>
-        <FILE id="hL0IGR" name="crop.svg" compile="0" resource="1" file="../../Resources/Icons/crop.svg"/>
-        <FILE id="jB0Anm" name="cup.svg" compile="0" resource="1" file="../../Resources/Icons/cup.svg"/>
-        <FILE id="aPjSA1" name="cursor2.svg" compile="0" resource="1" file="../../Resources/Icons/cursor2.svg"/>
-        <FILE id="Ppqoha" name="diskette.svg" compile="0" resource="1" file="../../Resources/Icons/diskette.svg"/>
-        <FILE id="Xs6UgH" name="download2.svg" compile="0" resource="1" file="../../Resources/Icons/download2.svg"/>
-        <FILE id="grXAEY" name="drive.svg" compile="0" resource="1" file="../../Resources/Icons/drive.svg"/>
-        <FILE id="GpHZYi" name="eight_note.svg" compile="0" resource="1" file="../../Resources/Icons/eight_note.svg"/>
-        <FILE id="d2CR7u" name="ellipsis-h.svg" compile="0" resource="1" file="../../Resources/Icons/ellipsis-h.svg"/>
-        <FILE id="KfNdqN" name="ellipsis-v.svg" compile="0" resource="1" file="../../Resources/Icons/ellipsis-v.svg"/>
-        <FILE id="AGqfTG" name="folder-open.svg" compile="0" resource="1" file="../../Resources/Icons/folder-open.svg"/>
-        <FILE id="dNNduX" name="folder.svg" compile="0" resource="1" file="../../Resources/Icons/folder.svg"/>
-        <FILE id="w7Lu21" name="folder2.svg" compile="0" resource="1" file="../../Resources/Icons/folder2.svg"/>
-        <FILE id="ckcQyW" name="heptagram2.svg" compile="0" resource="1" file="../../Resources/Icons/heptagram2.svg"/>
-        <FILE id="YGs5zi" name="history.svg" compile="0" resource="1" file="../../Resources/Icons/history.svg"/>
-        <FILE id="XqGm3J" name="hourglass.svg" compile="0" resource="1" file="../../Resources/Icons/hourglass.svg"/>
-        <FILE id="OZw71r" name="insert-space.svg" compile="0" resource="1"
-              file="../../Resources/Icons/insert-space.svg"/>
-        <FILE id="t1B1p1" name="key.svg" compile="0" resource="1" file="../../Resources/Icons/key.svg"/>
-        <FILE id="UJ2N8D" name="knob.svg" compile="0" resource="1" file="../../Resources/Icons/knob.svg"/>
-        <FILE id="brEXrx" name="logo2.svg" compile="0" resource="1" file="../../Resources/Icons/logo2.svg"/>
-        <FILE id="Ze3FO6" name="marquee.svg" compile="0" resource="1" file="../../Resources/Icons/marquee.svg"/>
-        <FILE id="dLHGqL" name="menu.svg" compile="0" resource="1" file="../../Resources/Icons/menu.svg"/>
-        <FILE id="crfKTP" name="minus2.svg" compile="0" resource="1" file="../../Resources/Icons/minus2.svg"/>
-        <FILE id="hdUOBB" name="paste.svg" compile="0" resource="1" file="../../Resources/Icons/paste.svg"/>
-        <FILE id="aHHS0X" name="pause2.svg" compile="0" resource="1" file="../../Resources/Icons/pause2.svg"/>
-        <FILE id="t1iNp7" name="pencil.svg" compile="0" resource="1" file="../../Resources/Icons/pencil.svg"/>
-        <FILE id="y1xm97" name="pencil4.svg" compile="0" resource="1" file="../../Resources/Icons/pencil4.svg"/>
-        <FILE id="CrmBka" name="play2.svg" compile="0" resource="1" file="../../Resources/Icons/play2.svg"/>
-        <FILE id="biT4pl" name="plus2.svg" compile="0" resource="1" file="../../Resources/Icons/plus2.svg"/>
-        <FILE id="fFYvPf" name="poetry.svg" compile="0" resource="1" file="../../Resources/Icons/poetry.svg"/>
-        <FILE id="NLRnqu" name="quote.svg" compile="0" resource="1" file="../../Resources/Icons/quote.svg"/>
-        <FILE id="gB95DU" name="reroute.svg" compile="0" resource="1" file="../../Resources/Icons/reroute.svg"/>
-        <FILE id="piRSFU" name="roman1.svg" compile="0" resource="1" file="../../Resources/Icons/roman1.svg"/>
-        <FILE id="qJeyuc" name="roman2.svg" compile="0" resource="1" file="../../Resources/Icons/roman2.svg"/>
-        <FILE id="lhEs1x" name="roman3.svg" compile="0" resource="1" file="../../Resources/Icons/roman3.svg"/>
-        <FILE id="lNNtbL" name="roman4.svg" compile="0" resource="1" file="../../Resources/Icons/roman4.svg"/>
-        <FILE id="nQavMP" name="roman5.svg" compile="0" resource="1" file="../../Resources/Icons/roman5.svg"/>
-        <FILE id="lqaeUD" name="roman6.svg" compile="0" resource="1" file="../../Resources/Icons/roman6.svg"/>
-        <FILE id="sH3ZgL" name="roman7.svg" compile="0" resource="1" file="../../Resources/Icons/roman7.svg"/>
-        <FILE id="SzTryG" name="saxophone.svg" compile="0" resource="1" file="../../Resources/Icons/saxophone.svg"/>
-        <FILE id="Oyau1Z" name="scissors.svg" compile="0" resource="1" file="../../Resources/Icons/scissors.svg"/>
-        <FILE id="q9ePiF" name="settings2.svg" compile="0" resource="1" file="../../Resources/Icons/settings2.svg"/>
-        <FILE id="BWZLRC" name="switch.svg" compile="0" resource="1" file="../../Resources/Icons/switch.svg"/>
-        <FILE id="VzpSmd" name="terminal.svg" compile="0" resource="1" file="../../Resources/Icons/terminal.svg"/>
-        <FILE id="q51lyh" name="times.svg" compile="0" resource="1" file="../../Resources/Icons/times.svg"/>
-        <FILE id="BMI81O" name="toggle-off.svg" compile="0" resource="1" file="../../Resources/Icons/toggle-off.svg"/>
-        <FILE id="eIBbuk" name="toggle-on.svg" compile="0" resource="1" file="../../Resources/Icons/toggle-on.svg"/>
-        <FILE id="gUVRXr" name="updown.svg" compile="0" resource="1" file="../../Resources/Icons/updown.svg"/>
-        <FILE id="Fczo7i" name="volume-off.svg" compile="0" resource="1" file="../../Resources/Icons/volume-off.svg"/>
-        <FILE id="tyVO4R" name="volume-up.svg" compile="0" resource="1" file="../../Resources/Icons/volume-up.svg"/>
-        <FILE id="LSI35j" name="waveform.svg" compile="0" resource="1" file="../../Resources/Icons/waveform.svg"/>
-        <FILE id="jLbIUj" name="wipe-space.svg" compile="0" resource="1" file="../../Resources/Icons/wipe-space.svg"/>
-        <FILE id="HojmRs" name="zoom-in.svg" compile="0" resource="1" file="../../Resources/Icons/zoom-in.svg"/>
-        <FILE id="wS3gha" name="zoom-out.svg" compile="0" resource="1" file="../../Resources/Icons/zoom-out.svg"/>
-      </GROUP>
-      <GROUP id="{14FB8A25-1178-E3EF-6B94-AEFBD0ED4866}" name="Themes">
-        <GROUP id="{26C997FB-F5F9-B400-1EA1-6E714196DE3C}" name="Backgrounds">
-          <FILE id="qBcdTl" name="defaultPattern.png" compile="0" resource="1"
-                file="../../Resources/Themes/Backgrounds/defaultPattern.png"/>
-        </GROUP>
-        <FILE id="qsddRM" name="ColourSchemes.xml" compile="0" resource="1"
-              file="../../Resources/Themes/ColourSchemes.xml"/>
-      </GROUP>
-      <FILE id="dq4Pbr" name="DefaultArps.xml" compile="0" resource="1" file="../../Resources/DefaultArps.xml"/>
-      <FILE id="TgP2FQ" name="DefaultScales.xml" compile="0" resource="1"
-            file="../../Resources/DefaultScales.xml"/>
-      <FILE id="WrABxc" name="DefaultTranslations.xml" compile="0" resource="1"
-            file="../../Resources/DefaultTranslations.xml"/>
-    </GROUP>
-    <GROUP id="{D7C7CF10-6E05-4F4B-8239-EAE45F06DF85}" name="Source">
-      <GROUP id="{F2A6D338-1D87-9C43-B3BB-5AFE01EEE084}" name="Core">
-        <GROUP id="{EB8E59B1-1108-D097-8611-160C73AF66AC}" name="App">
-          <FILE id="GGZGiM" name="App.cpp" compile="1" resource="0" file="../../Source/Core/App/App.cpp"/>
-          <FILE id="HIqX8g" name="App.h" compile="0" resource="0" file="../../Source/Core/App/App.h"/>
-          <FILE id="lxJISt" name="Config.cpp" compile="1" resource="0" file="../../Source/Core/App/Config.cpp"/>
-          <FILE id="yooo4H" name="Config.h" compile="0" resource="0" file="../../Source/Core/App/Config.h"/>
-          <FILE id="R6femh" name="HelioLogger.h" compile="0" resource="0" file="../../Source/Core/App/HelioLogger.h"/>
-          <FILE id="n2Lsdn" name="Workspace.cpp" compile="1" resource="0" file="../../Source/Core/App/Workspace.cpp"/>
-          <FILE id="sncesv" name="Workspace.h" compile="0" resource="0" file="../../Source/Core/App/Workspace.h"/>
-        </GROUP>
-        <GROUP id="{C21ADAA4-EF22-DB83-6A0D-E8AC7E9B05DF}" name="Audio">
-          <GROUP id="{735E5D69-BA85-2788-E3C0-566143134659}" name="BuiltIn">
-            <FILE id="B3bOVQ" name="BuiltInSynthAudioPlugin.cpp" compile="1" resource="0"
-                  file="../../Source/Core/Audio/BuiltIn/BuiltInSynthAudioPlugin.cpp"/>
-            <FILE id="qINmEE" name="BuiltInSynthAudioPlugin.h" compile="0" resource="0"
-                  file="../../Source/Core/Audio/BuiltIn/BuiltInSynthAudioPlugin.h"/>
-            <FILE id="u3XxWY" name="BuiltInSynthFormat.cpp" compile="1" resource="0"
-                  file="../../Source/Core/Audio/BuiltIn/BuiltInSynthFormat.cpp"/>
-            <FILE id="QbQrqy" name="BuiltInSynthFormat.h" compile="0" resource="0"
-                  file="../../Source/Core/Audio/BuiltIn/BuiltInSynthFormat.h"/>
-            <FILE id="KnatwX" name="BuiltInSynthPiano.cpp" compile="1" resource="0"
-                  file="../../Source/Core/Audio/BuiltIn/BuiltInSynthPiano.cpp"/>
-            <FILE id="ptazaW" name="BuiltInSynthPiano.h" compile="0" resource="0"
-                  file="../../Source/Core/Audio/BuiltIn/BuiltInSynthPiano.h"/>
-            <FILE id="PYyC8X" name="InternalPluginFormat.cpp" compile="1" resource="0"
-                  file="../../Source/Core/Audio/BuiltIn/InternalPluginFormat.cpp"/>
-            <FILE id="LuBc4N" name="InternalPluginFormat.h" compile="0" resource="0"
-                  file="../../Source/Core/Audio/BuiltIn/InternalPluginFormat.h"/>
-          </GROUP>
-          <GROUP id="{0A903C8C-868E-C0D3-671A-8E37B2140BFE}" name="Instruments">
-            <FILE id="MCDbWa" name="Instrument.cpp" compile="1" resource="0" file="../../Source/Core/Audio/Instruments/Instrument.cpp"/>
-            <FILE id="Quq654" name="Instrument.h" compile="0" resource="0" file="../../Source/Core/Audio/Instruments/Instrument.h"/>
-            <FILE id="BSSl0w" name="OrchestraListener.h" compile="0" resource="0"
-                  file="../../Source/Core/Audio/Instruments/OrchestraListener.h"/>
-            <FILE id="j7eL7h" name="OrchestraPit.cpp" compile="1" resource="0"
-                  file="../../Source/Core/Audio/Instruments/OrchestraPit.cpp"/>
-            <FILE id="CgBNOf" name="OrchestraPit.h" compile="0" resource="0" file="../../Source/Core/Audio/Instruments/OrchestraPit.h"/>
-            <FILE id="FiXuKP" name="PluginManager.cpp" compile="1" resource="0"
-                  file="../../Source/Core/Audio/Instruments/PluginManager.cpp"/>
-            <FILE id="JXsede" name="PluginManager.h" compile="0" resource="0" file="../../Source/Core/Audio/Instruments/PluginManager.h"/>
-            <FILE id="FMNewS" name="PluginSmartDescription.cpp" compile="1" resource="0"
-                  file="../../Source/Core/Audio/Instruments/PluginSmartDescription.cpp"/>
-            <FILE id="Q3gpXQ" name="PluginSmartDescription.h" compile="0" resource="0"
-                  file="../../Source/Core/Audio/Instruments/PluginSmartDescription.h"/>
-          </GROUP>
-          <GROUP id="{12A2D307-9044-784C-B9D3-96DB293D0DD6}" name="Monitoring">
-            <FILE id="Yt69la" name="AudioMonitor.cpp" compile="1" resource="0"
-                  file="../../Source/Core/Audio/Monitoring/AudioMonitor.cpp"/>
-            <FILE id="dMGdC9" name="AudioMonitor.h" compile="0" resource="0" file="../../Source/Core/Audio/Monitoring/AudioMonitor.h"/>
-            <FILE id="VTmVN6" name="SpectrumAnalyzer.cpp" compile="1" resource="0"
-                  file="../../Source/Core/Audio/Monitoring/SpectrumAnalyzer.cpp"/>
-            <FILE id="zQZbbQ" name="SpectrumAnalyzer.h" compile="0" resource="0"
-                  file="../../Source/Core/Audio/Monitoring/SpectrumAnalyzer.h"/>
-          </GROUP>
-          <GROUP id="{2FD3FB40-23EF-A822-3FB0-5CFBB940E2F2}" name="Transport">
-            <FILE id="GH5xm4" name="PlayerThread.cpp" compile="1" resource="0"
-                  file="../../Source/Core/Audio/Transport/PlayerThread.cpp"/>
-            <FILE id="Q7DJnB" name="PlayerThread.h" compile="0" resource="0" file="../../Source/Core/Audio/Transport/PlayerThread.h"/>
-            <FILE id="TikoqY" name="ProjectSequencesWrapper.h" compile="0" resource="0"
-                  file="../../Source/Core/Audio/Transport/ProjectSequencesWrapper.h"/>
-            <FILE id="MxQSLU" name="RendererThread.cpp" compile="1" resource="0"
-                  file="../../Source/Core/Audio/Transport/RendererThread.cpp"/>
-            <FILE id="qHMFej" name="RendererThread.h" compile="0" resource="0"
-                  file="../../Source/Core/Audio/Transport/RendererThread.h"/>
-            <FILE id="iPdQ6w" name="Transport.cpp" compile="1" resource="0" file="../../Source/Core/Audio/Transport/Transport.cpp"/>
-            <FILE id="k7oPSt" name="Transport.h" compile="0" resource="0" file="../../Source/Core/Audio/Transport/Transport.h"/>
-            <FILE id="JViiXj" name="TransportListener.h" compile="0" resource="0"
-                  file="../../Source/Core/Audio/Transport/TransportListener.h"/>
-          </GROUP>
-          <FILE id="KENrya" name="AudiobusOutput.mm" compile="1" resource="0"
-                file="../../Source/Core/Audio/AudiobusOutput.mm"/>
-          <FILE id="Qaw0pn" name="AudiobusOutput.h" compile="0" resource="0"
-                file="../../Source/Core/Audio/AudiobusOutput.h"/>
-          <FILE id="eGzL40" name="AudioCore.cpp" compile="1" resource="0" file="../../Source/Core/Audio/AudioCore.cpp"/>
-          <FILE id="vlOPNw" name="AudioCore.h" compile="0" resource="0" file="../../Source/Core/Audio/AudioCore.h"/>
-        </GROUP>
-        <GROUP id="{A6A30AB8-10A9-1209-0CFF-B7D4844C4AC0}" name="Clipboard">
-          <FILE id="a2IU2p" name="ClipboardOwner.h" compile="0" resource="0"
-                file="../../Source/Core/Clipboard/ClipboardOwner.h"/>
-          <FILE id="DK0S8O" name="InternalClipboard.cpp" compile="1" resource="0"
-                file="../../Source/Core/Clipboard/InternalClipboard.cpp"/>
-          <FILE id="JtF0e3" name="InternalClipboard.h" compile="0" resource="0"
-                file="../../Source/Core/Clipboard/InternalClipboard.h"/>
-        </GROUP>
-        <GROUP id="{93B0AF7A-BC73-2049-CF6B-76592F77C01F}" name="Midi">
-          <GROUP id="{5A19293F-FDB1-F5B4-F808-E06A0B919C46}" name="Patterns">
-            <FILE id="dwdkYP" name="Clip.cpp" compile="1" resource="0" file="../../Source/Core/Midi/Patterns/Clip.cpp"/>
-            <FILE id="WmNSez" name="Clip.h" compile="0" resource="0" file="../../Source/Core/Midi/Patterns/Clip.h"/>
-            <FILE id="ieMiv0" name="Pattern.cpp" compile="1" resource="0" file="../../Source/Core/Midi/Patterns/Pattern.cpp"/>
-            <FILE id="UCgaFX" name="Pattern.h" compile="0" resource="0" file="../../Source/Core/Midi/Patterns/Pattern.h"/>
-          </GROUP>
-          <GROUP id="{B5F6594E-8877-B849-CD35-81801189872A}" name="Sequences">
-            <GROUP id="{AB8EE82E-9F91-3B49-01A3-788E973C9C38}" name="Events">
-              <FILE id="f9lmRW" name="AnnotationEvent.cpp" compile="1" resource="0"
-                    file="../../Source/Core/Midi/Sequences/Events/AnnotationEvent.cpp"/>
-              <FILE id="FX26OJ" name="AnnotationEvent.h" compile="0" resource="0"
-                    file="../../Source/Core/Midi/Sequences/Events/AnnotationEvent.h"/>
-              <FILE id="DZFxQA" name="AutomationEvent.cpp" compile="1" resource="0"
-                    file="../../Source/Core/Midi/Sequences/Events/AutomationEvent.cpp"/>
-              <FILE id="bjp15Z" name="AutomationEvent.h" compile="0" resource="0"
-                    file="../../Source/Core/Midi/Sequences/Events/AutomationEvent.h"/>
-              <FILE id="xdcqR0" name="MidiEvent.cpp" compile="1" resource="0" file="../../Source/Core/Midi/Sequences/Events/MidiEvent.cpp"/>
-              <FILE id="bflbXk" name="MidiEvent.h" compile="0" resource="0" file="../../Source/Core/Midi/Sequences/Events/MidiEvent.h"/>
-              <FILE id="anKLlo" name="Note.cpp" compile="1" resource="0" file="../../Source/Core/Midi/Sequences/Events/Note.cpp"/>
-              <FILE id="FGxj1T" name="Note.h" compile="0" resource="0" file="../../Source/Core/Midi/Sequences/Events/Note.h"/>
-              <FILE id="S4bj3A" name="TimeSignatureEvent.cpp" compile="1" resource="0"
-                    file="../../Source/Core/Midi/Sequences/Events/TimeSignatureEvent.cpp"/>
-              <FILE id="uTqfdO" name="TimeSignatureEvent.h" compile="0" resource="0"
-                    file="../../Source/Core/Midi/Sequences/Events/TimeSignatureEvent.h"/>
-            </GROUP>
-            <FILE id="Uq1fio" name="AnnotationsSequence.cpp" compile="1" resource="0"
-                  file="../../Source/Core/Midi/Sequences/AnnotationsSequence.cpp"/>
-            <FILE id="Kq0pKj" name="AnnotationsSequence.h" compile="0" resource="0"
-                  file="../../Source/Core/Midi/Sequences/AnnotationsSequence.h"/>
-            <FILE id="wXRUbZ" name="AutomationSequence.cpp" compile="1" resource="0"
-                  file="../../Source/Core/Midi/Sequences/AutomationSequence.cpp"/>
-            <FILE id="GRKG5X" name="AutomationSequence.h" compile="0" resource="0"
-                  file="../../Source/Core/Midi/Sequences/AutomationSequence.h"/>
-            <FILE id="MHE6co" name="MidiSequence.cpp" compile="1" resource="0"
-                  file="../../Source/Core/Midi/Sequences/MidiSequence.cpp"/>
-            <FILE id="SK7GBV" name="MidiSequence.h" compile="0" resource="0" file="../../Source/Core/Midi/Sequences/MidiSequence.h"/>
-            <FILE id="QpJTUN" name="PianoSequence.cpp" compile="1" resource="0"
-                  file="../../Source/Core/Midi/Sequences/PianoSequence.cpp"/>
-            <FILE id="ex5XgV" name="PianoSequence.h" compile="0" resource="0" file="../../Source/Core/Midi/Sequences/PianoSequence.h"/>
-            <FILE id="Xpzwmq" name="TimeSignaturesSequence.cpp" compile="1" resource="0"
-                  file="../../Source/Core/Midi/Sequences/TimeSignaturesSequence.cpp"/>
-            <FILE id="czxRrv" name="TimeSignaturesSequence.h" compile="0" resource="0"
-                  file="../../Source/Core/Midi/Sequences/TimeSignaturesSequence.h"/>
-          </GROUP>
-          <FILE id="MrLUNm" name="MidiTrack.cpp" compile="1" resource="0" file="../../Source/Core/Midi/MidiTrack.cpp"/>
-          <FILE id="BA8BhP" name="MidiTrack.h" compile="0" resource="0" file="../../Source/Core/Midi/MidiTrack.h"/>
-          <FILE id="Aqvnqy" name="Scale.cpp" compile="1" resource="0" file="../../Source/Core/Midi/Scale.cpp"/>
-          <FILE id="leo3vi" name="Scale.h" compile="0" resource="0" file="../../Source/Core/Midi/Scale.h"/>
-        </GROUP>
-        <GROUP id="{9C34DE9F-57B6-7B3A-C005-1E16E0BF57B2}" name="Network">
-          <FILE id="zuzMlt" name="AuthorizationManager.cpp" compile="1" resource="0"
-                file="../../Source/Core/Network/AuthorizationManager.cpp"/>
-          <FILE id="lk1Vh2" name="AuthorizationManager.h" compile="0" resource="0"
-                file="../../Source/Core/Network/AuthorizationManager.h"/>
-          <FILE id="wvwATY" name="HelioServerDefines.h" compile="0" resource="0"
-                file="../../Source/Core/Network/HelioServerDefines.h"/>
-          <FILE id="AQpXQd" name="LoginThread.cpp" compile="1" resource="0" file="../../Source/Core/Network/LoginThread.cpp"/>
-          <FILE id="URoFvA" name="LoginThread.h" compile="0" resource="0" file="../../Source/Core/Network/LoginThread.h"/>
-          <FILE id="gRRURg" name="LogoutThread.cpp" compile="1" resource="0"
-                file="../../Source/Core/Network/LogoutThread.cpp"/>
-          <FILE id="hwTQ3u" name="LogoutThread.h" compile="0" resource="0" file="../../Source/Core/Network/LogoutThread.h"/>
-          <FILE id="Z5bnce" name="RequestArpeggiatorsThread.cpp" compile="1"
-                resource="0" file="../../Source/Core/Network/RequestArpeggiatorsThread.cpp"/>
-          <FILE id="tWSneE" name="RequestArpeggiatorsThread.h" compile="0" resource="0"
-                file="../../Source/Core/Network/RequestArpeggiatorsThread.h"/>
-          <FILE id="Ize9Ch" name="RequestColourSchemesThread.cpp" compile="1"
-                resource="0" file="../../Source/Core/Network/RequestColourSchemesThread.cpp"/>
-          <FILE id="u0IggO" name="RequestColourSchemesThread.h" compile="0" resource="0"
-                file="../../Source/Core/Network/RequestColourSchemesThread.h"/>
-          <FILE id="dMoTHp" name="RequestProjectsListThread.cpp" compile="1"
-                resource="0" file="../../Source/Core/Network/RequestProjectsListThread.cpp"/>
-          <FILE id="LOQNXe" name="RequestProjectsListThread.h" compile="0" resource="0"
-                file="../../Source/Core/Network/RequestProjectsListThread.h"/>
-          <FILE id="j8fCjc" name="RequestTranslationsThread.cpp" compile="1"
-                resource="0" file="../../Source/Core/Network/RequestTranslationsThread.cpp"/>
-          <FILE id="zj6UaQ" name="RequestTranslationsThread.h" compile="0" resource="0"
-                file="../../Source/Core/Network/RequestTranslationsThread.h"/>
-          <FILE id="n13un8" name="UpdateManager.cpp" compile="1" resource="0"
-                file="../../Source/Core/Network/UpdateManager.cpp"/>
-          <FILE id="q43RNd" name="UpdateManager.h" compile="0" resource="0" file="../../Source/Core/Network/UpdateManager.h"/>
-        </GROUP>
-        <GROUP id="{B690F2B3-8242-3091-4182-FD3492158B1A}" name="Serialization">
-          <FILE id="E2KE99" name="Autosaver.cpp" compile="1" resource="0" file="../../Source/Core/Serialization/Autosaver.cpp"/>
-          <FILE id="AqX33p" name="Autosaver.h" compile="0" resource="0" file="../../Source/Core/Serialization/Autosaver.h"/>
-          <FILE id="CyjlO4" name="DataEncoder.cpp" compile="1" resource="0" file="../../Source/Core/Serialization/DataEncoder.cpp"/>
-          <FILE id="G4hhAa" name="DataEncoder.h" compile="0" resource="0" file="../../Source/Core/Serialization/DataEncoder.h"/>
-          <FILE id="rJb2Ee" name="Document.cpp" compile="1" resource="0" file="../../Source/Core/Serialization/Document.cpp"/>
-          <FILE id="uWTVv3" name="Document.h" compile="0" resource="0" file="../../Source/Core/Serialization/Document.h"/>
-          <FILE id="NeGEM2" name="DocumentOwner.h" compile="0" resource="0" file="../../Source/Core/Serialization/DocumentOwner.h"/>
-          <FILE id="crDTl7" name="FileUtils.cpp" compile="1" resource="0" file="../../Source/Core/Serialization/FileUtils.cpp"/>
-          <FILE id="hRViZu" name="FileUtils.h" compile="0" resource="0" file="../../Source/Core/Serialization/FileUtils.h"/>
-          <FILE id="nw4n10" name="Serializable.h" compile="0" resource="0" file="../../Source/Core/Serialization/Serializable.h"/>
-          <FILE id="EGpzhA" name="SerializationKeys.h" compile="0" resource="0"
-                file="../../Source/Core/Serialization/SerializationKeys.h"/>
-        </GROUP>
-        <GROUP id="{DB9A0586-E202-C531-4B19-C250BD2E8A50}" name="Supervisor">
-          <FILE id="FdxpBe" name="Session.cpp" compile="1" resource="0" file="../../Source/Core/Supervisor/Session.cpp"/>
-          <FILE id="fmPwhm" name="Session.h" compile="0" resource="0" file="../../Source/Core/Supervisor/Session.h"/>
-          <FILE id="BANyiT" name="SessionManager.cpp" compile="1" resource="0"
-                file="../../Source/Core/Supervisor/SessionManager.cpp"/>
-          <FILE id="qhYFYo" name="SessionManager.h" compile="0" resource="0"
-                file="../../Source/Core/Supervisor/SessionManager.h"/>
-          <FILE id="NFrvOs" name="Supervisor.cpp" compile="1" resource="0" file="../../Source/Core/Supervisor/Supervisor.cpp"/>
-          <FILE id="wNdFR8" name="Supervisor.h" compile="0" resource="0" file="../../Source/Core/Supervisor/Supervisor.h"/>
-        </GROUP>
-        <GROUP id="{9E5597E2-60FF-A8DF-6BF4-CEDC3BA07BFA}" name="Tools">
-          <FILE id="OBUm5E" name="Arpeggiator.cpp" compile="1" resource="0" file="../../Source/Core/Tools/Arpeggiator.cpp"/>
-          <FILE id="s1W0F3" name="Arpeggiator.h" compile="0" resource="0" file="../../Source/Core/Tools/Arpeggiator.h"/>
-          <FILE id="EQ6gxN" name="ArpeggiatorsManager.cpp" compile="1" resource="0"
-                file="../../Source/Core/Tools/ArpeggiatorsManager.cpp"/>
-          <FILE id="tnisdC" name="ArpeggiatorsManager.h" compile="0" resource="0"
-                file="../../Source/Core/Tools/ArpeggiatorsManager.h"/>
-          <FILE id="HU9qlq" name="ColourScheme.cpp" compile="1" resource="0"
-                file="../../Source/Core/Tools/ColourScheme.cpp"/>
-          <FILE id="kV9bvG" name="ColourScheme.h" compile="0" resource="0" file="../../Source/Core/Tools/ColourScheme.h"/>
-          <FILE id="iScg0d" name="ColourSchemeManager.cpp" compile="1" resource="0"
-                file="../../Source/Core/Tools/ColourSchemeManager.cpp"/>
-          <FILE id="i6yaTe" name="ColourSchemeManager.h" compile="0" resource="0"
-                file="../../Source/Core/Tools/ColourSchemeManager.h"/>
-        </GROUP>
-        <GROUP id="{ACF28C50-DEDE-3EE2-139E-A123DA464268}" name="Translation">
-          <FILE id="iKAdEE" name="TranslationKeys.h" compile="0" resource="0"
-                file="../../Source/Core/Translation/TranslationKeys.h"/>
-          <FILE id="euYw5m" name="TranslationManager.cpp" compile="1" resource="0"
-                file="../../Source/Core/Translation/TranslationManager.cpp"/>
-          <FILE id="Jze2pq" name="TranslationManager.h" compile="0" resource="0"
-                file="../../Source/Core/Translation/TranslationManager.h"/>
-        </GROUP>
-        <GROUP id="{979A75EC-73DC-C02F-D56E-866D72FF00D2}" name="Tree">
-          <FILE id="rSZUTM" name="RecentFilesList.cpp" compile="1" resource="0"
-                file="../../Source/Core/Tree/RecentFilesList.cpp"/>
-          <FILE id="yxTjr8" name="RecentFilesList.h" compile="0" resource="0"
-                file="../../Source/Core/Tree/RecentFilesList.h"/>
-          <FILE id="CE6G1K" name="AudioPluginTreeItem.cpp" compile="1" resource="0"
-                file="../../Source/Core/Tree/AudioPluginTreeItem.cpp"/>
-          <FILE id="RL4cbn" name="AudioPluginTreeItem.h" compile="0" resource="0"
-                file="../../Source/Core/Tree/AudioPluginTreeItem.h"/>
-          <FILE id="UVWEdm" name="AutomationTrackTreeItem.cpp" compile="1" resource="0"
-                file="../../Source/Core/Tree/AutomationTrackTreeItem.cpp"/>
-          <FILE id="K82RYP" name="AutomationTrackTreeItem.h" compile="0" resource="0"
-                file="../../Source/Core/Tree/AutomationTrackTreeItem.h"/>
-          <FILE id="Eu2SWn" name="InstrumentsRootTreeItem.cpp" compile="1" resource="0"
-                file="../../Source/Core/Tree/InstrumentsRootTreeItem.cpp"/>
-          <FILE id="d9gThN" name="InstrumentsRootTreeItem.h" compile="0" resource="0"
-                file="../../Source/Core/Tree/InstrumentsRootTreeItem.h"/>
-          <FILE id="qbLi9m" name="InstrumentTreeItem.cpp" compile="1" resource="0"
-                file="../../Source/Core/Tree/InstrumentTreeItem.cpp"/>
-          <FILE id="HYta5A" name="InstrumentTreeItem.h" compile="0" resource="0"
-                file="../../Source/Core/Tree/InstrumentTreeItem.h"/>
-          <FILE id="ms7iQB" name="LastShownTreeItems.h" compile="0" resource="0"
-                file="../../Source/Core/Tree/LastShownTreeItems.h"/>
-          <FILE id="HFh5gQ" name="MidiTrackTreeItem.cpp" compile="1" resource="0"
-                file="../../Source/Core/Tree/MidiTrackTreeItem.cpp"/>
-          <FILE id="TIdQYG" name="MidiTrackTreeItem.h" compile="0" resource="0"
-                file="../../Source/Core/Tree/MidiTrackTreeItem.h"/>
-          <FILE id="LNAQbu" name="PianoTrackTreeItem.cpp" compile="1" resource="0"
-                file="../../Source/Core/Tree/PianoTrackTreeItem.cpp"/>
-          <FILE id="ioqyfh" name="PianoTrackTreeItem.h" compile="0" resource="0"
-                file="../../Source/Core/Tree/PianoTrackTreeItem.h"/>
-          <FILE id="tKVO8v" name="ProjectInfo.cpp" compile="1" resource="0" file="../../Source/Core/Tree/ProjectInfo.cpp"/>
-          <FILE id="IEWN1c" name="ProjectInfo.h" compile="0" resource="0" file="../../Source/Core/Tree/ProjectInfo.h"/>
-          <FILE id="SwcYq5" name="ProjectTimeline.cpp" compile="1" resource="0"
-                file="../../Source/Core/Tree/ProjectTimeline.cpp"/>
-          <FILE id="i2XkU1" name="ProjectTimeline.h" compile="0" resource="0"
-                file="../../Source/Core/Tree/ProjectTimeline.h"/>
-          <FILE id="vj0ipC" name="ProjectEventDispatcher.h" compile="0" resource="0"
-                file="../../Source/Core/Tree/ProjectEventDispatcher.h"/>
-          <FILE id="inh3nZ" name="ProjectListener.h" compile="0" resource="0"
-                file="../../Source/Core/Tree/ProjectListener.h"/>
-          <FILE id="CKexRS" name="ProjectTreeItem.cpp" compile="1" resource="0"
-                file="../../Source/Core/Tree/ProjectTreeItem.cpp"/>
-          <FILE id="wdnaf6" name="ProjectTreeItem.h" compile="0" resource="0"
-                file="../../Source/Core/Tree/ProjectTreeItem.h"/>
-          <FILE id="pmK6z1" name="RootTreeItem.cpp" compile="1" resource="0"
-                file="../../Source/Core/Tree/RootTreeItem.cpp"/>
-          <FILE id="VkPEVe" name="RootTreeItem.h" compile="0" resource="0" file="../../Source/Core/Tree/RootTreeItem.h"/>
-          <FILE id="j4W2l9" name="SafeTreeItemPointer.h" compile="0" resource="0"
-                file="../../Source/Core/Tree/SafeTreeItemPointer.h"/>
-          <FILE id="nBROIk" name="SettingsTreeItem.cpp" compile="1" resource="0"
-                file="../../Source/Core/Tree/SettingsTreeItem.cpp"/>
-          <FILE id="ustDr6" name="SettingsTreeItem.h" compile="0" resource="0"
-                file="../../Source/Core/Tree/SettingsTreeItem.h"/>
-          <FILE id="LvVZ86" name="TrackGroupTreeItem.cpp" compile="1" resource="0"
-                file="../../Source/Core/Tree/TrackGroupTreeItem.cpp"/>
-          <FILE id="eUdOwJ" name="TrackGroupTreeItem.h" compile="0" resource="0"
-                file="../../Source/Core/Tree/TrackGroupTreeItem.h"/>
-          <FILE id="uyfp7Z" name="TransientTreeItems.cpp" compile="1" resource="0"
-                file="../../Source/Core/Tree/TransientTreeItems.cpp"/>
-          <FILE id="go1bwD" name="TransientTreeItems.h" compile="0" resource="0"
-                file="../../Source/Core/Tree/TransientTreeItems.h"/>
-          <FILE id="p4vaGG" name="TreeItem.cpp" compile="1" resource="0" file="../../Source/Core/Tree/TreeItem.cpp"/>
-          <FILE id="nnj8WS" name="TreeItem.h" compile="0" resource="0" file="../../Source/Core/Tree/TreeItem.h"/>
-          <FILE id="cKuziz" name="TreeItemChildrenSerializer.cpp" compile="1"
-                resource="0" file="../../Source/Core/Tree/TreeItemChildrenSerializer.cpp"/>
-          <FILE id="icgfCb" name="TreeItemChildrenSerializer.h" compile="0" resource="0"
-                file="../../Source/Core/Tree/TreeItemChildrenSerializer.h"/>
-          <FILE id="S6tz1q" name="VersionControlTreeItem.cpp" compile="1" resource="0"
-                file="../../Source/Core/Tree/VersionControlTreeItem.cpp"/>
-          <FILE id="Dvn4Zj" name="VersionControlTreeItem.h" compile="0" resource="0"
-                file="../../Source/Core/Tree/VersionControlTreeItem.h"/>
-        </GROUP>
-        <GROUP id="{5F3058BB-3437-9D35-0144-C18A49149B25}" name="Undo">
-          <GROUP id="{1601DB60-4D9C-DB85-3BF4-68029B0F5C7E}" name="Actions">
-            <FILE id="fDxmxO" name="AnnotationEventActions.cpp" compile="1" resource="0"
-                  file="../../Source/Core/Undo/Actions/AnnotationEventActions.cpp"/>
-            <FILE id="VtxtHL" name="AnnotationEventActions.h" compile="0" resource="0"
-                  file="../../Source/Core/Undo/Actions/AnnotationEventActions.h"/>
-            <FILE id="Ud1v3P" name="AutomationTrackActions.cpp" compile="1" resource="0"
-                  file="../../Source/Core/Undo/Actions/AutomationTrackActions.cpp"/>
-            <FILE id="l743PN" name="AutomationTrackActions.h" compile="0" resource="0"
-                  file="../../Source/Core/Undo/Actions/AutomationTrackActions.h"/>
-            <FILE id="avJCF4" name="AutomationEventActions.cpp" compile="1" resource="0"
-                  file="../../Source/Core/Undo/Actions/AutomationEventActions.cpp"/>
-            <FILE id="nW8GvH" name="AutomationEventActions.h" compile="0" resource="0"
-                  file="../../Source/Core/Undo/Actions/AutomationEventActions.h"/>
-            <FILE id="T9sZeB" name="MidiTrackActions.cpp" compile="1" resource="0"
-                  file="../../Source/Core/Undo/Actions/MidiTrackActions.cpp"/>
-            <FILE id="BdOw67" name="MidiTrackActions.h" compile="0" resource="0"
-                  file="../../Source/Core/Undo/Actions/MidiTrackActions.h"/>
-            <FILE id="bJkovu" name="NoteActions.cpp" compile="1" resource="0" file="../../Source/Core/Undo/Actions/NoteActions.cpp"/>
-            <FILE id="oBWANR" name="NoteActions.h" compile="0" resource="0" file="../../Source/Core/Undo/Actions/NoteActions.h"/>
-            <FILE id="RWaKL8" name="PatternActions.cpp" compile="1" resource="0"
-                  file="../../Source/Core/Undo/Actions/PatternActions.cpp"/>
-            <FILE id="DOHOAO" name="PatternActions.h" compile="0" resource="0"
-                  file="../../Source/Core/Undo/Actions/PatternActions.h"/>
-            <FILE id="Y7LjNA" name="PianoTrackActions.cpp" compile="1" resource="0"
-                  file="../../Source/Core/Undo/Actions/PianoTrackActions.cpp"/>
-            <FILE id="z13mOO" name="PianoTrackActions.h" compile="0" resource="0"
-                  file="../../Source/Core/Undo/Actions/PianoTrackActions.h"/>
-            <FILE id="RqeYx1" name="TimeSignatureEventActions.cpp" compile="1"
-                  resource="0" file="../../Source/Core/Undo/Actions/TimeSignatureEventActions.cpp"/>
-            <FILE id="fXYYo6" name="TimeSignatureEventActions.h" compile="0" resource="0"
-                  file="../../Source/Core/Undo/Actions/TimeSignatureEventActions.h"/>
-            <FILE id="j3wR8r" name="UndoAction.h" compile="0" resource="0" file="../../Source/Core/Undo/Actions/UndoAction.h"/>
-          </GROUP>
-          <FILE id="PMFht6" name="UndoStack.cpp" compile="1" resource="0" file="../../Source/Core/Undo/UndoStack.cpp"/>
-          <FILE id="FqJPuI" name="UndoStack.h" compile="0" resource="0" file="../../Source/Core/Undo/UndoStack.h"/>
-        </GROUP>
-        <GROUP id="{93158781-1E3A-C291-199C-658344E36869}" name="VCS">
-          <GROUP id="{7066A342-DF54-461D-76B4-F0789077D1ED}" name="DiffLogic">
-            <FILE id="qTenLU" name="AutoLayerDeltas.h" compile="0" resource="0"
-                  file="../../Source/Core/VCS/DiffLogic/AutoLayerDeltas.h"/>
-            <FILE id="ebFjSs" name="AutomationLayerDiffLogic.cpp" compile="1" resource="0"
-                  file="../../Source/Core/VCS/DiffLogic/AutomationLayerDiffLogic.cpp"/>
-            <FILE id="WHSmnd" name="AutomationLayerDiffLogic.h" compile="0" resource="0"
-                  file="../../Source/Core/VCS/DiffLogic/AutomationLayerDiffLogic.h"/>
-            <FILE id="tzU3Zw" name="DiffLogic.cpp" compile="1" resource="0" file="../../Source/Core/VCS/DiffLogic/DiffLogic.cpp"/>
-            <FILE id="o2iVIn" name="DiffLogic.h" compile="0" resource="0" file="../../Source/Core/VCS/DiffLogic/DiffLogic.h"/>
-            <FILE id="vlvaNu" name="MidiTrackDeltas.h" compile="0" resource="0"
-                  file="../../Source/Core/VCS/DiffLogic/MidiTrackDeltas.h"/>
-            <FILE id="sUuTah" name="PatternDeltas.h" compile="0" resource="0" file="../../Source/Core/VCS/DiffLogic/PatternDeltas.h"/>
-            <FILE id="mLsD5l" name="PatternDiffLogic.h" compile="0" resource="0"
-                  file="../../Source/Core/VCS/DiffLogic/PatternDiffLogic.h"/>
-            <FILE id="mYgPFf" name="PatternDiffLogic.cpp" compile="1" resource="0"
-                  file="../../Source/Core/VCS/DiffLogic/PatternDiffLogic.cpp"/>
-            <FILE id="u0jV9C" name="PianoLayerDeltas.h" compile="0" resource="0"
-                  file="../../Source/Core/VCS/DiffLogic/PianoLayerDeltas.h"/>
-            <FILE id="ABF3BH" name="PianoLayerDiffLogic.cpp" compile="1" resource="0"
-                  file="../../Source/Core/VCS/DiffLogic/PianoLayerDiffLogic.cpp"/>
-            <FILE id="mwPnWU" name="PianoLayerDiffLogic.h" compile="0" resource="0"
-                  file="../../Source/Core/VCS/DiffLogic/PianoLayerDiffLogic.h"/>
-            <FILE id="BQjXo4" name="ProjectInfoDeltas.h" compile="0" resource="0"
-                  file="../../Source/Core/VCS/DiffLogic/ProjectInfoDeltas.h"/>
-            <FILE id="QkAb4q" name="ProjectInfoDiffLogic.cpp" compile="1" resource="0"
-                  file="../../Source/Core/VCS/DiffLogic/ProjectInfoDiffLogic.cpp"/>
-            <FILE id="pF9gKu" name="ProjectInfoDiffLogic.h" compile="0" resource="0"
-                  file="../../Source/Core/VCS/DiffLogic/ProjectInfoDiffLogic.h"/>
-            <FILE id="sUxeti" name="ProjectTimelineDeltas.h" compile="0" resource="0"
-                  file="../../Source/Core/VCS/DiffLogic/ProjectTimelineDeltas.h"/>
-            <FILE id="J9AS6t" name="ProjectTimelineDiffLogic.cpp" compile="1" resource="0"
-                  file="../../Source/Core/VCS/DiffLogic/ProjectTimelineDiffLogic.cpp"/>
-            <FILE id="hpqcsa" name="ProjectTimelineDiffLogic.h" compile="0" resource="0"
-                  file="../../Source/Core/VCS/DiffLogic/ProjectTimelineDiffLogic.h"/>
-          </GROUP>
-          <GROUP id="{5BF12749-FA72-B265-B472-AD699480DAB8}" name="Network">
-            <FILE id="QVoEFQ" name="PullThread.cpp" compile="1" resource="0" file="../../Source/Core/VCS/Network/PullThread.cpp"/>
-            <FILE id="LS977j" name="PullThread.h" compile="0" resource="0" file="../../Source/Core/VCS/Network/PullThread.h"/>
-            <FILE id="dOcLFS" name="PushThread.cpp" compile="1" resource="0" file="../../Source/Core/VCS/Network/PushThread.cpp"/>
-            <FILE id="a6XuT5" name="PushThread.h" compile="0" resource="0" file="../../Source/Core/VCS/Network/PushThread.h"/>
-            <FILE id="wMeRpf" name="RemovalThread.cpp" compile="1" resource="0"
-                  file="../../Source/Core/VCS/Network/RemovalThread.cpp"/>
-            <FILE id="SbGgb3" name="RemovalThread.h" compile="0" resource="0" file="../../Source/Core/VCS/Network/RemovalThread.h"/>
-            <FILE id="YZDSf1" name="SyncMessage.h" compile="0" resource="0" file="../../Source/Core/VCS/Network/SyncMessage.h"/>
-            <FILE id="AlQl5O" name="SyncThread.cpp" compile="1" resource="0" file="../../Source/Core/VCS/Network/SyncThread.cpp"/>
-            <FILE id="mUHKuo" name="SyncThread.h" compile="0" resource="0" file="../../Source/Core/VCS/Network/SyncThread.h"/>
-          </GROUP>
-          <FILE id="M1iDXs" name="Client.cpp" compile="1" resource="0" file="../../Source/Core/VCS/Client.cpp"/>
-          <FILE id="mWoMre" name="Client.h" compile="0" resource="0" file="../../Source/Core/VCS/Client.h"/>
-          <FILE id="OK4b33" name="Delta.cpp" compile="1" resource="0" file="../../Source/Core/VCS/Delta.cpp"/>
-          <FILE id="WeoCnA" name="Delta.h" compile="0" resource="0" file="../../Source/Core/VCS/Delta.h"/>
-          <FILE id="GqCCIT" name="Diff.cpp" compile="1" resource="0" file="../../Source/Core/VCS/Diff.cpp"/>
-          <FILE id="uzpPWh" name="Diff.h" compile="0" resource="0" file="../../Source/Core/VCS/Diff.h"/>
-          <FILE id="OtwnG1" name="Head.cpp" compile="1" resource="0" file="../../Source/Core/VCS/Head.cpp"/>
-          <FILE id="eU5eqe" name="Head.h" compile="0" resource="0" file="../../Source/Core/VCS/Head.h"/>
-          <FILE id="byUomD" name="HeadState.cpp" compile="1" resource="0" file="../../Source/Core/VCS/HeadState.cpp"/>
-          <FILE id="Dy1Fn9" name="HeadState.h" compile="0" resource="0" file="../../Source/Core/VCS/HeadState.h"/>
-          <FILE id="SguYRb" name="Key.h" compile="0" resource="0" file="../../Source/Core/VCS/Key.h"/>
-          <FILE id="BMxiQb" name="Pack.cpp" compile="1" resource="0" file="../../Source/Core/VCS/Pack.cpp"/>
-          <FILE id="abUynR" name="Pack.h" compile="0" resource="0" file="../../Source/Core/VCS/Pack.h"/>
-          <FILE id="q9lbK8" name="Revision.cpp" compile="1" resource="0" file="../../Source/Core/VCS/Revision.cpp"/>
-          <FILE id="ZfIrA5" name="Revision.h" compile="0" resource="0" file="../../Source/Core/VCS/Revision.h"/>
-          <FILE id="uYfQO0" name="RevisionItem.cpp" compile="1" resource="0"
-                file="../../Source/Core/VCS/RevisionItem.cpp"/>
-          <FILE id="PYjhVf" name="RevisionItem.h" compile="0" resource="0" file="../../Source/Core/VCS/RevisionItem.h"/>
-          <FILE id="pbbYnx" name="StashesRepository.cpp" compile="1" resource="0"
-                file="../../Source/Core/VCS/StashesRepository.cpp"/>
-          <FILE id="epEI48" name="StashesRepository.h" compile="0" resource="0"
-                file="../../Source/Core/VCS/StashesRepository.h"/>
-          <FILE id="GkmakU" name="TrackedItem.h" compile="0" resource="0" file="../../Source/Core/VCS/TrackedItem.h"/>
-          <FILE id="Dg0wDu" name="TrackedItemsSource.h" compile="0" resource="0"
-                file="../../Source/Core/VCS/TrackedItemsSource.h"/>
-          <FILE id="YR8Kwj" name="VersionControl.cpp" compile="1" resource="0"
-                file="../../Source/Core/VCS/VersionControl.cpp"/>
-          <FILE id="OPbju4" name="VersionControl.h" compile="0" resource="0"
-                file="../../Source/Core/VCS/VersionControl.h"/>
-        </GROUP>
-      </GROUP>
-      <GROUP id="{A07E2735-B226-A3C9-CC16-ED6079B86FEB}" name="UI">
-        <GROUP id="{079417AE-DCB0-E5C9-4E06-B34561861CD5}" name="Common">
-          <GROUP id="{5E8A26F1-C376-367D-69DE-DAB9337D727A}" name="AudioMonitors">
-            <FILE id="Mg3tPt" name="GenericAudioMonitorComponent.cpp" compile="1"
-                  resource="0" file="../../Source/UI/Common/AudioMonitors/GenericAudioMonitorComponent.cpp"/>
-            <FILE id="I3juEI" name="GenericAudioMonitorComponent.h" compile="0"
-                  resource="0" file="../../Source/UI/Common/AudioMonitors/GenericAudioMonitorComponent.h"/>
-            <FILE id="i3NnWB" name="SpectrogramAudioMonitorComponent.cpp" compile="1"
-                  resource="0" file="../../Source/UI/Common/AudioMonitors/SpectrogramAudioMonitorComponent.cpp"/>
-            <FILE id="FOsk97" name="SpectrogramAudioMonitorComponent.h" compile="0"
-                  resource="0" file="../../Source/UI/Common/AudioMonitors/SpectrogramAudioMonitorComponent.h"/>
-            <FILE id="iqjS16" name="WaveformAudioMonitorComponent.cpp" compile="1"
-                  resource="0" file="../../Source/UI/Common/AudioMonitors/WaveformAudioMonitorComponent.cpp"/>
-            <FILE id="B9bXgc" name="WaveformAudioMonitorComponent.h" compile="0"
-                  resource="0" file="../../Source/UI/Common/AudioMonitors/WaveformAudioMonitorComponent.h"/>
-          </GROUP>
-          <GROUP id="{9344DD7C-6943-A6E5-DE9D-8139C7AC0E2C}" name="Origami">
-            <FILE id="DFbCxP" name="Origami.cpp" compile="1" resource="0" file="../../Source/UI/Common/Origami/Origami.cpp"/>
-            <FILE id="RD7GXq" name="Origami.h" compile="0" resource="0" file="../../Source/UI/Common/Origami/Origami.h"/>
-            <FILE id="a0FCs1" name="OrigamiHorizontal.cpp" compile="1" resource="0"
-                  file="../../Source/UI/Common/Origami/OrigamiHorizontal.cpp"/>
-            <FILE id="j1rcU6" name="OrigamiHorizontal.h" compile="0" resource="0"
-                  file="../../Source/UI/Common/Origami/OrigamiHorizontal.h"/>
-            <FILE id="yLtjJd" name="OrigamiVertical.cpp" compile="1" resource="0"
-                  file="../../Source/UI/Common/Origami/OrigamiVertical.cpp"/>
-            <FILE id="vKQRAK" name="OrigamiVertical.h" compile="0" resource="0"
-                  file="../../Source/UI/Common/Origami/OrigamiVertical.h"/>
-          </GROUP>
-          <FILE id="CY4MW2" name="ColourButton.cpp" compile="1" resource="0"
-                file="../../Source/UI/Common/ColourButton.cpp"/>
-          <FILE id="VrkDkH" name="ColourButton.h" compile="0" resource="0" file="../../Source/UI/Common/ColourButton.h"/>
-          <FILE id="OEFzba" name="ColourSwatches.cpp" compile="1" resource="0"
-                file="../../Source/UI/Common/ColourSwatches.cpp"/>
-          <FILE id="OeoOMp" name="ColourSwatches.h" compile="0" resource="0"
-                file="../../Source/UI/Common/ColourSwatches.h"/>
-          <FILE id="JpyU5z" name="CommandIDs.h" compile="0" resource="0" file="../../Source/UI/Common/CommandIDs.h"/>
-          <FILE id="wxzKUC" name="DraggingListBoxComponent.cpp" compile="1" resource="0"
-                file="../../Source/UI/Common/DraggingListBoxComponent.cpp"/>
-          <FILE id="FnBPxh" name="DraggingListBoxComponent.h" compile="0" resource="0"
-                file="../../Source/UI/Common/DraggingListBoxComponent.h"/>
-          <FILE id="H2IV7e" name="FatalErrorScreen.cpp" compile="1" resource="0"
-                file="../../Source/UI/Common/FatalErrorScreen.cpp"/>
-          <FILE id="nq0jKL" name="FatalErrorScreen.h" compile="0" resource="0"
-                file="../../Source/UI/Common/FatalErrorScreen.h"/>
-          <FILE id="KlCL6B" name="FloatBoundsComponent.h" compile="0" resource="0"
-                file="../../Source/UI/Common/FloatBoundsComponent.h"/>
-          <FILE id="UJMCTX" name="HelperRectangle.h" compile="0" resource="0"
-                file="../../Source/UI/Common/HelperRectangle.h"/>
-          <FILE id="sDpOes" name="HighlightedComponent.h" compile="0" resource="0"
-                file="../../Source/UI/Common/HighlightedComponent.h"/>
-          <FILE id="gh5EBT" name="IconButton.h" compile="0" resource="0" file="../../Source/UI/Common/IconButton.h"/>
-          <FILE id="ZZe4ma" name="IconComponent.h" compile="0" resource="0" file="../../Source/UI/Common/IconComponent.h"/>
-          <FILE id="Vmic9K" name="MenuButton.cpp" compile="1" resource="0" file="../../Source/UI/Common/MenuButton.cpp"/>
-          <FILE id="e8taDy" name="MenuButton.h" compile="0" resource="0" file="../../Source/UI/Common/MenuButton.h"/>
-          <FILE id="niHMec" name="ModeIndicatorComponent.cpp" compile="1" resource="0"
-                file="../../Source/UI/Common/ModeIndicatorComponent.cpp"/>
-          <FILE id="EhpPoR" name="ModeIndicatorComponent.h" compile="0" resource="0"
-                file="../../Source/UI/Common/ModeIndicatorComponent.h"/>
-          <FILE id="f1fXjR" name="PlayButton.cpp" compile="1" resource="0" file="../../Source/UI/Common/PlayButton.cpp"/>
-          <FILE id="Z9JjQa" name="PlayButton.h" compile="0" resource="0" file="../../Source/UI/Common/PlayButton.h"/>
-          <FILE id="yXiN5u" name="PluginWindow.cpp" compile="1" resource="0"
-                file="../../Source/UI/Common/PluginWindow.cpp"/>
-          <FILE id="MqJpUz" name="PluginWindow.h" compile="0" resource="0" file="../../Source/UI/Common/PluginWindow.h"/>
-          <FILE id="MA7sNa" name="SelectableComponent.h" compile="0" resource="0"
-                file="../../Source/UI/Common/SelectableComponent.h"/>
-          <FILE id="SncSXr" name="ShapeComponent.h" compile="0" resource="0"
-                file="../../Source/UI/Common/ShapeComponent.h"/>
-          <FILE id="QOhiaM" name="SizeSwitcherComponent.cpp" compile="1" resource="0"
-                file="../../Source/UI/Common/SizeSwitcherComponent.cpp"/>
-          <FILE id="dxl6Io" name="SizeSwitcherComponent.h" compile="0" resource="0"
-                file="../../Source/UI/Common/SizeSwitcherComponent.h"/>
-          <FILE id="XuVuyC" name="SpectralLogo.cpp" compile="1" resource="0"
-                file="../../Source/UI/Common/SpectralLogo.cpp"/>
-          <FILE id="c1jtLI" name="SpectralLogo.h" compile="0" resource="0" file="../../Source/UI/Common/SpectralLogo.h"/>
-          <FILE id="C7fvvc" name="ViewportFitProxyComponent.cpp" compile="1"
-                resource="0" file="../../Source/UI/Common/ViewportFitProxyComponent.cpp"/>
-          <FILE id="zidg8Y" name="ViewportFitProxyComponent.h" compile="0" resource="0"
-                file="../../Source/UI/Common/ViewportFitProxyComponent.h"/>
-        </GROUP>
-        <GROUP id="{C442EB44-2A42-3717-4072-B117F284125C}" name="Dialogs">
-          <FILE id="p6d4bP" name="AnnotationDialog.cpp" compile="1" resource="0"
-                file="../../Source/UI/Dialogs/AnnotationDialog.cpp"/>
-          <FILE id="aje40l" name="AnnotationDialog.h" compile="0" resource="0"
-                file="../../Source/UI/Dialogs/AnnotationDialog.h"/>
-          <FILE id="ajCqPG" name="AuthorizationDialog.cpp" compile="1" resource="0"
-                file="../../Source/UI/Dialogs/AuthorizationDialog.cpp"/>
-          <FILE id="WCRnDA" name="AuthorizationDialog.h" compile="0" resource="0"
-                file="../../Source/UI/Dialogs/AuthorizationDialog.h"/>
-          <FILE id="LnmUma" name="FadingDialog.cpp" compile="1" resource="0"
-                file="../../Source/UI/Dialogs/FadingDialog.cpp"/>
-          <FILE id="zCMR8o" name="FadingDialog.h" compile="0" resource="0" file="../../Source/UI/Dialogs/FadingDialog.h"/>
-          <FILE id="tcBjFI" name="ModalDialogConfirmation.cpp" compile="1" resource="0"
-                file="../../Source/UI/Dialogs/ModalDialogConfirmation.cpp"/>
-          <FILE id="kEkcmA" name="ModalDialogConfirmation.h" compile="0" resource="0"
-                file="../../Source/UI/Dialogs/ModalDialogConfirmation.h"/>
-          <FILE id="gRPReR" name="ModalDialogInput.cpp" compile="1" resource="0"
-                file="../../Source/UI/Dialogs/ModalDialogInput.cpp"/>
-          <FILE id="UNAQcm" name="ModalDialogInput.h" compile="0" resource="0"
-                file="../../Source/UI/Dialogs/ModalDialogInput.h"/>
-          <FILE id="f4aznu" name="RenderDialog.cpp" compile="1" resource="0"
-                file="../../Source/UI/Dialogs/RenderDialog.cpp"/>
-          <FILE id="ZRs9s2" name="RenderDialog.h" compile="0" resource="0" file="../../Source/UI/Dialogs/RenderDialog.h"/>
-          <FILE id="NbGM0A" name="TimeSignatureDialog.cpp" compile="1" resource="0"
-                file="../../Source/UI/Dialogs/TimeSignatureDialog.cpp"/>
-          <FILE id="ny7iGn" name="TimeSignatureDialog.h" compile="0" resource="0"
-                file="../../Source/UI/Dialogs/TimeSignatureDialog.h"/>
-          <FILE id="Z4BNDb" name="UpdateDialog.cpp" compile="1" resource="0"
-                file="../../Source/UI/Dialogs/UpdateDialog.cpp"/>
-          <FILE id="Gyc7iS" name="UpdateDialog.h" compile="0" resource="0" file="../../Source/UI/Dialogs/UpdateDialog.h"/>
-        </GROUP>
-        <GROUP id="{41B9A65A-6B5E-1E5E-01CC-9FDE9CAF4523}" name="Headline">
-          <FILE id="LYtBdU" name="Headline.cpp" compile="1" resource="0" file="../../Source/UI/Headline/Headline.cpp"/>
-          <FILE id="JmF8vj" name="Headline.h" compile="0" resource="0" file="../../Source/UI/Headline/Headline.h"/>
-          <FILE id="BhqvKW" name="HeadlineDropdown.cpp" compile="1" resource="0"
-                file="../../Source/UI/Headline/HeadlineDropdown.cpp"/>
-          <FILE id="qTneQJ" name="HeadlineDropdown.h" compile="0" resource="0"
-                file="../../Source/UI/Headline/HeadlineDropdown.h"/>
-          <FILE id="SlpzLE" name="HeadlineItem.cpp" compile="1" resource="0"
-                file="../../Source/UI/Headline/HeadlineItem.cpp"/>
-          <FILE id="Akkf81" name="HeadlineItem.h" compile="0" resource="0" file="../../Source/UI/Headline/HeadlineItem.h"/>
-        </GROUP>
-        <GROUP id="{89960E92-2826-B73B-FFA4-CFBFD275D8BA}" name="Input">
-          <FILE id="ER1gHO" name="LongHoldController.h" compile="0" resource="0"
-                file="../../Source/UI/Input/LongHoldController.h"/>
-          <FILE id="xIjQQl" name="LongHoldListener.h" compile="0" resource="0"
-                file="../../Source/UI/Input/LongHoldListener.h"/>
-          <FILE id="OaiUE3" name="LongTapController.h" compile="0" resource="0"
-                file="../../Source/UI/Input/LongTapController.h"/>
-          <FILE id="lS3KK2" name="LongTapListener.h" compile="0" resource="0"
-                file="../../Source/UI/Input/LongTapListener.h"/>
-          <FILE id="MZwN34" name="MultiTouchController.cpp" compile="1" resource="0"
-                file="../../Source/UI/Input/MultiTouchController.cpp"/>
-          <FILE id="fNQPBs" name="MultiTouchController.h" compile="0" resource="0"
-                file="../../Source/UI/Input/MultiTouchController.h"/>
-          <FILE id="MWVlcq" name="MultiTouchListener.h" compile="0" resource="0"
-                file="../../Source/UI/Input/MultiTouchListener.h"/>
-          <FILE id="sI1qs0" name="SmoothPanController.h" compile="0" resource="0"
-                file="../../Source/UI/Input/SmoothPanController.h"/>
-          <FILE id="HY5Ql5" name="SmoothPanListener.h" compile="0" resource="0"
-                file="../../Source/UI/Input/SmoothPanListener.h"/>
-          <FILE id="CAV1QZ" name="SmoothZoomController.h" compile="0" resource="0"
-                file="../../Source/UI/Input/SmoothZoomController.h"/>
-          <FILE id="bl1ZxP" name="SmoothZoomListener.h" compile="0" resource="0"
-                file="../../Source/UI/Input/SmoothZoomListener.h"/>
-        </GROUP>
-        <GROUP id="{92C62E35-FD04-7F5D-A959-2BA2FC9AB735}" name="Menus">
-          <GROUP id="{8324ECFA-EC1E-D7E7-E974-1C3B0C7CB6CD}" name="Base">
-            <FILE id="zwMK6y" name="CommandItemComponent.cpp" compile="1" resource="0"
-                  file="../../Source/UI/Menus/Base/CommandItemComponent.cpp"/>
-            <FILE id="fbGLOr" name="CommandItemComponent.h" compile="0" resource="0"
-                  file="../../Source/UI/Menus/Base/CommandItemComponent.h"/>
-            <FILE id="W2mFpg" name="CommandItemComponentMarker.cpp" compile="1"
-                  resource="0" file="../../Source/UI/Menus/Base/CommandItemComponentMarker.cpp"/>
-            <FILE id="L9UUOQ" name="CommandItemComponentMarker.h" compile="0" resource="0"
-                  file="../../Source/UI/Menus/Base/CommandItemComponentMarker.h"/>
-            <FILE id="YYd7IA" name="CommandPanel.cpp" compile="1" resource="0"
-                  file="../../Source/UI/Menus/Base/CommandPanel.cpp"/>
-            <FILE id="knpfCw" name="CommandPanel.h" compile="0" resource="0" file="../../Source/UI/Menus/Base/CommandPanel.h"/>
-          </GROUP>
-          <FILE id="wgLDqw" name="AnnotationCommandPanel.cpp" compile="1" resource="0"
-                file="../../Source/UI/Menus/AnnotationCommandPanel.cpp"/>
-          <FILE id="mA4zKi" name="AnnotationCommandPanel.h" compile="0" resource="0"
-                file="../../Source/UI/Menus/AnnotationCommandPanel.h"/>
-          <FILE id="cRkBp5" name="ArpeggiatorEditorPanel.cpp" compile="1" resource="0"
-                file="../../Source/UI/Menus/ArpeggiatorEditorPanel.cpp"/>
-          <FILE id="ezMMEU" name="ArpeggiatorEditorPanel.h" compile="0" resource="0"
-                file="../../Source/UI/Menus/ArpeggiatorEditorPanel.h"/>
-          <FILE id="MYnON3" name="AutomationsCommandPanel.cpp" compile="1" resource="0"
-                file="../../Source/UI/Menus/AutomationsCommandPanel.cpp"/>
-          <FILE id="JumAC2" name="AutomationsCommandPanel.h" compile="0" resource="0"
-                file="../../Source/UI/Menus/AutomationsCommandPanel.h"/>
-          <FILE id="qiHiZv" name="InstrumentCommandPanel.cpp" compile="1" resource="0"
-                file="../../Source/UI/Menus/InstrumentCommandPanel.cpp"/>
-          <FILE id="GfB3bQ" name="InstrumentCommandPanel.h" compile="0" resource="0"
-                file="../../Source/UI/Menus/InstrumentCommandPanel.h"/>
-          <FILE id="rvRFpY" name="InstrumentsCommandPanel.cpp" compile="1" resource="0"
-                file="../../Source/UI/Menus/InstrumentsCommandPanel.cpp"/>
-          <FILE id="r4xx9F" name="InstrumentsCommandPanel.h" compile="0" resource="0"
-                file="../../Source/UI/Menus/InstrumentsCommandPanel.h"/>
-          <FILE id="BQ6pCM" name="LayerCommandPanel.cpp" compile="1" resource="0"
-                file="../../Source/UI/Menus/LayerCommandPanel.cpp"/>
-          <FILE id="PkWGHl" name="LayerCommandPanel.h" compile="0" resource="0"
-                file="../../Source/UI/Menus/LayerCommandPanel.h"/>
-          <FILE id="TmQdNC" name="NotesTuningPanel.cpp" compile="1" resource="0"
-                file="../../Source/UI/Menus/NotesTuningPanel.cpp"/>
-          <FILE id="ywKB7T" name="NotesTuningPanel.h" compile="0" resource="0"
-                file="../../Source/UI/Menus/NotesTuningPanel.h"/>
-          <FILE id="P4AT8Y" name="PatternRollSelectionCommandPanel.cpp" compile="1"
-                resource="0" file="../../Source/UI/Menus/PatternRollSelectionCommandPanel.cpp"/>
-          <FILE id="mwbtT6" name="PatternRollSelectionCommandPanel.h" compile="0"
-                resource="0" file="../../Source/UI/Menus/PatternRollSelectionCommandPanel.h"/>
-          <FILE id="FICRWz" name="PianoRollSelectionCommandPanel.cpp" compile="1"
-                resource="0" file="../../Source/UI/Menus/PianoRollSelectionCommandPanel.cpp"/>
-          <FILE id="sBLseL" name="PianoRollSelectionCommandPanel.h" compile="0"
-                resource="0" file="../../Source/UI/Menus/PianoRollSelectionCommandPanel.h"/>
-          <FILE id="eFoCKQ" name="ProjectCommandPanel.cpp" compile="1" resource="0"
-                file="../../Source/UI/Menus/ProjectCommandPanel.cpp"/>
-          <FILE id="qz1Ccf" name="ProjectCommandPanel.h" compile="0" resource="0"
-                file="../../Source/UI/Menus/ProjectCommandPanel.h"/>
-          <FILE id="dGhFSn" name="RootTreeItemPanelDefault.cpp" compile="1" resource="0"
-                file="../../Source/UI/Menus/RootTreeItemPanelDefault.cpp"/>
-          <FILE id="VvAXjc" name="RootTreeItemPanelDefault.h" compile="0" resource="0"
-                file="../../Source/UI/Menus/RootTreeItemPanelDefault.h"/>
-          <FILE id="k0IOfp" name="RootTreeItemPanelCompact.cpp" compile="1" resource="0"
-                file="../../Source/UI/Menus/RootTreeItemPanelCompact.cpp"/>
-          <FILE id="jiVx41" name="RootTreeItemPanelCompact.h" compile="0" resource="0"
-                file="../../Source/UI/Menus/RootTreeItemPanelCompact.h"/>
-          <FILE id="IWRyID" name="TimelineCommandPanel.cpp" compile="1" resource="0"
-                file="../../Source/UI/Menus/TimelineCommandPanel.cpp"/>
-          <FILE id="YO5QtE" name="TimelineCommandPanel.h" compile="0" resource="0"
-                file="../../Source/UI/Menus/TimelineCommandPanel.h"/>
-          <FILE id="KXvBh9" name="TimeSignatureCommandPanel.h" compile="0" resource="0"
-                file="../../Source/UI/Menus/TimeSignatureCommandPanel.h"/>
-          <FILE id="jbN3Fi" name="TimeSignatureCommandPanel.cpp" compile="1"
-                resource="0" file="../../Source/UI/Menus/TimeSignatureCommandPanel.cpp"/>
-          <FILE id="W0z55J" name="VCSCommandPanel.cpp" compile="1" resource="0"
-                file="../../Source/UI/Menus/VCSCommandPanel.cpp"/>
-          <FILE id="qrKFgt" name="VCSCommandPanel.h" compile="0" resource="0"
-                file="../../Source/UI/Menus/VCSCommandPanel.h"/>
-        </GROUP>
-        <GROUP id="{B9AEC376-3BE9-2D8B-8315-5C9D02A78A83}" name="Pages">
-          <GROUP id="{244063AE-D7BB-2E7F-F88C-F6B87D3750F0}" name="Instruments">
-            <GROUP id="{8403AA58-8E12-1E01-83A5-94D36241D728}" name="Editor">
-              <FILE id="WeFwTR" name="AudioPluginEditorPage.cpp" compile="1" resource="0"
-                    file="../../Source/UI/Pages/Instruments/Editor/AudioPluginEditorPage.cpp"/>
-              <FILE id="DRzfAJ" name="AudioPluginEditorPage.h" compile="0" resource="0"
-                    file="../../Source/UI/Pages/Instruments/Editor/AudioPluginEditorPage.h"/>
-              <FILE id="YIExUu" name="InstrumentEditor.cpp" compile="1" resource="0"
-                    file="../../Source/UI/Pages/Instruments/Editor/InstrumentEditor.cpp"/>
-              <FILE id="wrOKuH" name="InstrumentEditor.h" compile="0" resource="0"
-                    file="../../Source/UI/Pages/Instruments/Editor/InstrumentEditor.h"/>
-              <FILE id="GUzIn1" name="InstrumentEditorConnector.cpp" compile="1"
-                    resource="0" file="../../Source/UI/Pages/Instruments/Editor/InstrumentEditorConnector.cpp"/>
-              <FILE id="yKMdnv" name="InstrumentEditorConnector.h" compile="0" resource="0"
-                    file="../../Source/UI/Pages/Instruments/Editor/InstrumentEditorConnector.h"/>
-              <FILE id="HMxxKn" name="InstrumentEditorNode.cpp" compile="1" resource="0"
-                    file="../../Source/UI/Pages/Instruments/Editor/InstrumentEditorNode.cpp"/>
-              <FILE id="D9u9vs" name="InstrumentEditorNode.h" compile="0" resource="0"
-                    file="../../Source/UI/Pages/Instruments/Editor/InstrumentEditorNode.h"/>
-              <FILE id="mhSIce" name="InstrumentEditorPin.cpp" compile="1" resource="0"
-                    file="../../Source/UI/Pages/Instruments/Editor/InstrumentEditorPin.cpp"/>
-              <FILE id="NK73De" name="InstrumentEditorPin.h" compile="0" resource="0"
-                    file="../../Source/UI/Pages/Instruments/Editor/InstrumentEditorPin.h"/>
-            </GROUP>
-            <FILE id="PWcCpe" name="InstrumentRow.cpp" compile="1" resource="0"
-                  file="../../Source/UI/Pages/Instruments/InstrumentRow.cpp"/>
-            <FILE id="PmVWGZ" name="InstrumentRow.h" compile="0" resource="0" file="../../Source/UI/Pages/Instruments/InstrumentRow.h"/>
-            <FILE id="yfCrjr" name="InstrumentsPage.cpp" compile="1" resource="0"
-                  file="../../Source/UI/Pages/Instruments/InstrumentsPage.cpp"/>
-            <FILE id="kI9KlF" name="InstrumentsPage.h" compile="0" resource="0"
-                  file="../../Source/UI/Pages/Instruments/InstrumentsPage.h"/>
-          </GROUP>
-          <GROUP id="{01355104-112B-DA3C-0607-D8B2FD252FBB}" name="Intro">
-            <FILE id="VYCvr8" name="InitScreen.cpp" compile="1" resource="0" file="../../Source/UI/Pages/Intro/InitScreen.cpp"/>
-            <FILE id="ADhqBV" name="InitScreen.h" compile="0" resource="0" file="../../Source/UI/Pages/Intro/InitScreen.h"/>
-          </GROUP>
-          <GROUP id="{CD7DBE7C-598C-14E2-4231-52EADE7D3894}" name="Project">
-            <FILE id="BUD2Pz" name="ProjectPage.cpp" compile="1" resource="0" file="../../Source/UI/Pages/Project/ProjectPage.cpp"/>
-            <FILE id="fuC35e" name="ProjectPage.h" compile="0" resource="0" file="../../Source/UI/Pages/Project/ProjectPage.h"/>
-            <FILE id="DprHiC" name="ProjectPageDefault.cpp" compile="1" resource="0"
-                  file="../../Source/UI/Pages/Project/ProjectPageDefault.cpp"/>
-            <FILE id="zrV2TC" name="ProjectPageDefault.h" compile="0" resource="0"
-                  file="../../Source/UI/Pages/Project/ProjectPageDefault.h"/>
-            <FILE id="PYB3CE" name="ProjectPagePhone.cpp" compile="1" resource="0"
-                  file="../../Source/UI/Pages/Project/ProjectPagePhone.cpp"/>
-            <FILE id="CDDrlz" name="ProjectPagePhone.h" compile="0" resource="0"
-                  file="../../Source/UI/Pages/Project/ProjectPagePhone.h"/>
-          </GROUP>
-          <GROUP id="{0EEB5CBD-36F3-CF43-20F0-227013D6ED65}" name="Settings">
-            <FILE id="zErgDe" name="AudioSettings.cpp" compile="1" resource="0"
-                  file="../../Source/UI/Pages/Settings/AudioSettings.cpp"/>
-            <FILE id="qPsjoy" name="AudioSettings.h" compile="0" resource="0" file="../../Source/UI/Pages/Settings/AudioSettings.h"/>
-            <FILE id="a36Z1B" name="AuthorizationSettings.cpp" compile="1" resource="0"
-                  file="../../Source/UI/Pages/Settings/AuthorizationSettings.cpp"/>
-            <FILE id="zqmI1k" name="AuthorizationSettings.h" compile="0" resource="0"
-                  file="../../Source/UI/Pages/Settings/AuthorizationSettings.h"/>
-            <FILE id="sCV3Ea" name="ColourChangeButton.h" compile="0" resource="0"
-                  file="../../Source/UI/Pages/Settings/ColourChangeButton.h"/>
-            <FILE id="V92mWI" name="ComponentsList.cpp" compile="1" resource="0"
-                  file="../../Source/UI/Pages/Settings/ComponentsList.cpp"/>
-            <FILE id="cSvomJ" name="ComponentsList.h" compile="0" resource="0"
-                  file="../../Source/UI/Pages/Settings/ComponentsList.h"/>
-            <FILE id="D84dv3" name="IntroSettingsWrapper.cpp" compile="1" resource="0"
-                  file="../../Source/UI/Pages/Settings/IntroSettingsWrapper.cpp"/>
-            <FILE id="nli1eM" name="IntroSettingsWrapper.h" compile="0" resource="0"
-                  file="../../Source/UI/Pages/Settings/IntroSettingsWrapper.h"/>
-            <FILE id="cjGFIF" name="LabeledSettingsWrapper.cpp" compile="1" resource="0"
-                  file="../../Source/UI/Pages/Settings/LabeledSettingsWrapper.cpp"/>
-            <FILE id="f3JYry" name="LabeledSettingsWrapper.h" compile="0" resource="0"
-                  file="../../Source/UI/Pages/Settings/LabeledSettingsWrapper.h"/>
-            <FILE id="Dt6gTd" name="LogComponent.cpp" compile="1" resource="0"
-                  file="../../Source/UI/Pages/Settings/LogComponent.cpp"/>
-            <FILE id="ImgYBs" name="LogComponent.h" compile="0" resource="0" file="../../Source/UI/Pages/Settings/LogComponent.h"/>
-            <FILE id="hmbJ3w" name="OpenGLSettings.cpp" compile="1" resource="0"
-                  file="../../Source/UI/Pages/Settings/OpenGLSettings.cpp"/>
-            <FILE id="mP9NCr" name="OpenGLSettings.h" compile="0" resource="0"
-                  file="../../Source/UI/Pages/Settings/OpenGLSettings.h"/>
-            <FILE id="V19u6p" name="PluginsList.cpp" compile="1" resource="0" file="../../Source/UI/Pages/Settings/PluginsList.cpp"/>
-            <FILE id="hWf7Bh" name="PluginsList.h" compile="0" resource="0" file="../../Source/UI/Pages/Settings/PluginsList.h"/>
-            <FILE id="Lq3FxT" name="SettingsListItemHighlighter.cpp" compile="1"
-                  resource="0" file="../../Source/UI/Pages/Settings/SettingsListItemHighlighter.cpp"/>
-            <FILE id="weL74E" name="SettingsListItemHighlighter.h" compile="0"
-                  resource="0" file="../../Source/UI/Pages/Settings/SettingsListItemHighlighter.h"/>
-            <FILE id="RPfsT8" name="SettingsListItemSelection.cpp" compile="1"
-                  resource="0" file="../../Source/UI/Pages/Settings/SettingsListItemSelection.cpp"/>
-            <FILE id="q6ox0w" name="SettingsListItemSelection.h" compile="0" resource="0"
-                  file="../../Source/UI/Pages/Settings/SettingsListItemSelection.h"/>
-            <FILE id="NQm5bG" name="SettingsPage.cpp" compile="1" resource="0"
-                  file="../../Source/UI/Pages/Settings/SettingsPage.cpp"/>
-            <FILE id="KbKtdO" name="SettingsPage.h" compile="0" resource="0" file="../../Source/UI/Pages/Settings/SettingsPage.h"/>
-            <FILE id="dRiPAr" name="ThemeSettings.cpp" compile="1" resource="0"
-                  file="../../Source/UI/Pages/Settings/ThemeSettings.cpp"/>
-            <FILE id="SSPYoV" name="ThemeSettings.h" compile="0" resource="0" file="../../Source/UI/Pages/Settings/ThemeSettings.h"/>
-            <FILE id="Ep8NCS" name="ThemeSettingsItem.cpp" compile="1" resource="0"
-                  file="../../Source/UI/Pages/Settings/ThemeSettingsItem.cpp"/>
-            <FILE id="Jkf4Uy" name="ThemeSettingsItem.h" compile="0" resource="0"
-                  file="../../Source/UI/Pages/Settings/ThemeSettingsItem.h"/>
-            <FILE id="T6CQNI" name="TranslationSettings.cpp" compile="1" resource="0"
-                  file="../../Source/UI/Pages/Settings/TranslationSettings.cpp"/>
-            <FILE id="QKNR9p" name="TranslationSettings.h" compile="0" resource="0"
-                  file="../../Source/UI/Pages/Settings/TranslationSettings.h"/>
-            <FILE id="iOQRBM" name="TranslationSettingsItem.cpp" compile="1" resource="0"
-                  file="../../Source/UI/Pages/Settings/TranslationSettingsItem.cpp"/>
-            <FILE id="YESMIX" name="TranslationSettingsItem.h" compile="0" resource="0"
-                  file="../../Source/UI/Pages/Settings/TranslationSettingsItem.h"/>
-          </GROUP>
-          <GROUP id="{4F9CA999-5D1A-1BFC-3E71-0CC812F6B1F1}" name="VCS">
-            <FILE id="U2akKA" name="HistoryComponent.cpp" compile="1" resource="0"
-                  file="../../Source/UI/Pages/VCS/HistoryComponent.cpp"/>
-            <FILE id="jjnV7W" name="HistoryComponent.h" compile="0" resource="0"
-                  file="../../Source/UI/Pages/VCS/HistoryComponent.h"/>
-            <FILE id="IQ80yY" name="RevisionComponent.cpp" compile="1" resource="0"
-                  file="../../Source/UI/Pages/VCS/RevisionComponent.cpp"/>
-            <FILE id="NRIi1Q" name="RevisionComponent.h" compile="0" resource="0"
-                  file="../../Source/UI/Pages/VCS/RevisionComponent.h"/>
-            <FILE id="RlDGUC" name="RevisionConnectorComponent.cpp" compile="1"
-                  resource="0" file="../../Source/UI/Pages/VCS/RevisionConnectorComponent.cpp"/>
-            <FILE id="foEf8W" name="RevisionConnectorComponent.h" compile="0" resource="0"
-                  file="../../Source/UI/Pages/VCS/RevisionConnectorComponent.h"/>
-            <FILE id="k9NHgO" name="RevisionItemComponent.cpp" compile="1" resource="0"
-                  file="../../Source/UI/Pages/VCS/RevisionItemComponent.cpp"/>
-            <FILE id="ypi0tp" name="RevisionItemComponent.h" compile="0" resource="0"
-                  file="../../Source/UI/Pages/VCS/RevisionItemComponent.h"/>
-            <FILE id="Bs8yzM" name="RevisionTooltipComponent.cpp" compile="1" resource="0"
-                  file="../../Source/UI/Pages/VCS/RevisionTooltipComponent.cpp"/>
-            <FILE id="OuQHUO" name="RevisionTooltipComponent.h" compile="0" resource="0"
-                  file="../../Source/UI/Pages/VCS/RevisionTooltipComponent.h"/>
-            <FILE id="QbBQKj" name="RevisionTreeComponent.cpp" compile="1" resource="0"
-                  file="../../Source/UI/Pages/VCS/RevisionTreeComponent.cpp"/>
-            <FILE id="zC94Gs" name="RevisionTreeComponent.h" compile="0" resource="0"
-                  file="../../Source/UI/Pages/VCS/RevisionTreeComponent.h"/>
-            <FILE id="oUlU29" name="StageComponent.cpp" compile="1" resource="0"
-                  file="../../Source/UI/Pages/VCS/StageComponent.cpp"/>
-            <FILE id="XvSEqX" name="StageComponent.h" compile="0" resource="0"
-                  file="../../Source/UI/Pages/VCS/StageComponent.h"/>
-            <FILE id="odoksk" name="VersionControlEditor.cpp" compile="1" resource="0"
-                  file="../../Source/UI/Pages/VCS/VersionControlEditor.cpp"/>
-            <FILE id="S9QmXX" name="VersionControlEditor.h" compile="0" resource="0"
-                  file="../../Source/UI/Pages/VCS/VersionControlEditor.h"/>
-            <FILE id="LU2ItS" name="VersionControlEditorDefault.cpp" compile="1"
-                  resource="0" file="../../Source/UI/Pages/VCS/VersionControlEditorDefault.cpp"/>
-            <FILE id="tjJByt" name="VersionControlEditorDefault.h" compile="0"
-                  resource="0" file="../../Source/UI/Pages/VCS/VersionControlEditorDefault.h"/>
-            <FILE id="EhwzRT" name="VersionControlEditorPhone.cpp" compile="1"
-                  resource="0" file="../../Source/UI/Pages/VCS/VersionControlEditorPhone.cpp"/>
-            <FILE id="m1mtAq" name="VersionControlEditorPhone.h" compile="0" resource="0"
-                  file="../../Source/UI/Pages/VCS/VersionControlEditorPhone.h"/>
-            <FILE id="WtPCVf" name="VersionControlEditorPhoneViewportContent.cpp"
-                  compile="1" resource="0" file="../../Source/UI/Pages/VCS/VersionControlEditorPhoneViewportContent.cpp"/>
-            <FILE id="akBI92" name="VersionControlEditorPhoneViewportContent.h"
-                  compile="0" resource="0" file="../../Source/UI/Pages/VCS/VersionControlEditorPhoneViewportContent.h"/>
-          </GROUP>
-          <GROUP id="{32159434-9874-6B08-9036-448BF1932A94}" name="Workspace">
-            <GROUP id="{95E5F2DA-E6EB-7B2B-D706-085B3DCBBCC7}" name="Menu">
-              <FILE id="VvVVMm" name="CreateProjectRow.cpp" compile="1" resource="0"
-                    file="../../Source/UI/Pages/Workspace/Menu/CreateProjectRow.cpp"/>
-              <FILE id="hc7Ie4" name="CreateProjectRow.h" compile="0" resource="0"
-                    file="../../Source/UI/Pages/Workspace/Menu/CreateProjectRow.h"/>
-              <FILE id="VX9Eba" name="OpenProjectRow.cpp" compile="1" resource="0"
-                    file="../../Source/UI/Pages/Workspace/Menu/OpenProjectRow.cpp"/>
-              <FILE id="QhDDee" name="OpenProjectRow.h" compile="0" resource="0"
-                    file="../../Source/UI/Pages/Workspace/Menu/OpenProjectRow.h"/>
-              <FILE id="F7m4dp" name="RecentProjectRow.cpp" compile="1" resource="0"
-                    file="../../Source/UI/Pages/Workspace/Menu/RecentProjectRow.cpp"/>
-              <FILE id="QX0oMp" name="RecentProjectRow.h" compile="0" resource="0"
-                    file="../../Source/UI/Pages/Workspace/Menu/RecentProjectRow.h"/>
-              <FILE id="k8Pcdn" name="SignInRow.cpp" compile="1" resource="0" file="../../Source/UI/Pages/Workspace/Menu/SignInRow.cpp"/>
-              <FILE id="xWKY9O" name="SignInRow.h" compile="0" resource="0" file="../../Source/UI/Pages/Workspace/Menu/SignInRow.h"/>
-              <FILE id="ETCjLf" name="WorkspaceMenu.cpp" compile="1" resource="0"
-                    file="../../Source/UI/Pages/Workspace/Menu/WorkspaceMenu.cpp"/>
-              <FILE id="f77IW9" name="WorkspaceMenu.h" compile="0" resource="0" file="../../Source/UI/Pages/Workspace/Menu/WorkspaceMenu.h"/>
-            </GROUP>
-            <FILE id="nrMPWq" name="LogoFader.cpp" compile="1" resource="0" file="../../Source/UI/Pages/Workspace/LogoFader.cpp"/>
-            <FILE id="cmDJdH" name="LogoFader.h" compile="0" resource="0" file="../../Source/UI/Pages/Workspace/LogoFader.h"/>
-            <FILE id="yEomK8" name="LogoImage.cpp" compile="1" resource="0" file="../../Source/UI/Pages/Workspace/LogoImage.cpp"/>
-            <FILE id="PfeeZI" name="LogoImage.h" compile="0" resource="0" file="../../Source/UI/Pages/Workspace/LogoImage.h"/>
-            <FILE id="SATMyc" name="WorkspacePage.cpp" compile="1" resource="0"
-                  file="../../Source/UI/Pages/Workspace/WorkspacePage.cpp"/>
-            <FILE id="ak0ZaE" name="WorkspacePage.h" compile="0" resource="0" file="../../Source/UI/Pages/Workspace/WorkspacePage.h"/>
-          </GROUP>
-        </GROUP>
-        <GROUP id="{46445667-CE4E-4608-3F8E-1835F7CA531E}" name="Popups">
-          <GROUP id="{3FB0D61A-1FFE-0A39-417B-2FEE93BBBF9D}" name="ChordBuilder">
-            <FILE id="WhejjN" name="ChordBuilder.cpp" compile="1" resource="0"
-                  file="../../Source/UI/Popups/ChordBuilder/ChordBuilder.cpp"/>
-            <FILE id="uDNSUS" name="ChordBuilder.h" compile="0" resource="0" file="../../Source/UI/Popups/ChordBuilder/ChordBuilder.h"/>
-            <FILE id="sNR6Ht" name="ChordTooltip.cpp" compile="1" resource="0"
-                  file="../../Source/UI/Popups/ChordBuilder/ChordTooltip.cpp"/>
-            <FILE id="vAlztw" name="ChordTooltip.h" compile="0" resource="0" file="../../Source/UI/Popups/ChordBuilder/ChordTooltip.h"/>
-          </GROUP>
-          <FILE id="yq7LlT" name="CenteredTooltipComponent.h" compile="0" resource="0"
-                file="../../Source/UI/Popups/CenteredTooltipComponent.h"/>
-          <FILE id="euPsem" name="FailTooltip.cpp" compile="1" resource="0" file="../../Source/UI/Popups/FailTooltip.cpp"/>
-          <FILE id="a8yoZt" name="FailTooltip.h" compile="0" resource="0" file="../../Source/UI/Popups/FailTooltip.h"/>
-          <FILE id="wb4uAi" name="GenericTooltip.h" compile="0" resource="0"
-                file="../../Source/UI/Popups/GenericTooltip.h"/>
-          <FILE id="CM2odV" name="HelioCallout.cpp" compile="1" resource="0"
-                file="../../Source/UI/Popups/HelioCallout.cpp"/>
-          <FILE id="IPhSkz" name="HelioCallout.h" compile="0" resource="0" file="../../Source/UI/Popups/HelioCallout.h"/>
-          <FILE id="ezyOwA" name="NotePopupListener.h" compile="0" resource="0"
-                file="../../Source/UI/Popups/NotePopupListener.h"/>
-          <FILE id="wYUdKs" name="PopupButton.cpp" compile="1" resource="0" file="../../Source/UI/Popups/PopupButton.cpp"/>
-          <FILE id="cL1fC7" name="PopupButton.h" compile="0" resource="0" file="../../Source/UI/Popups/PopupButton.h"/>
-          <FILE id="oCbbhn" name="PopupButtonOwner.h" compile="0" resource="0"
-                file="../../Source/UI/Popups/PopupButtonOwner.h"/>
-          <FILE id="bVPuNH" name="PopupCustomButton.cpp" compile="1" resource="0"
-                file="../../Source/UI/Popups/PopupCustomButton.cpp"/>
-          <FILE id="jScuWZ" name="PopupCustomButton.h" compile="0" resource="0"
-                file="../../Source/UI/Popups/PopupCustomButton.h"/>
-          <FILE id="fs64FI" name="PopupImageButton.cpp" compile="1" resource="0"
-                file="../../Source/UI/Popups/PopupImageButton.cpp"/>
-          <FILE id="ocZQ53" name="PopupImageButton.h" compile="0" resource="0"
-                file="../../Source/UI/Popups/PopupImageButton.h"/>
-          <FILE id="Z8rbjQ" name="PopupMenuComponent.h" compile="0" resource="0"
-                file="../../Source/UI/Popups/PopupMenuComponent.h"/>
-          <FILE id="IHNxez" name="ProgressIndicator.h" compile="0" resource="0"
-                file="../../Source/UI/Popups/ProgressIndicator.h"/>
-          <FILE id="YLo8ib" name="ProgressTooltip.cpp" compile="1" resource="0"
-                file="../../Source/UI/Popups/ProgressTooltip.cpp"/>
-          <FILE id="Vhrx3H" name="ProgressTooltip.h" compile="0" resource="0"
-                file="../../Source/UI/Popups/ProgressTooltip.h"/>
-          <FILE id="ABTVjD" name="SuccessTooltip.cpp" compile="1" resource="0"
-                file="../../Source/UI/Popups/SuccessTooltip.cpp"/>
-          <FILE id="yeXAIy" name="SuccessTooltip.h" compile="0" resource="0"
-                file="../../Source/UI/Popups/SuccessTooltip.h"/>
-          <FILE id="U0hFaV" name="TooltipContainer.cpp" compile="1" resource="0"
-                file="../../Source/UI/Popups/TooltipContainer.cpp"/>
-          <FILE id="tJX7b3" name="TooltipContainer.h" compile="0" resource="0"
-                file="../../Source/UI/Popups/TooltipContainer.h"/>
-        </GROUP>
-        <GROUP id="{9ABD7DD8-D3C8-EE5D-AD5E-6E6E6D1D3F8B}" name="Sequencer">
-          <GROUP id="{7A422E09-0A4B-45C2-2748-FE1DE4457FCD}" name="AnnotationsMap">
-            <FILE id="WaU9Hz" name="AnnotationLargeComponent.cpp" compile="1" resource="0"
-                  file="../../Source/UI/Sequencer/AnnotationsMap/AnnotationLargeComponent.cpp"/>
-            <FILE id="sZ0Rza" name="AnnotationLargeComponent.h" compile="0" resource="0"
-                  file="../../Source/UI/Sequencer/AnnotationsMap/AnnotationLargeComponent.h"/>
-            <FILE id="kLpYSX" name="AnnotationSmallComponent.cpp" compile="1" resource="0"
-                  file="../../Source/UI/Sequencer/AnnotationsMap/AnnotationSmallComponent.cpp"/>
-            <FILE id="kcrFh2" name="AnnotationSmallComponent.h" compile="0" resource="0"
-                  file="../../Source/UI/Sequencer/AnnotationsMap/AnnotationSmallComponent.h"/>
-            <FILE id="Kijyfv" name="AnnotationsTrackMap.cpp" compile="1" resource="0"
-                  file="../../Source/UI/Sequencer/AnnotationsMap/AnnotationsTrackMap.cpp"/>
-            <FILE id="BdkX8L" name="AnnotationsTrackMap.h" compile="0" resource="0"
-                  file="../../Source/UI/Sequencer/AnnotationsMap/AnnotationsTrackMap.h"/>
-          </GROUP>
-          <GROUP id="{B44FBB78-7F4B-9674-689C-861FD3CCF4C5}" name="AutomationMap">
-            <FILE id="wTL7ku" name="AutomationCurveHelper.cpp" compile="1" resource="0"
-                  file="../../Source/UI/Sequencer/AutomationMap/AutomationCurveHelper.cpp"/>
-            <FILE id="TZWUdb" name="AutomationCurveHelper.h" compile="0" resource="0"
-                  file="../../Source/UI/Sequencer/AutomationMap/AutomationCurveHelper.h"/>
-            <FILE id="ntQJxD" name="AutomationEventComponent.cpp" compile="1" resource="0"
-                  file="../../Source/UI/Sequencer/AutomationMap/AutomationEventComponent.cpp"/>
-            <FILE id="IMv6xm" name="AutomationEventComponent.h" compile="0" resource="0"
-                  file="../../Source/UI/Sequencer/AutomationMap/AutomationEventComponent.h"/>
-            <FILE id="vhWKYC" name="AutomationEventsConnector.cpp" compile="1"
-                  resource="0" file="../../Source/UI/Sequencer/AutomationMap/AutomationEventsConnector.cpp"/>
-            <FILE id="Nj1P57" name="AutomationEventsConnector.h" compile="0" resource="0"
-                  file="../../Source/UI/Sequencer/AutomationMap/AutomationEventsConnector.h"/>
-            <FILE id="wcyRct" name="AutomationTrackMap.cpp" compile="1" resource="0"
-                  file="../../Source/UI/Sequencer/AutomationMap/AutomationTrackMap.cpp"/>
-            <FILE id="sjv4Lv" name="AutomationTrackMap.h" compile="0" resource="0"
-                  file="../../Source/UI/Sequencer/AutomationMap/AutomationTrackMap.h"/>
-          </GROUP>
-          <GROUP id="{FFB3A4BD-F358-7D17-AC4A-525D35F9E965}" name="Header">
-            <FILE id="C2HVvH" name="HeaderSelectionIndicator.cpp" compile="1" resource="0"
-                  file="../../Source/UI/Sequencer/Header/HeaderSelectionIndicator.cpp"/>
-            <FILE id="vFfeN2" name="HeaderSelectionIndicator.h" compile="0" resource="0"
-                  file="../../Source/UI/Sequencer/Header/HeaderSelectionIndicator.h"/>
-            <FILE id="zW2Hty" name="HybridRollHeader.cpp" compile="1" resource="0"
-                  file="../../Source/UI/Sequencer/Header/HybridRollHeader.cpp"/>
-            <FILE id="Z44WkV" name="HybridRollHeader.h" compile="0" resource="0"
-                  file="../../Source/UI/Sequencer/Header/HybridRollHeader.h"/>
-            <FILE id="Lh8JqJ" name="Playhead.cpp" compile="1" resource="0" file="../../Source/UI/Sequencer/Header/Playhead.cpp"/>
-            <FILE id="HTYKGw" name="Playhead.h" compile="0" resource="0" file="../../Source/UI/Sequencer/Header/Playhead.h"/>
-            <FILE id="rdz3ZU" name="SoundProbeIndicator.cpp" compile="1" resource="0"
-                  file="../../Source/UI/Sequencer/Header/SoundProbeIndicator.cpp"/>
-            <FILE id="fSWSdO" name="SoundProbeIndicator.h" compile="0" resource="0"
-                  file="../../Source/UI/Sequencer/Header/SoundProbeIndicator.h"/>
-            <FILE id="vy1AkC" name="TimeDistanceIndicator.cpp" compile="1" resource="0"
-                  file="../../Source/UI/Sequencer/Header/TimeDistanceIndicator.cpp"/>
-            <FILE id="VbhZPg" name="TimeDistanceIndicator.h" compile="0" resource="0"
-                  file="../../Source/UI/Sequencer/Header/TimeDistanceIndicator.h"/>
-            <FILE id="vvalau" name="TrackEndIndicator.cpp" compile="1" resource="0"
-                  file="../../Source/UI/Sequencer/Header/TrackEndIndicator.cpp"/>
-            <FILE id="rTrt9H" name="TrackEndIndicator.h" compile="0" resource="0"
-                  file="../../Source/UI/Sequencer/Header/TrackEndIndicator.h"/>
-            <FILE id="gE3IZT" name="TrackStartIndicator.cpp" compile="1" resource="0"
-                  file="../../Source/UI/Sequencer/Header/TrackStartIndicator.cpp"/>
-            <FILE id="cMsYHX" name="TrackStartIndicator.h" compile="0" resource="0"
-                  file="../../Source/UI/Sequencer/Header/TrackStartIndicator.h"/>
-          </GROUP>
-          <GROUP id="{8144406F-1438-BE00-DA08-A94FC6424392}" name="Helpers">
-            <FILE id="SJ8OZZ" name="ComponentConnectorCurve.cpp" compile="1" resource="0"
-                  file="../../Source/UI/Sequencer/Helpers/ComponentConnectorCurve.cpp"/>
-            <FILE id="DFfYY7" name="ComponentConnectorCurve.h" compile="0" resource="0"
-                  file="../../Source/UI/Sequencer/Helpers/ComponentConnectorCurve.h"/>
-            <FILE id="ZJCh08" name="HybridRollExpandMark.cpp" compile="1" resource="0"
-                  file="../../Source/UI/Sequencer/Helpers/HybridRollExpandMark.cpp"/>
-            <FILE id="iM3cEX" name="HybridRollExpandMark.h" compile="0" resource="0"
-                  file="../../Source/UI/Sequencer/Helpers/HybridRollExpandMark.h"/>
-            <FILE id="ovSGDS" name="InsertSpaceHelper.cpp" compile="1" resource="0"
-                  file="../../Source/UI/Sequencer/Helpers/InsertSpaceHelper.cpp"/>
-            <FILE id="EVuhkP" name="InsertSpaceHelper.h" compile="0" resource="0"
-                  file="../../Source/UI/Sequencer/Helpers/InsertSpaceHelper.h"/>
-            <FILE id="w0etn6" name="NoteResizerLeft.cpp" compile="1" resource="0"
-                  file="../../Source/UI/Sequencer/Helpers/NoteResizerLeft.cpp"/>
-            <FILE id="ppVYXM" name="NoteResizerLeft.h" compile="0" resource="0"
-                  file="../../Source/UI/Sequencer/Helpers/NoteResizerLeft.h"/>
-            <FILE id="Q8VjKU" name="NoteResizerRight.cpp" compile="1" resource="0"
-                  file="../../Source/UI/Sequencer/Helpers/NoteResizerRight.cpp"/>
-            <FILE id="PXfrGQ" name="NoteResizerRight.h" compile="0" resource="0"
-                  file="../../Source/UI/Sequencer/Helpers/NoteResizerRight.h"/>
-            <FILE id="NOqCjM" name="TimelineWarningMarker.cpp" compile="1" resource="0"
-                  file="../../Source/UI/Sequencer/Helpers/TimelineWarningMarker.cpp"/>
-            <FILE id="amNgBo" name="TimelineWarningMarker.h" compile="0" resource="0"
-                  file="../../Source/UI/Sequencer/Helpers/TimelineWarningMarker.h"/>
-            <FILE id="jrNgrd" name="WipeSpaceHelper.cpp" compile="1" resource="0"
-                  file="../../Source/UI/Sequencer/Helpers/WipeSpaceHelper.cpp"/>
-            <FILE id="QNCCDi" name="WipeSpaceHelper.h" compile="0" resource="0"
-                  file="../../Source/UI/Sequencer/Helpers/WipeSpaceHelper.h"/>
-          </GROUP>
-          <GROUP id="{B0892F63-3E45-E55C-AC0C-2854CEBBAA2E}" name="PatternRoll">
-            <FILE id="x4IUU7" name="ClipComponent.cpp" compile="1" resource="0"
-                  file="../../Source/UI/Sequencer/PatternRoll/ClipComponent.cpp"/>
-            <FILE id="o9SpSK" name="ClipComponent.h" compile="0" resource="0" file="../../Source/UI/Sequencer/PatternRoll/ClipComponent.h"/>
-            <FILE id="kW2Qjv" name="AutomationClipComponent.cpp" compile="1" resource="0"
-                  file="../../Source/UI/Sequencer/PatternRoll/AutomationClipComponent.cpp"/>
-            <FILE id="CFnVVc" name="AutomationClipComponent.h" compile="0" resource="0"
-                  file="../../Source/UI/Sequencer/PatternRoll/AutomationClipComponent.h"/>
-            <FILE id="UvGcIr" name="DummyClipComponent.cpp" compile="1" resource="0"
-                  file="../../Source/UI/Sequencer/PatternRoll/DummyClipComponent.cpp"/>
-            <FILE id="UkQ65l" name="DummyClipComponent.h" compile="0" resource="0"
-                  file="../../Source/UI/Sequencer/PatternRoll/DummyClipComponent.h"/>
-            <FILE id="Exbw0l" name="PianoClipComponent.cpp" compile="1" resource="0"
-                  file="../../Source/UI/Sequencer/PatternRoll/PianoClipComponent.cpp"/>
-            <FILE id="pPYJa2" name="PianoClipComponent.h" compile="0" resource="0"
-                  file="../../Source/UI/Sequencer/PatternRoll/PianoClipComponent.h"/>
-            <FILE id="Fq4aoW" name="PatternRoll.cpp" compile="1" resource="0" file="../../Source/UI/Sequencer/PatternRoll/PatternRoll.cpp"/>
-            <FILE id="MXsdDW" name="PatternRoll.h" compile="0" resource="0" file="../../Source/UI/Sequencer/PatternRoll/PatternRoll.h"/>
-          </GROUP>
-          <GROUP id="{EFEF1060-46EA-01AF-80DB-F6245A003904}" name="PianoRoll">
-            <FILE id="nkGHj5" name="NoteComponent.cpp" compile="1" resource="0"
-                  file="../../Source/UI/Sequencer/PianoRoll/NoteComponent.cpp"/>
-            <FILE id="o50CGJ" name="NoteComponent.h" compile="0" resource="0" file="../../Source/UI/Sequencer/PianoRoll/NoteComponent.h"/>
-            <FILE id="XGD7Q7" name="PianoRoll.cpp" compile="1" resource="0" file="../../Source/UI/Sequencer/PianoRoll/PianoRoll.cpp"/>
-            <FILE id="xgYNf4" name="PianoRoll.h" compile="0" resource="0" file="../../Source/UI/Sequencer/PianoRoll/PianoRoll.h"/>
-            <FILE id="BuUwgB" name="PianoRollToolbox.cpp" compile="1" resource="0"
-                  file="../../Source/UI/Sequencer/PianoRoll/PianoRollToolbox.cpp"/>
-            <FILE id="MvTkJX" name="PianoRollToolbox.h" compile="0" resource="0"
-                  file="../../Source/UI/Sequencer/PianoRoll/PianoRollToolbox.h"/>
-          </GROUP>
-          <GROUP id="{52F61085-9331-5E21-CE55-6F738CACB9BA}" name="TimeSignaturesMap">
-            <FILE id="NM0qnj" name="TimeSignatureLargeComponent.cpp" compile="1"
-                  resource="0" file="../../Source/UI/Sequencer/TimeSignaturesMap/TimeSignatureLargeComponent.cpp"/>
-            <FILE id="Gw958H" name="TimeSignatureLargeComponent.h" compile="0"
-                  resource="0" file="../../Source/UI/Sequencer/TimeSignaturesMap/TimeSignatureLargeComponent.h"/>
-            <FILE id="fIdLc3" name="TimeSignatureSmallComponent.cpp" compile="1"
-                  resource="0" file="../../Source/UI/Sequencer/TimeSignaturesMap/TimeSignatureSmallComponent.cpp"/>
-            <FILE id="TiGAHJ" name="TimeSignatureSmallComponent.h" compile="0"
-                  resource="0" file="../../Source/UI/Sequencer/TimeSignaturesMap/TimeSignatureSmallComponent.h"/>
-            <FILE id="lwxaJX" name="TimeSignaturesTrackMap.cpp" compile="1" resource="0"
-                  file="../../Source/UI/Sequencer/TimeSignaturesMap/TimeSignaturesTrackMap.cpp"/>
-            <FILE id="smkWxD" name="TimeSignaturesTrackMap.h" compile="0" resource="0"
-                  file="../../Source/UI/Sequencer/TimeSignaturesMap/TimeSignaturesTrackMap.h"/>
-          </GROUP>
-          <GROUP id="{DB1FBAB1-AFA6-1B47-8477-1AC8C1003112}" name="TrackMap">
-            <FILE id="spoWIi" name="PianoTrackMap.cpp" compile="1" resource="0"
-                  file="../../Source/UI/Sequencer/TrackMap/PianoTrackMap.cpp"/>
-            <FILE id="B5Af2F" name="PianoTrackMap.h" compile="0" resource="0" file="../../Source/UI/Sequencer/TrackMap/PianoTrackMap.h"/>
-            <FILE id="hste0M" name="TrackScroller.cpp" compile="1" resource="0"
-                  file="../../Source/UI/Sequencer/TrackMap/TrackScroller.cpp"/>
-            <FILE id="oKWOBR" name="TrackScroller.h" compile="0" resource="0" file="../../Source/UI/Sequencer/TrackMap/TrackScroller.h"/>
-            <FILE id="EVoQe1" name="TrackScrollerScreen.cpp" compile="1" resource="0"
-                  file="../../Source/UI/Sequencer/TrackMap/TrackScrollerScreen.cpp"/>
-            <FILE id="k2EX3P" name="TrackScrollerScreen.h" compile="0" resource="0"
-                  file="../../Source/UI/Sequencer/TrackMap/TrackScrollerScreen.h"/>
-          </GROUP>
-          <GROUP id="{A9BB9F56-AFB0-377B-D83F-F5567A42A1B6}" name="TriggersMap">
-            <FILE id="jP6KxT" name="TriggerEventComponent.cpp" compile="1" resource="0"
-                  file="../../Source/UI/Sequencer/TriggersMap/TriggerEventComponent.cpp"/>
-            <FILE id="ngjpve" name="TriggerEventComponent.h" compile="0" resource="0"
-                  file="../../Source/UI/Sequencer/TriggersMap/TriggerEventComponent.h"/>
-            <FILE id="eCcjik" name="TriggerEventConnector.cpp" compile="1" resource="0"
-                  file="../../Source/UI/Sequencer/TriggersMap/TriggerEventConnector.cpp"/>
-            <FILE id="so4dWV" name="TriggerEventConnector.h" compile="0" resource="0"
-                  file="../../Source/UI/Sequencer/TriggersMap/TriggerEventConnector.h"/>
-            <FILE id="TYMzZG" name="TriggersTrackMap.cpp" compile="1" resource="0"
-                  file="../../Source/UI/Sequencer/TriggersMap/TriggersTrackMap.cpp"/>
-            <FILE id="FkdNNN" name="TriggersTrackMap.h" compile="0" resource="0"
-                  file="../../Source/UI/Sequencer/TriggersMap/TriggersTrackMap.h"/>
-          </GROUP>
-          <FILE id="AGCqrH" name="HybridLassoComponent.cpp" compile="1" resource="0"
-                file="../../Source/UI/Sequencer/HybridLassoComponent.cpp"/>
-          <FILE id="HJhqow" name="HybridLassoComponent.h" compile="0" resource="0"
-                file="../../Source/UI/Sequencer/HybridLassoComponent.h"/>
-          <FILE id="TipeMn" name="HybridRoll.cpp" compile="1" resource="0" file="../../Source/UI/Sequencer/HybridRoll.cpp"/>
-          <FILE id="XYOlrH" name="HybridRoll.h" compile="0" resource="0" file="../../Source/UI/Sequencer/HybridRoll.h"/>
-          <FILE id="hnA87d" name="HybridRollEditMode.cpp" compile="1" resource="0"
-                file="../../Source/UI/Sequencer/HybridRollEditMode.cpp"/>
-          <FILE id="MWqxz4" name="HybridRollEditMode.h" compile="0" resource="0"
-                file="../../Source/UI/Sequencer/HybridRollEditMode.h"/>
-          <FILE id="q8fOIB" name="HybridRollEventComponent.cpp" compile="1" resource="0"
-                file="../../Source/UI/Sequencer/HybridRollEventComponent.cpp"/>
-          <FILE id="M0Rx3A" name="HybridRollEventComponent.h" compile="0" resource="0"
-                file="../../Source/UI/Sequencer/HybridRollEventComponent.h"/>
-          <FILE id="kc1423" name="HybridRollListener.h" compile="0" resource="0"
-                file="../../Source/UI/Sequencer/HybridRollListener.h"/>
-          <FILE id="OL6lfl" name="Lasso.h" compile="0" resource="0" file="../../Source/UI/Sequencer/Lasso.h"/>
-          <FILE id="TpmfTy" name="SequencerLayout.cpp" compile="1" resource="0"
-                file="../../Source/UI/Sequencer/SequencerLayout.cpp"/>
-          <FILE id="ROIxEK" name="SequencerLayout.h" compile="0" resource="0"
-                file="../../Source/UI/Sequencer/SequencerLayout.h"/>
-        </GROUP>
-        <GROUP id="{E3CC1F61-627F-AE9D-B5F8-944A58FBF841}" name="Sidebars">
-          <GROUP id="{1AD8B93E-47DF-813C-B57A-46D0882735A3}" name="Rollovers">
-            <FILE id="vRLRLs" name="ProjectRollover.cpp" compile="1" resource="0"
-                  file="../../Source/UI/Sidebars/Rollovers/ProjectRollover.cpp"/>
-            <FILE id="ZKonpr" name="ProjectRollover.h" compile="0" resource="0"
-                  file="../../Source/UI/Sidebars/Rollovers/ProjectRollover.h"/>
-            <FILE id="he7oha" name="RolloverBackButtonLeft.cpp" compile="1" resource="0"
-                  file="../../Source/UI/Sidebars/Rollovers/RolloverBackButtonLeft.cpp"/>
-            <FILE id="pswSJ9" name="RolloverBackButtonLeft.h" compile="0" resource="0"
-                  file="../../Source/UI/Sidebars/Rollovers/RolloverBackButtonLeft.h"/>
-            <FILE id="eZxxSk" name="RolloverBackButtonRight.cpp" compile="1" resource="0"
-                  file="../../Source/UI/Sidebars/Rollovers/RolloverBackButtonRight.cpp"/>
-            <FILE id="pb6ulv" name="RolloverBackButtonRight.h" compile="0" resource="0"
-                  file="../../Source/UI/Sidebars/Rollovers/RolloverBackButtonRight.h"/>
-            <FILE id="xEhuL7" name="RolloverContainer.cpp" compile="1" resource="0"
-                  file="../../Source/UI/Sidebars/Rollovers/RolloverContainer.cpp"/>
-            <FILE id="Tvgx8a" name="RolloverContainer.h" compile="0" resource="0"
-                  file="../../Source/UI/Sidebars/Rollovers/RolloverContainer.h"/>
-            <FILE id="TGYcvq" name="RolloverHeaderLeft.cpp" compile="1" resource="0"
-                  file="../../Source/UI/Sidebars/Rollovers/RolloverHeaderLeft.cpp"/>
-            <FILE id="HJYxQj" name="RolloverHeaderLeft.h" compile="0" resource="0"
-                  file="../../Source/UI/Sidebars/Rollovers/RolloverHeaderLeft.h"/>
-            <FILE id="qD9RFF" name="RolloverHeaderRight.cpp" compile="1" resource="0"
-                  file="../../Source/UI/Sidebars/Rollovers/RolloverHeaderRight.cpp"/>
-            <FILE id="HUu18c" name="RolloverHeaderRight.h" compile="0" resource="0"
-                  file="../../Source/UI/Sidebars/Rollovers/RolloverHeaderRight.h"/>
-            <FILE id="svTW2Y" name="SettingsRollover.cpp" compile="1" resource="0"
-                  file="../../Source/UI/Sidebars/Rollovers/SettingsRollover.cpp"/>
-            <FILE id="OH4CU2" name="SettingsRollover.h" compile="0" resource="0"
-                  file="../../Source/UI/Sidebars/Rollovers/SettingsRollover.h"/>
-          </GROUP>
-          <FILE id="b6CqqP" name="HybridRollCommandPanel.cpp" compile="1" resource="0"
-                file="../../Source/UI/Sidebars/HybridRollCommandPanel.cpp"/>
-          <FILE id="s83bgw" name="HybridRollCommandPanel.h" compile="0" resource="0"
-                file="../../Source/UI/Sidebars/HybridRollCommandPanel.h"/>
-          <FILE id="Ygx9Sk" name="HybridRollCommandPanelDefault.cpp" compile="1"
-                resource="0" file="../../Source/UI/Sidebars/HybridRollCommandPanelDefault.cpp"/>
-          <FILE id="KNnqZg" name="HybridRollCommandPanelDefault.h" compile="0"
-                resource="0" file="../../Source/UI/Sidebars/HybridRollCommandPanelDefault.h"/>
-          <FILE id="hGyrLG" name="HybridRollCommandPanelPhone.cpp" compile="1"
-                resource="0" file="../../Source/UI/Sidebars/HybridRollCommandPanelPhone.cpp"/>
-          <FILE id="McwvFz" name="HybridRollCommandPanelPhone.h" compile="0"
-                resource="0" file="../../Source/UI/Sidebars/HybridRollCommandPanelPhone.h"/>
-          <FILE id="dGDpzD" name="TreePanel.cpp" compile="1" resource="0" file="../../Source/UI/Sidebars/TreePanel.cpp"/>
-          <FILE id="mvAfd1" name="TreePanel.h" compile="0" resource="0" file="../../Source/UI/Sidebars/TreePanel.h"/>
-          <FILE id="YTrvBN" name="TreePanelDefault.cpp" compile="1" resource="0"
-                file="../../Source/UI/Sidebars/TreePanelDefault.cpp"/>
-          <FILE id="RpeyiT" name="TreePanelDefault.h" compile="0" resource="0"
-                file="../../Source/UI/Sidebars/TreePanelDefault.h"/>
-          <FILE id="Xxsq4j" name="TreePanelPhone.cpp" compile="1" resource="0"
-                file="../../Source/UI/Sidebars/TreePanelPhone.cpp"/>
-          <FILE id="ECVocc" name="TreePanelPhone.h" compile="0" resource="0"
-                file="../../Source/UI/Sidebars/TreePanelPhone.h"/>
-        </GROUP>
-        <GROUP id="{F85E9949-99EB-1D99-18B7-41B94B555349}" name="Themes">
-          <FILE id="O8SrxF" name="ComponentFader.cpp" compile="1" resource="0"
-                file="../../Source/UI/Themes/ComponentFader.cpp"/>
-          <FILE id="QUBfY2" name="ComponentFader.h" compile="0" resource="0"
-                file="../../Source/UI/Themes/ComponentFader.h"/>
-          <FILE id="A9QahU" name="DialogBackground.h" compile="0" resource="0"
-                file="../../Source/UI/Themes/DialogBackground.h"/>
-          <FILE id="Ysmboe" name="FontSerializer.cpp" compile="1" resource="0"
-                file="../../Source/UI/Themes/FontSerializer.cpp"/>
-          <FILE id="ByVeKa" name="FontSerializer.h" compile="0" resource="0"
-                file="../../Source/UI/Themes/FontSerializer.h"/>
-          <FILE id="JvCpsS" name="GradientVertical.cpp" compile="1" resource="0"
-                file="../../Source/UI/Themes/GradientVertical.cpp"/>
-          <FILE id="LqY3hE" name="GradientVertical.h" compile="0" resource="0"
-                file="../../Source/UI/Themes/GradientVertical.h"/>
-          <FILE id="J2A6nX" name="GradientVerticalReversed.cpp" compile="1" resource="0"
-                file="../../Source/UI/Themes/GradientVerticalReversed.cpp"/>
-          <FILE id="jZs8Yn" name="GradientVerticalReversed.h" compile="0" resource="0"
-                file="../../Source/UI/Themes/GradientVerticalReversed.h"/>
-          <FILE id="UTkx9C" name="HelioTheme.cpp" compile="1" resource="0" file="../../Source/UI/Themes/HelioTheme.cpp"/>
-          <FILE id="OSxFyU" name="HelioTheme.h" compile="0" resource="0" file="../../Source/UI/Themes/HelioTheme.h"/>
-          <FILE id="e3IJC6" name="Icons.cpp" compile="1" resource="0" file="../../Source/UI/Themes/Icons.cpp"/>
-          <FILE id="cuElFX" name="Icons.h" compile="0" resource="0" file="../../Source/UI/Themes/Icons.h"/>
-          <FILE id="t2AHRH" name="LighterShadowDownwards.cpp" compile="1" resource="0"
-                file="../../Source/UI/Themes/LighterShadowDownwards.cpp"/>
-          <FILE id="HYJ18q" name="LighterShadowDownwards.h" compile="0" resource="0"
-                file="../../Source/UI/Themes/LighterShadowDownwards.h"/>
-          <FILE id="PyzEGt" name="LighterShadowUpwards.cpp" compile="1" resource="0"
-                file="../../Source/UI/Themes/LighterShadowUpwards.cpp"/>
-          <FILE id="n19TK2" name="LighterShadowUpwards.h" compile="0" resource="0"
-                file="../../Source/UI/Themes/LighterShadowUpwards.h"/>
-          <FILE id="pWyeEN" name="LightShadowDownwards.cpp" compile="1" resource="0"
-                file="../../Source/UI/Themes/LightShadowDownwards.cpp"/>
-          <FILE id="WWrfj6" name="LightShadowDownwards.h" compile="0" resource="0"
-                file="../../Source/UI/Themes/LightShadowDownwards.h"/>
-          <FILE id="bd8wIc" name="LightShadowLeftwards.cpp" compile="1" resource="0"
-                file="../../Source/UI/Themes/LightShadowLeftwards.cpp"/>
-          <FILE id="c2UOLi" name="LightShadowLeftwards.h" compile="0" resource="0"
-                file="../../Source/UI/Themes/LightShadowLeftwards.h"/>
-          <FILE id="XVIp2v" name="LightShadowRightwards.cpp" compile="1" resource="0"
-                file="../../Source/UI/Themes/LightShadowRightwards.cpp"/>
-          <FILE id="bOrny2" name="LightShadowRightwards.h" compile="0" resource="0"
-                file="../../Source/UI/Themes/LightShadowRightwards.h"/>
-          <FILE id="xPtl91" name="LightShadowUpwards.cpp" compile="1" resource="0"
-                file="../../Source/UI/Themes/LightShadowUpwards.cpp"/>
-          <FILE id="Y9JXQ8" name="LightShadowUpwards.h" compile="0" resource="0"
-                file="../../Source/UI/Themes/LightShadowUpwards.h"/>
-          <FILE id="assiuD" name="PanelA.cpp" compile="1" resource="0" file="../../Source/UI/Themes/PanelA.cpp"/>
-          <FILE id="jNvXXq" name="PanelA.h" compile="0" resource="0" file="../../Source/UI/Themes/PanelA.h"/>
-          <FILE id="cvHAwt" name="PanelB.cpp" compile="1" resource="0" file="../../Source/UI/Themes/PanelB.cpp"/>
-          <FILE id="JT4HHV" name="PanelB.h" compile="0" resource="0" file="../../Source/UI/Themes/PanelB.h"/>
-          <FILE id="pX96CH" name="PanelBackgroundA.cpp" compile="1" resource="0"
-                file="../../Source/UI/Themes/PanelBackgroundA.cpp"/>
-          <FILE id="oQQzCv" name="PanelBackgroundA.h" compile="0" resource="0"
-                file="../../Source/UI/Themes/PanelBackgroundA.h"/>
-          <FILE id="fk6Fcu" name="PanelBackgroundB.cpp" compile="1" resource="0"
-                file="../../Source/UI/Themes/PanelBackgroundB.cpp"/>
-          <FILE id="wvlbF9" name="PanelBackgroundB.h" compile="0" resource="0"
-                file="../../Source/UI/Themes/PanelBackgroundB.h"/>
-          <FILE id="Gcj7RL" name="PanelBackgroundC.cpp" compile="1" resource="0"
-                file="../../Source/UI/Themes/PanelBackgroundC.cpp"/>
-          <FILE id="IxtKep" name="PanelBackgroundC.h" compile="0" resource="0"
-                file="../../Source/UI/Themes/PanelBackgroundC.h"/>
-          <FILE id="N4N3KP" name="PanelC.cpp" compile="1" resource="0" file="../../Source/UI/Themes/PanelC.cpp"/>
-          <FILE id="IdO4fh" name="PanelC.h" compile="0" resource="0" file="../../Source/UI/Themes/PanelC.h"/>
-          <FILE id="Xbp07z" name="SeparatorHorizontal.cpp" compile="1" resource="0"
-                file="../../Source/UI/Themes/SeparatorHorizontal.cpp"/>
-          <FILE id="kpXD8z" name="SeparatorHorizontal.h" compile="0" resource="0"
-                file="../../Source/UI/Themes/SeparatorHorizontal.h"/>
-          <FILE id="cGTkk3" name="SeparatorHorizontalReversed.cpp" compile="1"
-                resource="0" file="../../Source/UI/Themes/SeparatorHorizontalReversed.cpp"/>
-          <FILE id="mbySv0" name="SeparatorHorizontalReversed.h" compile="0"
-                resource="0" file="../../Source/UI/Themes/SeparatorHorizontalReversed.h"/>
-          <FILE id="pgoutb" name="SeparatorHorizontalFading.cpp" compile="1"
-                resource="0" file="../../Source/UI/Themes/SeparatorHorizontalFading.cpp"/>
-          <FILE id="Cpbh1D" name="SeparatorHorizontalFading.h" compile="0" resource="0"
-                file="../../Source/UI/Themes/SeparatorHorizontalFading.h"/>
-          <FILE id="HDkZZ0" name="SeparatorHorizontalFadingReversed.cpp" compile="1"
-                resource="0" file="../../Source/UI/Themes/SeparatorHorizontalFadingReversed.cpp"/>
-          <FILE id="QqvspI" name="SeparatorHorizontalFadingReversed.h" compile="0"
-                resource="0" file="../../Source/UI/Themes/SeparatorHorizontalFadingReversed.h"/>
-          <FILE id="cUC5pT" name="SeparatorVertical.cpp" compile="1" resource="0"
-                file="../../Source/UI/Themes/SeparatorVertical.cpp"/>
-          <FILE id="seMoCv" name="SeparatorVertical.h" compile="0" resource="0"
-                file="../../Source/UI/Themes/SeparatorVertical.h"/>
-          <FILE id="iRbt21" name="SeparatorVerticalReversed.cpp" compile="1"
-                resource="0" file="../../Source/UI/Themes/SeparatorVerticalReversed.cpp"/>
-          <FILE id="YTE3PY" name="SeparatorVerticalReversed.h" compile="0" resource="0"
-                file="../../Source/UI/Themes/SeparatorVerticalReversed.h"/>
-          <FILE id="RMdOFy" name="ShadeDark.cpp" compile="1" resource="0" file="../../Source/UI/Themes/ShadeDark.cpp"/>
-          <FILE id="ZZVzNa" name="ShadeDark.h" compile="0" resource="0" file="../../Source/UI/Themes/ShadeDark.h"/>
-          <FILE id="UoMMEf" name="ShadeLight.cpp" compile="1" resource="0" file="../../Source/UI/Themes/ShadeLight.cpp"/>
-          <FILE id="txHWTv" name="ShadeLight.h" compile="0" resource="0" file="../../Source/UI/Themes/ShadeLight.h"/>
-          <FILE id="gwNBw8" name="ShadowDownwards.cpp" compile="1" resource="0"
-                file="../../Source/UI/Themes/ShadowDownwards.cpp"/>
-          <FILE id="TdDFDM" name="ShadowDownwards.h" compile="0" resource="0"
-                file="../../Source/UI/Themes/ShadowDownwards.h"/>
-          <FILE id="PLyGE8" name="ShadowHorizontalFading.cpp" compile="1" resource="0"
-                file="../../Source/UI/Themes/ShadowHorizontalFading.cpp"/>
-          <FILE id="wFsvNz" name="ShadowHorizontalFading.h" compile="0" resource="0"
-                file="../../Source/UI/Themes/ShadowHorizontalFading.h"/>
-          <FILE id="Lq4ri4" name="ShadowLeftwards.cpp" compile="1" resource="0"
-                file="../../Source/UI/Themes/ShadowLeftwards.cpp"/>
-          <FILE id="pixHjS" name="ShadowLeftwards.h" compile="0" resource="0"
-                file="../../Source/UI/Themes/ShadowLeftwards.h"/>
-          <FILE id="cRZXD1" name="ShadowRightwards.cpp" compile="1" resource="0"
-                file="../../Source/UI/Themes/ShadowRightwards.cpp"/>
-          <FILE id="sQYyQn" name="ShadowRightwards.h" compile="0" resource="0"
-                file="../../Source/UI/Themes/ShadowRightwards.h"/>
-          <FILE id="YeQLGJ" name="ShadowUpwards.cpp" compile="1" resource="0"
-                file="../../Source/UI/Themes/ShadowUpwards.cpp"/>
-          <FILE id="sq9DiY" name="ShadowUpwards.h" compile="0" resource="0" file="../../Source/UI/Themes/ShadowUpwards.h"/>
-          <FILE id="mGKnp5" name="ViewportKineticSlider.cpp" compile="1" resource="0"
-                file="../../Source/UI/Themes/ViewportKineticSlider.cpp"/>
-          <FILE id="KwsOCH" name="ViewportKineticSlider.h" compile="0" resource="0"
-                file="../../Source/UI/Themes/ViewportKineticSlider.h"/>
-        </GROUP>
-        <GROUP id="{ABACCBC4-F1DB-053A-7F98-A7950A5DE4B1}" name="Tree">
-          <FILE id="a4eprZ" name="TreeItemComponent.cpp" compile="1" resource="0"
-                file="../../Source/UI/Tree/TreeItemComponent.cpp"/>
-          <FILE id="D0Nb6p" name="TreeItemComponent.h" compile="0" resource="0"
-                file="../../Source/UI/Tree/TreeItemComponent.h"/>
-          <FILE id="k9S4ba" name="TreeItemComponentDefault.cpp" compile="1" resource="0"
-                file="../../Source/UI/Tree/TreeItemComponentDefault.cpp"/>
-          <FILE id="P2rw09" name="TreeItemComponentDefault.h" compile="0" resource="0"
-                file="../../Source/UI/Tree/TreeItemComponentDefault.h"/>
-          <FILE id="waNblh" name="TreeItemComponentCompact.cpp" compile="1" resource="0"
-                file="../../Source/UI/Tree/TreeItemComponentCompact.cpp"/>
-          <FILE id="uiGvSF" name="TreeItemComponentCompact.h" compile="0" resource="0"
-                file="../../Source/UI/Tree/TreeItemComponentCompact.h"/>
-          <FILE id="P8AjHQ" name="TreeItemMarkerDefault.cpp" compile="1" resource="0"
-                file="../../Source/UI/Tree/TreeItemMarkerDefault.cpp"/>
-          <FILE id="ZvUke5" name="TreeItemMarkerDefault.h" compile="0" resource="0"
-                file="../../Source/UI/Tree/TreeItemMarkerDefault.h"/>
-          <FILE id="ul1oWz" name="TreeItemMarkerCompact.cpp" compile="1" resource="0"
-                file="../../Source/UI/Tree/TreeItemMarkerCompact.cpp"/>
-          <FILE id="XjRR1u" name="TreeItemMarkerCompact.h" compile="0" resource="0"
-                file="../../Source/UI/Tree/TreeItemMarkerCompact.h"/>
-          <FILE id="QEQ5zH" name="TreeItemMenuButton.cpp" compile="1" resource="0"
-                file="../../Source/UI/Tree/TreeItemMenuButton.cpp"/>
-          <FILE id="t0Y3yz" name="TreeItemMenuButton.h" compile="0" resource="0"
-                file="../../Source/UI/Tree/TreeItemMenuButton.h"/>
-        </GROUP>
-        <FILE id="PkRsJW" name="MainLayout.cpp" compile="1" resource="0" file="../../Source/UI/MainLayout.cpp"/>
-        <FILE id="hDwgZW" name="MainLayout.h" compile="0" resource="0" file="../../Source/UI/MainLayout.h"/>
-        <FILE id="Szz4y0" name="MainWindow.cpp" compile="1" resource="0" file="../../Source/UI/MainWindow.cpp"/>
-        <FILE id="TyXZte" name="MainWindow.h" compile="0" resource="0" file="../../Source/UI/MainWindow.h"/>
-      </GROUP>
-      <FILE id="ElYokW" name="Common.cpp" compile="1" resource="0" file="../../Source/Common.cpp"/>
-      <FILE id="ZpjqOm" name="Common.h" compile="0" resource="0" file="../../Source/Common.h"/>
-    </GROUP>
-  </MAINGROUP>
-  <EXPORTFORMATS>
-    <XCODE_MAC targetFolder="../../Projects/macOS" vstFolder="~/Code/Steinberg/VST3"
-               vst3Folder="../../ThirdParty/VST_SDK/VST3_SDK" bigIcon="x2W128"
-               smallIcon="x2W128" customPList="&lt;?xml version=&quot;1.0&quot; encoding=&quot;UTF-8&quot;?&gt;&#10;&#10;&lt;!DOCTYPE plist PUBLIC &quot;-//Apple//DTD PLIST 1.0//EN&quot; &quot;http://www.apple.com/DTDs/PropertyList-1.0.dtd&quot;&gt;&#10;&lt;plist&gt;&#10;  &lt;dict&gt;&#10;&lt;key&gt;NSAppTransportSecurity&lt;/key&gt;&#10;  &lt;dict&gt;&#10;    &lt;key&gt;NSAllowsArbitraryLoads&lt;/key&gt;&#10;    &lt;true/&gt;&#10;  &lt;/dict&gt;&#10;  &lt;/dict&gt;&#10;&lt;/plist&gt;&#10;"
-               documentExtensions=".helio" extraCompilerFlags="-Wno-reorder -Wno-inconsistent-missing-override"
-               postbuildCommand="" extraDefs="" iosDevelopmentTeamID="EQL633LLC8"
-               prebuildCommand="pushd ../../ThirdParty/&#10;chmod a+x ./get_asio_and_vst_sdks.sh&#10;./get_asio_and_vst_sdks.sh&#10;popd">
-      <CONFIGURATIONS>
-        <CONFIGURATION name="Debug" osxSDK="default" osxCompatibility="10.7 SDK" osxArchitecture="default"
-                       isDebug="1" optimisation="1" targetName="Helio" cppLanguageStandard="c++11"
-                       cppLibType="libc++" customXcodeFlags="CODE_SIGN_IDENTITY = &quot;Developer ID Application&quot;"
-                       headerPath="../../ThirdParty/ASIO/common&#10;../../ThirdParty/JUCE/modules/juce_audio_basics&#10;../../ThirdParty/JUCE/modules/juce_audio_devices&#10;../../ThirdParty/JUCE/modules/juce_audio_formats&#10;../../ThirdParty/JUCE/modules/juce_audio_processors&#10;../../ThirdParty/JUCE/modules/juce_audio_utils&#10;../../ThirdParty/JUCE/modules/juce_audio_utils/players&#10;../../ThirdParty/JUCE/modules/juce_core&#10;../../ThirdParty/JUCE/modules/juce_cryptography&#10;../../ThirdParty/JUCE/modules/juce_data_structures&#10;../../ThirdParty/JUCE/modules/juce_events&#10;../../ThirdParty/JUCE/modules/juce_graphics&#10;../../ThirdParty/JUCE/modules/juce_gui_basics&#10;../../ThirdParty/JUCE/modules/juce_gui_extra&#10;../../ThirdParty/JUCE/modules/juce_opengl&#10;../../ThirdParty/JUCE/modules/juce_osc&#10;../../Source/&#10;../../Source/Core/&#10;../../Source/Core/App&#10;../../Source/Core/Audio&#10;../../Source/Core/Audio/BuiltIn&#10;../../Source/Core/Audio/Instruments&#10;../../Source/Core/Audio/Monitoring&#10;../../Source/Core/Audio/Transport&#10;../../Source/Core/Audio/Waveform&#10;../../Source/Core/Clipboard&#10;../../Source/Core/Midi&#10;../../Source/Core/Midi/Patterns&#10;../../Source/Core/Midi/Sequences&#10;../../Source/Core/Midi/Sequences/Events&#10;../../Source/Core/Network&#10;../../Source/Core/Serialization&#10;../../Source/Core/Supervisor&#10;../../Source/Core/Tools&#10;../../Source/Core/Translation&#10;../../Source/Core/Tree&#10;../../Source/Core/Tutorial&#10;../../Source/Core/Undo&#10;../../Source/Core/Undo/Actions&#10;../../Source/Core/VCS&#10;../../Source/Core/VCS/DiffLogic&#10;../../Source/Core/VCS/Network&#10;../../Source/UI/&#10;../../Source/UI/CodeEditor&#10;../../Source/UI/Menus&#10;../../Source/UI/Menus/Base&#10;../../Source/UI/Common&#10;../../Source/UI/Common/AudioMonitors&#10;../../Source/UI/Common/Origami&#10;../../Source/UI/Console&#10;../../Source/UI/Dialogs&#10;../../Source/UI/Headline&#10;../../Source/UI/Input&#10;../../Source/UI/Pages/Instruments&#10;../../Source/UI/Pages/Instruments/Editor&#10;../../Source/UI/Pages/Intro&#10;../../Source/UI/Sequencer&#10;../../Source/UI/Sequencer/AnnotationsMap&#10;../../Source/UI/Sequencer/AutomationMap&#10;../../Source/UI/Sequencer/Header&#10;../../Source/UI/Sequencer/Helpers&#10;../../Source/UI/Sequencer/PatternRoll&#10;../../Source/UI/Sequencer/PianoRoll&#10;../../Source/UI/Sequencer/TimeSignaturesMap&#10;../../Source/UI/Sequencer/TrackMap&#10;../../Source/UI/Sequencer/TriggersMap&#10;../../Source/UI/Sequencer/WaveformMap&#10;../../Source/UI/Popups&#10;../../Source/UI/Popups/ChordBuilder&#10;../../Source/UI/Pages/Project&#10;../../Source/UI/Sidebars&#10;../../Source/UI/Sidebars/Rollovers&#10;../../Source/UI/Pages/Settings&#10;../../Source/UI/Themes&#10;../../Source/UI/Tree&#10;../../Source/UI/Pages/VCS&#10;../../Source/UI/Pages/Workspace&#10;../../Source/UI/Pages/Workspace/Menu&#10;../../Source/UI/Pages/Workspace/Scroller&#10;"/>
-        <CONFIGURATION name="Release" osxSDK="default" osxCompatibility="10.7 SDK" osxArchitecture="default"
-                       isDebug="0" optimisation="3" targetName="Helio" cppLanguageStandard="c++11"
-                       cppLibType="libc++" customXcodeFlags="CODE_SIGN_IDENTITY = &quot;Developer ID Application&quot;"
-                       stripLocalSymbols="0" headerPath="../../ThirdParty/ASIO/common&#10;../../ThirdParty/JUCE/modules/juce_audio_basics&#10;../../ThirdParty/JUCE/modules/juce_audio_devices&#10;../../ThirdParty/JUCE/modules/juce_audio_formats&#10;../../ThirdParty/JUCE/modules/juce_audio_processors&#10;../../ThirdParty/JUCE/modules/juce_audio_utils&#10;../../ThirdParty/JUCE/modules/juce_audio_utils/players&#10;../../ThirdParty/JUCE/modules/juce_core&#10;../../ThirdParty/JUCE/modules/juce_cryptography&#10;../../ThirdParty/JUCE/modules/juce_data_structures&#10;../../ThirdParty/JUCE/modules/juce_events&#10;../../ThirdParty/JUCE/modules/juce_graphics&#10;../../ThirdParty/JUCE/modules/juce_gui_basics&#10;../../ThirdParty/JUCE/modules/juce_gui_extra&#10;../../ThirdParty/JUCE/modules/juce_opengl&#10;../../ThirdParty/JUCE/modules/juce_osc&#10;../../Source/&#10;../../Source/Core/&#10;../../Source/Core/App&#10;../../Source/Core/Audio&#10;../../Source/Core/Audio/BuiltIn&#10;../../Source/Core/Audio/Instruments&#10;../../Source/Core/Audio/Monitoring&#10;../../Source/Core/Audio/Transport&#10;../../Source/Core/Audio/Waveform&#10;../../Source/Core/Clipboard&#10;../../Source/Core/Midi&#10;../../Source/Core/Midi/Patterns&#10;../../Source/Core/Midi/Sequences&#10;../../Source/Core/Midi/Sequences/Events&#10;../../Source/Core/Network&#10;../../Source/Core/Serialization&#10;../../Source/Core/Supervisor&#10;../../Source/Core/Tools&#10;../../Source/Core/Translation&#10;../../Source/Core/Tree&#10;../../Source/Core/Tutorial&#10;../../Source/Core/Undo&#10;../../Source/Core/Undo/Actions&#10;../../Source/Core/VCS&#10;../../Source/Core/VCS/DiffLogic&#10;../../Source/Core/VCS/Network&#10;../../Source/UI/&#10;../../Source/UI/CodeEditor&#10;../../Source/UI/Menus&#10;../../Source/UI/Menus/Base&#10;../../Source/UI/Common&#10;../../Source/UI/Common/AudioMonitors&#10;../../Source/UI/Common/Origami&#10;../../Source/UI/Console&#10;../../Source/UI/Dialogs&#10;../../Source/UI/Headline&#10;../../Source/UI/Input&#10;../../Source/UI/Pages/Instruments&#10;../../Source/UI/Pages/Instruments/Editor&#10;../../Source/UI/Pages/Intro&#10;../../Source/UI/Sequencer&#10;../../Source/UI/Sequencer/AnnotationsMap&#10;../../Source/UI/Sequencer/AutomationMap&#10;../../Source/UI/Sequencer/Header&#10;../../Source/UI/Sequencer/Helpers&#10;../../Source/UI/Sequencer/PatternRoll&#10;../../Source/UI/Sequencer/PianoRoll&#10;../../Source/UI/Sequencer/TimeSignaturesMap&#10;../../Source/UI/Sequencer/TrackMap&#10;../../Source/UI/Sequencer/TriggersMap&#10;../../Source/UI/Sequencer/WaveformMap&#10;../../Source/UI/Popups&#10;../../Source/UI/Popups/ChordBuilder&#10;../../Source/UI/Pages/Project&#10;../../Source/UI/Sidebars&#10;../../Source/UI/Sidebars/Rollovers&#10;../../Source/UI/Pages/Settings&#10;../../Source/UI/Themes&#10;../../Source/UI/Tree&#10;../../Source/UI/Pages/VCS&#10;../../Source/UI/Pages/Workspace&#10;../../Source/UI/Pages/Workspace/Menu&#10;../../Source/UI/Pages/Workspace/Scroller&#10;"/>
-      </CONFIGURATIONS>
-      <MODULEPATHS>
-        <MODULEPATH id="juce_core" path="../../ThirdParty/JUCE/modules"/>
-        <MODULEPATH id="juce_events" path="../../ThirdParty/JUCE/modules"/>
-        <MODULEPATH id="juce_graphics" path="../../ThirdParty/JUCE/modules"/>
-        <MODULEPATH id="juce_data_structures" path="../../ThirdParty/JUCE/modules"/>
-        <MODULEPATH id="juce_gui_basics" path="../../ThirdParty/JUCE/modules"/>
-        <MODULEPATH id="juce_gui_extra" path="../../ThirdParty/JUCE/modules"/>
-        <MODULEPATH id="juce_cryptography" path="../../ThirdParty/JUCE/modules"/>
-        <MODULEPATH id="juce_opengl" path="../../ThirdParty/JUCE/modules"/>
-        <MODULEPATH id="juce_audio_basics" path="../../ThirdParty/JUCE/modules"/>
-        <MODULEPATH id="juce_audio_devices" path="../../ThirdParty/JUCE/modules"/>
-        <MODULEPATH id="juce_audio_formats" path="../../ThirdParty/JUCE/modules"/>
-        <MODULEPATH id="juce_audio_processors" path="../../ThirdParty/JUCE/modules"/>
-        <MODULEPATH id="juce_audio_utils" path="../../ThirdParty/JUCE/modules"/>
-        <MODULEPATH id="juce_osc" path="../../ThirdParty/JUCE/modules"/>
-      </MODULEPATHS>
-    </XCODE_MAC>
-    <XCODE_IPHONE targetFolder="../../Projects/iOS" vstFolder="~/Code/Steinberg/VST3"
-                  vst3Folder="../../ThirdParty/VST_SDK/VST3_SDK" bigIcon="" UIFileSharingEnabled="1"
-                  UIStatusBarHidden="1" smallIcon="" extraCompilerFlags="-Wno-reorder -Wno-inconsistent-missing-override"
-                  extraDefs="JUCE_ENABLE_LIVE_CONSTANT_EDITOR=0&#10;JUCE_SUPPORT_CARBON=0&#10;HELIO_AUDIOBUS_SUPPORT=0"
-                  customPList="&lt;?xml version=&quot;1.0&quot; encoding=&quot;UTF-8&quot;?&gt;&#10;&lt;!DOCTYPE plist PUBLIC &quot;-//Apple//DTD PLIST 1.0//EN&quot; &quot;http://www.apple.com/DTDs/PropertyList-1.0.dtd&quot;&gt;&#10;&lt;plist&gt;&#10;  &lt;dict&gt;&#10;&#10;&#9;&lt;key&gt;AudioComponents&lt;/key&gt;&#10;&lt;array&gt;&#10;&#9;&#9;  &lt;dict&gt;&#10;&#9;&#9;&#9;    &lt;key&gt;manufacturer&lt;/key&gt;&#10;&#9;&#9;&#9;    &lt;string&gt;heli&lt;/string&gt;&#10;    &#9;&#9;&#9;&lt;key&gt;type&lt;/key&gt;&#10;    &#9;&#9;&#9;&lt;string&gt;auri&lt;/string&gt;&#10;&#9;&#9;&#9;    &lt;key&gt;subtype&lt;/key&gt;&#10;&#9;&#9;&#9;    &lt;string&gt;host&lt;/string&gt;&#10;&#9;&#9;&#9;    &lt;key&gt;name&lt;/key&gt;&#10;    &#9;&#9;&#9;&lt;string&gt;Helio: Host output&lt;/string&gt;&#10;    &#9;&#9;&#9;&lt;key&gt;version&lt;/key&gt;&#10;&#9;    &#9;&lt;integer&gt;1&lt;/integer&gt;&#10;  &#9;&#9;&lt;/dict&gt;&#10;&#9;&lt;/array&gt;&#10;&#10;&lt;key&gt;NSAppTransportSecurity&lt;/key&gt;&#10;  &lt;dict&gt;&#10;    &lt;key&gt;NSAllowsArbitraryLoads&lt;/key&gt;&#10;    &lt;true/&gt;&#10;  &lt;/dict&gt;&#10;&#10;&#9;&lt;key&gt;LSApplicationCategoryType&lt;/key&gt;&#10;&#9;&lt;string&gt;public.app-category.music&lt;/string&gt;&#10;&#9;&lt;key&gt;NSHumanReadableCopyright&lt;/key&gt;&#10;&#9;&lt;string&gt;Peter Rudenko&lt;/string&gt;&#10;&#9;&lt;key&gt;UIFileSharingEnabled&lt;/key&gt;&#10;&#9;&lt;true/&gt;&#10;&#9;&lt;key&gt;UIInterfaceOrientation&lt;/key&gt;&#10;&#9;&lt;string&gt;UIInterfaceOrientationLandscapeLeft&lt;/string&gt;&#10;&#9;&lt;key&gt;UIInterfaceOrientation~ipad&lt;/key&gt;&#10;&#9;&lt;string&gt;UIInterfaceOrientationLandscapeLeft&lt;/string&gt;&#10;&#9;&lt;key&gt;UIStatusBarHidden&lt;/key&gt;&#10;&#9;&lt;true/&gt;&#10;&#9;&lt;key&gt;UIStatusBarHidden~ipad&lt;/key&gt;&#10;&#9;&lt;true/&gt;&#10;&#9;&lt;key&gt;UISupportedInterfaceOrientations&lt;/key&gt;&#10;&#9;&lt;array&gt;&#10;&#9;&#9;&lt;string&gt;UIInterfaceOrientationLandscapeLeft&lt;/string&gt;&#10;&#9;&#9;&lt;string&gt;UIInterfaceOrientationLandscapeRight&lt;/string&gt;&#10;&#9;&lt;/array&gt;&#10;&#9;&lt;key&gt;UISupportedInterfaceOrientations~ipad&lt;/key&gt;&#10;&#9;&lt;array&gt;&#10;&#9;&#9;&lt;string&gt;UIInterfaceOrientationLandscapeLeft&lt;/string&gt;&#10;&#9;&#9;&lt;string&gt;UIInterfaceOrientationLandscapeRight&lt;/string&gt;&#10;&#9;&lt;/array&gt;&#10;&#9;&lt;key&gt;UIViewControllerBasedStatusBarAppearance&lt;/key&gt;&#10;&#9;&lt;false/&gt;&#9;&lt;key&gt;UIViewControllerBasedStatusBarAppearance~ipad&lt;/key&gt;&#10;&#9;&lt;false/&gt;&#10;&#9;&#10;&#9;&lt;key&gt;CFBundleURLTypes&lt;/key&gt;&#10;&#9;&lt;array&gt;&#10;&#9;&#9;&lt;dict&gt;&#10;&#9;&#9;&#9;&lt;key&gt;CFBundleTypeRole&lt;/key&gt;&#10;&#9;&#9;&#9;&lt;string&gt;Editor&lt;/string&gt;&#10;&#9;&#9;&#9;&lt;key&gt;CFBundleURLName&lt;/key&gt;&#10;&#9;&#9;&#9;&lt;string&gt;com.peterrudenko.helio&lt;/string&gt;&#10;&#9;&#9;&#9;&lt;key&gt;CFBundleURLSchemes&lt;/key&gt;&#10;&#9;&#9;&#9;&lt;array&gt;&#10;&#9;&#9;&#9;&#9;&lt;string&gt;helio&lt;/string&gt;&#10;&#9;&#9;&#9;&#9;&lt;string&gt;helio-1.6.0.audiobus&lt;/string&gt;&#10;&#9;&#9;&#9;&lt;/array&gt;&#10;&#9;&#9;&lt;/dict&gt;&#10;&#9;&lt;/array&gt;&#10;&#10;&#9;&#9;&lt;/dict&gt;&#10;&#9;&lt;/array&gt;&#10;&lt;/dict&gt;&#10;&lt;/plist&gt;&#10;"
-                  iosScreenOrientation="landscape" customXcodeResourceFolders=""
-                  customXcassetsFolder="../../Resources/iOS/Images.xcassets" iosDevelopmentTeamID="EQL633LLC8"
-                  userNotes="Warning! Make sure that:&#10; - IAA capability entitlement is added"
-                  extraLinkerFlags="" externalLibraries="" extraFrameworks="Security"
-                  iosBackgroundAudio="0" prebuildCommand="pushd ../../ThirdParty/&#10;chmod a+x ./get_asio_and_vst_sdks.sh&#10;./get_asio_and_vst_sdks.sh&#10;popd"
-                  iosDeviceFamily="1,2">
-      <CONFIGURATIONS>
-        <CONFIGURATION name="Debug" iosCompatibility="9.0" isDebug="1" optimisation="1"
-                       targetName="Helio" cppLanguageStandard="c++11" cppLibType="libc++"
-                       customXcodeFlags="TARGETED_DEVICE_FAMILY=2, PRODUCT_BUNDLE_IDENTIFIER=com.peterrudenko.helio"
-                       headerPath="../../Resources/iOS/AudioBus&#10;../../ThirdParty/VST_SDK/VST3_SDK&#10;../../ThirdParty/ASIO/common&#10;../../ThirdParty/JUCE/modules/juce_audio_basics&#10;../../ThirdParty/JUCE/modules/juce_audio_devices&#10;../../ThirdParty/JUCE/modules/juce_audio_formats&#10;../../ThirdParty/JUCE/modules/juce_audio_processors&#10;../../ThirdParty/JUCE/modules/juce_audio_utils&#10;../../ThirdParty/JUCE/modules/juce_audio_utils/players&#10;../../ThirdParty/JUCE/modules/juce_core&#10;../../ThirdParty/JUCE/modules/juce_cryptography&#10;../../ThirdParty/JUCE/modules/juce_data_structures&#10;../../ThirdParty/JUCE/modules/juce_events&#10;../../ThirdParty/JUCE/modules/juce_graphics&#10;../../ThirdParty/JUCE/modules/juce_gui_basics&#10;../../ThirdParty/JUCE/modules/juce_gui_extra&#10;../../ThirdParty/JUCE/modules/juce_opengl&#10;../../ThirdParty/JUCE/modules/juce_osc&#10;../../Source/&#10;../../Source/Core/&#10;../../Source/Core/App&#10;../../Source/Core/Audio&#10;../../Source/Core/Audio/BuiltIn&#10;../../Source/Core/Audio/Instruments&#10;../../Source/Core/Audio/Monitoring&#10;../../Source/Core/Audio/Transport&#10;../../Source/Core/Audio/Waveform&#10;../../Source/Core/Clipboard&#10;../../Source/Core/Midi&#10;../../Source/Core/Midi/Patterns&#10;../../Source/Core/Midi/Sequences&#10;../../Source/Core/Midi/Sequences/Events&#10;../../Source/Core/Network&#10;../../Source/Core/Serialization&#10;../../Source/Core/Supervisor&#10;../../Source/Core/Tools&#10;../../Source/Core/Translation&#10;../../Source/Core/Tree&#10;../../Source/Core/Tutorial&#10;../../Source/Core/Undo&#10;../../Source/Core/Undo/Actions&#10;../../Source/Core/VCS&#10;../../Source/Core/VCS/DiffLogic&#10;../../Source/Core/VCS/Network&#10;../../Source/UI/&#10;../../Source/UI/CodeEditor&#10;../../Source/UI/Menus&#10;../../Source/UI/Menus/Base&#10;../../Source/UI/Common&#10;../../Source/UI/Common/AudioMonitors&#10;../../Source/UI/Common/Origami&#10;../../Source/UI/Console&#10;../../Source/UI/Dialogs&#10;../../Source/UI/Headline&#10;../../Source/UI/Input&#10;../../Source/UI/Pages/Instruments&#10;../../Source/UI/Pages/Instruments/Editor&#10;../../Source/UI/Pages/Intro&#10;../../Source/UI/Sequencer&#10;../../Source/UI/Sequencer/AnnotationsMap&#10;../../Source/UI/Sequencer/AutomationMap&#10;../../Source/UI/Sequencer/Header&#10;../../Source/UI/Sequencer/Helpers&#10;../../Source/UI/Sequencer/PatternRoll&#10;../../Source/UI/Sequencer/PianoRoll&#10;../../Source/UI/Sequencer/TimeSignaturesMap&#10;../../Source/UI/Sequencer/TrackMap&#10;../../Source/UI/Sequencer/TriggersMap&#10;../../Source/UI/Sequencer/WaveformMap&#10;../../Source/UI/Popups&#10;../../Source/UI/Popups/ChordBuilder&#10;../../Source/UI/Pages/Project&#10;../../Source/UI/Sidebars&#10;../../Source/UI/Sidebars/Rollovers&#10;../../Source/UI/Pages/Settings&#10;../../Source/UI/Themes&#10;../../Source/UI/Tree&#10;../../Source/UI/Pages/VCS&#10;../../Source/UI/Pages/Workspace&#10;../../Source/UI/Pages/Workspace/Menu&#10;../../Source/UI/Pages/Workspace/Scroller&#10;"
-                       libraryPath="../../Resources/iOS/AudioBus"/>
-        <CONFIGURATION name="Release" iosCompatibility="9.0" isDebug="0" optimisation="3"
-                       targetName="Helio" cppLanguageStandard="c++11" cppLibType="libc++"
-                       customXcodeFlags="TARGETED_DEVICE_FAMILY=2, PRODUCT_BUNDLE_IDENTIFIER=com.peterrudenko.helio"
-                       headerPath="../../Resources/iOS/AudioBus&#10;../../ThirdParty/VST_SDK/VST3_SDK&#10;../../ThirdParty/ASIO/common&#10;../../ThirdParty/JUCE/modules/juce_audio_basics&#10;../../ThirdParty/JUCE/modules/juce_audio_devices&#10;../../ThirdParty/JUCE/modules/juce_audio_formats&#10;../../ThirdParty/JUCE/modules/juce_audio_processors&#10;../../ThirdParty/JUCE/modules/juce_audio_utils&#10;../../ThirdParty/JUCE/modules/juce_audio_utils/players&#10;../../ThirdParty/JUCE/modules/juce_core&#10;../../ThirdParty/JUCE/modules/juce_cryptography&#10;../../ThirdParty/JUCE/modules/juce_data_structures&#10;../../ThirdParty/JUCE/modules/juce_events&#10;../../ThirdParty/JUCE/modules/juce_graphics&#10;../../ThirdParty/JUCE/modules/juce_gui_basics&#10;../../ThirdParty/JUCE/modules/juce_gui_extra&#10;../../ThirdParty/JUCE/modules/juce_opengl&#10;../../ThirdParty/JUCE/modules/juce_osc&#10;../../Source/&#10;../../Source/Core/&#10;../../Source/Core/App&#10;../../Source/Core/Audio&#10;../../Source/Core/Audio/BuiltIn&#10;../../Source/Core/Audio/Instruments&#10;../../Source/Core/Audio/Monitoring&#10;../../Source/Core/Audio/Transport&#10;../../Source/Core/Audio/Waveform&#10;../../Source/Core/Clipboard&#10;../../Source/Core/Midi&#10;../../Source/Core/Midi/Patterns&#10;../../Source/Core/Midi/Sequences&#10;../../Source/Core/Midi/Sequences/Events&#10;../../Source/Core/Network&#10;../../Source/Core/Serialization&#10;../../Source/Core/Supervisor&#10;../../Source/Core/Tools&#10;../../Source/Core/Translation&#10;../../Source/Core/Tree&#10;../../Source/Core/Tutorial&#10;../../Source/Core/Undo&#10;../../Source/Core/Undo/Actions&#10;../../Source/Core/VCS&#10;../../Source/Core/VCS/DiffLogic&#10;../../Source/Core/VCS/Network&#10;../../Source/UI/&#10;../../Source/UI/CodeEditor&#10;../../Source/UI/Menus&#10;../../Source/UI/Menus/Base&#10;../../Source/UI/Common&#10;../../Source/UI/Common/AudioMonitors&#10;../../Source/UI/Common/Origami&#10;../../Source/UI/Console&#10;../../Source/UI/Dialogs&#10;../../Source/UI/Headline&#10;../../Source/UI/Input&#10;../../Source/UI/Pages/Instruments&#10;../../Source/UI/Pages/Instruments/Editor&#10;../../Source/UI/Pages/Intro&#10;../../Source/UI/Sequencer&#10;../../Source/UI/Sequencer/AnnotationsMap&#10;../../Source/UI/Sequencer/AutomationMap&#10;../../Source/UI/Sequencer/Header&#10;../../Source/UI/Sequencer/Helpers&#10;../../Source/UI/Sequencer/PatternRoll&#10;../../Source/UI/Sequencer/PianoRoll&#10;../../Source/UI/Sequencer/TimeSignaturesMap&#10;../../Source/UI/Sequencer/TrackMap&#10;../../Source/UI/Sequencer/TriggersMap&#10;../../Source/UI/Sequencer/WaveformMap&#10;../../Source/UI/Popups&#10;../../Source/UI/Popups/ChordBuilder&#10;../../Source/UI/Pages/Project&#10;../../Source/UI/Sidebars&#10;../../Source/UI/Sidebars/Rollovers&#10;../../Source/UI/Pages/Settings&#10;../../Source/UI/Themes&#10;../../Source/UI/Tree&#10;../../Source/UI/Pages/VCS&#10;../../Source/UI/Pages/Workspace&#10;../../Source/UI/Pages/Workspace/Menu&#10;../../Source/UI/Pages/Workspace/Scroller&#10;"
-                       libraryPath="../../Resources/iOS/AudioBus"/>
-      </CONFIGURATIONS>
-      <MODULEPATHS>
-        <MODULEPATH id="juce_core" path="../../ThirdParty/JUCE/modules"/>
-        <MODULEPATH id="juce_events" path="../../ThirdParty/JUCE/modules"/>
-        <MODULEPATH id="juce_graphics" path="../../ThirdParty/JUCE/modules"/>
-        <MODULEPATH id="juce_data_structures" path="../../ThirdParty/JUCE/modules"/>
-        <MODULEPATH id="juce_gui_basics" path="../../ThirdParty/JUCE/modules"/>
-        <MODULEPATH id="juce_gui_extra" path="../../ThirdParty/JUCE/modules"/>
-        <MODULEPATH id="juce_cryptography" path="../../ThirdParty/JUCE/modules"/>
-        <MODULEPATH id="juce_opengl" path="../../ThirdParty/JUCE/modules"/>
-        <MODULEPATH id="juce_audio_basics" path="../../ThirdParty/JUCE/modules"/>
-        <MODULEPATH id="juce_audio_devices" path="../../ThirdParty/JUCE/modules"/>
-        <MODULEPATH id="juce_audio_formats" path="../../ThirdParty/JUCE/modules"/>
-        <MODULEPATH id="juce_audio_processors" path="../../ThirdParty/JUCE/modules"/>
-        <MODULEPATH id="juce_audio_utils" path="../../ThirdParty/JUCE/modules"/>
-        <MODULEPATH id="juce_osc" path="../../ThirdParty/JUCE/modules"/>
-      </MODULEPATHS>
-    </XCODE_IPHONE>
-    <VS2015 targetFolder="../../Projects/VisualStudio2015" vstFolder="c:\Code\VST3"
-            vst3Folder="../../ThirdParty/VST_SDK/VST3_SDK" smallIcon="x2W128"
-            bigIcon="x2W128" toolset="v140_xp" IPPLibrary="" usePrecompiledHeaders="1"
-<<<<<<< HEAD
-            precompiledHeaderFileName="Common.h" precompiledHeaderExcludedWildcard="include_juce_*">
-=======
-            precompiledHeaderFileName="Common.h" precompiledHeaderExcludedWildcard="BinaryData*;include_juce_*"
-            windowsTargetPlatformVersion="8.1">
->>>>>>> 6ce199e1
-      <CONFIGURATIONS>
-        <CONFIGURATION name="Debug 32-bit" winWarningLevel="4" generateManifest="1"
-                       winArchitecture="32-bit" isDebug="1" optimisation="1" targetName="Helio"
-                       headerPath="../../ThirdParty/ASIO/common&#10;../../ThirdParty/JUCE/modules/juce_audio_basics&#10;../../ThirdParty/JUCE/modules/juce_audio_devices&#10;../../ThirdParty/JUCE/modules/juce_audio_formats&#10;../../ThirdParty/JUCE/modules/juce_audio_processors&#10;../../ThirdParty/JUCE/modules/juce_audio_utils&#10;../../ThirdParty/JUCE/modules/juce_audio_utils/players&#10;../../ThirdParty/JUCE/modules/juce_core&#10;../../ThirdParty/JUCE/modules/juce_cryptography&#10;../../ThirdParty/JUCE/modules/juce_data_structures&#10;../../ThirdParty/JUCE/modules/juce_events&#10;../../ThirdParty/JUCE/modules/juce_graphics&#10;../../ThirdParty/JUCE/modules/juce_gui_basics&#10;../../ThirdParty/JUCE/modules/juce_gui_extra&#10;../../ThirdParty/JUCE/modules/juce_opengl&#10;../../ThirdParty/JUCE/modules/juce_osc&#10;../../Source/&#10;../../Source/Core/&#10;../../Source/Core/App&#10;../../Source/Core/Audio&#10;../../Source/Core/Audio/BuiltIn&#10;../../Source/Core/Audio/Instruments&#10;../../Source/Core/Audio/Monitoring&#10;../../Source/Core/Audio/Transport&#10;../../Source/Core/Audio/Waveform&#10;../../Source/Core/Clipboard&#10;../../Source/Core/Midi&#10;../../Source/Core/Midi/Patterns&#10;../../Source/Core/Midi/Sequences&#10;../../Source/Core/Midi/Sequences/Events&#10;../../Source/Core/Network&#10;../../Source/Core/Serialization&#10;../../Source/Core/Supervisor&#10;../../Source/Core/Tools&#10;../../Source/Core/Translation&#10;../../Source/Core/Tree&#10;../../Source/Core/Tutorial&#10;../../Source/Core/Undo&#10;../../Source/Core/Undo/Actions&#10;../../Source/Core/VCS&#10;../../Source/Core/VCS/DiffLogic&#10;../../Source/Core/VCS/Network&#10;../../Source/UI/&#10;../../Source/UI/CodeEditor&#10;../../Source/UI/Menus&#10;../../Source/UI/Menus/Base&#10;../../Source/UI/Common&#10;../../Source/UI/Common/AudioMonitors&#10;../../Source/UI/Common/Origami&#10;../../Source/UI/Console&#10;../../Source/UI/Dialogs&#10;../../Source/UI/Headline&#10;../../Source/UI/Input&#10;../../Source/UI/Pages/Instruments&#10;../../Source/UI/Pages/Instruments/Editor&#10;../../Source/UI/Pages/Intro&#10;../../Source/UI/Sequencer&#10;../../Source/UI/Sequencer/AnnotationsMap&#10;../../Source/UI/Sequencer/AutomationMap&#10;../../Source/UI/Sequencer/Header&#10;../../Source/UI/Sequencer/Helpers&#10;../../Source/UI/Sequencer/PatternRoll&#10;../../Source/UI/Sequencer/PianoRoll&#10;../../Source/UI/Sequencer/TimeSignaturesMap&#10;../../Source/UI/Sequencer/TrackMap&#10;../../Source/UI/Sequencer/TriggersMap&#10;../../Source/UI/Sequencer/WaveformMap&#10;../../Source/UI/Popups&#10;../../Source/UI/Popups/ChordBuilder&#10;../../Source/UI/Pages/Project&#10;../../Source/UI/Sidebars&#10;../../Source/UI/Sidebars/Rollovers&#10;../../Source/UI/Pages/Settings&#10;../../Source/UI/Themes&#10;../../Source/UI/Tree&#10;../../Source/UI/Pages/VCS&#10;../../Source/UI/Pages/Workspace&#10;../../Source/UI/Pages/Workspace/Menu&#10;../../Source/UI/Pages/Workspace/Scroller&#10;"
-                       wholeProgramOptimisation="1" enableIncrementalLinking="1"/>
-        <CONFIGURATION name="Debug x64" winWarningLevel="4" generateManifest="1" winArchitecture="x64"
-                       isDebug="1" optimisation="1" targetName="Helio" headerPath="../../ThirdParty/ASIO/common&#10;../../ThirdParty/JUCE/modules/juce_audio_basics&#10;../../ThirdParty/JUCE/modules/juce_audio_devices&#10;../../ThirdParty/JUCE/modules/juce_audio_formats&#10;../../ThirdParty/JUCE/modules/juce_audio_processors&#10;../../ThirdParty/JUCE/modules/juce_audio_utils&#10;../../ThirdParty/JUCE/modules/juce_audio_utils/players&#10;../../ThirdParty/JUCE/modules/juce_core&#10;../../ThirdParty/JUCE/modules/juce_cryptography&#10;../../ThirdParty/JUCE/modules/juce_data_structures&#10;../../ThirdParty/JUCE/modules/juce_events&#10;../../ThirdParty/JUCE/modules/juce_graphics&#10;../../ThirdParty/JUCE/modules/juce_gui_basics&#10;../../ThirdParty/JUCE/modules/juce_gui_extra&#10;../../ThirdParty/JUCE/modules/juce_opengl&#10;../../ThirdParty/JUCE/modules/juce_osc&#10;../../Source/&#10;../../Source/Core/&#10;../../Source/Core/App&#10;../../Source/Core/Audio&#10;../../Source/Core/Audio/BuiltIn&#10;../../Source/Core/Audio/Instruments&#10;../../Source/Core/Audio/Monitoring&#10;../../Source/Core/Audio/Transport&#10;../../Source/Core/Audio/Waveform&#10;../../Source/Core/Clipboard&#10;../../Source/Core/Midi&#10;../../Source/Core/Midi/Patterns&#10;../../Source/Core/Midi/Sequences&#10;../../Source/Core/Midi/Sequences/Events&#10;../../Source/Core/Network&#10;../../Source/Core/Serialization&#10;../../Source/Core/Supervisor&#10;../../Source/Core/Tools&#10;../../Source/Core/Translation&#10;../../Source/Core/Tree&#10;../../Source/Core/Tutorial&#10;../../Source/Core/Undo&#10;../../Source/Core/Undo/Actions&#10;../../Source/Core/VCS&#10;../../Source/Core/VCS/DiffLogic&#10;../../Source/Core/VCS/Network&#10;../../Source/UI/&#10;../../Source/UI/CodeEditor&#10;../../Source/UI/Menus&#10;../../Source/UI/Menus/Base&#10;../../Source/UI/Common&#10;../../Source/UI/Common/AudioMonitors&#10;../../Source/UI/Common/Origami&#10;../../Source/UI/Console&#10;../../Source/UI/Dialogs&#10;../../Source/UI/Headline&#10;../../Source/UI/Input&#10;../../Source/UI/Pages/Instruments&#10;../../Source/UI/Pages/Instruments/Editor&#10;../../Source/UI/Pages/Intro&#10;../../Source/UI/Sequencer&#10;../../Source/UI/Sequencer/AnnotationsMap&#10;../../Source/UI/Sequencer/AutomationMap&#10;../../Source/UI/Sequencer/Header&#10;../../Source/UI/Sequencer/Helpers&#10;../../Source/UI/Sequencer/PatternRoll&#10;../../Source/UI/Sequencer/PianoRoll&#10;../../Source/UI/Sequencer/TimeSignaturesMap&#10;../../Source/UI/Sequencer/TrackMap&#10;../../Source/UI/Sequencer/TriggersMap&#10;../../Source/UI/Sequencer/WaveformMap&#10;../../Source/UI/Popups&#10;../../Source/UI/Popups/ChordBuilder&#10;../../Source/UI/Pages/Project&#10;../../Source/UI/Sidebars&#10;../../Source/UI/Sidebars/Rollovers&#10;../../Source/UI/Pages/Settings&#10;../../Source/UI/Themes&#10;../../Source/UI/Tree&#10;../../Source/UI/Pages/VCS&#10;../../Source/UI/Pages/Workspace&#10;../../Source/UI/Pages/Workspace/Menu&#10;../../Source/UI/Pages/Workspace/Scroller&#10;"
-                       wholeProgramOptimisation="1" enableIncrementalLinking="1"/>
-        <CONFIGURATION name="Release 32-bit" winWarningLevel="3" generateManifest="1"
-                       winArchitecture="32-bit" isDebug="0" optimisation="3" targetName="Helio"
-                       useRuntimeLibDLL="0" headerPath="../../ThirdParty/ASIO/common&#10;../../ThirdParty/JUCE/modules/juce_audio_basics&#10;../../ThirdParty/JUCE/modules/juce_audio_devices&#10;../../ThirdParty/JUCE/modules/juce_audio_formats&#10;../../ThirdParty/JUCE/modules/juce_audio_processors&#10;../../ThirdParty/JUCE/modules/juce_audio_utils&#10;../../ThirdParty/JUCE/modules/juce_audio_utils/players&#10;../../ThirdParty/JUCE/modules/juce_core&#10;../../ThirdParty/JUCE/modules/juce_cryptography&#10;../../ThirdParty/JUCE/modules/juce_data_structures&#10;../../ThirdParty/JUCE/modules/juce_events&#10;../../ThirdParty/JUCE/modules/juce_graphics&#10;../../ThirdParty/JUCE/modules/juce_gui_basics&#10;../../ThirdParty/JUCE/modules/juce_gui_extra&#10;../../ThirdParty/JUCE/modules/juce_opengl&#10;../../ThirdParty/JUCE/modules/juce_osc&#10;../../Source/&#10;../../Source/Core/&#10;../../Source/Core/App&#10;../../Source/Core/Audio&#10;../../Source/Core/Audio/BuiltIn&#10;../../Source/Core/Audio/Instruments&#10;../../Source/Core/Audio/Monitoring&#10;../../Source/Core/Audio/Transport&#10;../../Source/Core/Audio/Waveform&#10;../../Source/Core/Clipboard&#10;../../Source/Core/Midi&#10;../../Source/Core/Midi/Patterns&#10;../../Source/Core/Midi/Sequences&#10;../../Source/Core/Midi/Sequences/Events&#10;../../Source/Core/Network&#10;../../Source/Core/Serialization&#10;../../Source/Core/Supervisor&#10;../../Source/Core/Tools&#10;../../Source/Core/Translation&#10;../../Source/Core/Tree&#10;../../Source/Core/Tutorial&#10;../../Source/Core/Undo&#10;../../Source/Core/Undo/Actions&#10;../../Source/Core/VCS&#10;../../Source/Core/VCS/DiffLogic&#10;../../Source/Core/VCS/Network&#10;../../Source/UI/&#10;../../Source/UI/CodeEditor&#10;../../Source/UI/Menus&#10;../../Source/UI/Menus/Base&#10;../../Source/UI/Common&#10;../../Source/UI/Common/AudioMonitors&#10;../../Source/UI/Common/Origami&#10;../../Source/UI/Console&#10;../../Source/UI/Dialogs&#10;../../Source/UI/Headline&#10;../../Source/UI/Input&#10;../../Source/UI/Pages/Instruments&#10;../../Source/UI/Pages/Instruments/Editor&#10;../../Source/UI/Pages/Intro&#10;../../Source/UI/Sequencer&#10;../../Source/UI/Sequencer/AnnotationsMap&#10;../../Source/UI/Sequencer/AutomationMap&#10;../../Source/UI/Sequencer/Header&#10;../../Source/UI/Sequencer/Helpers&#10;../../Source/UI/Sequencer/PatternRoll&#10;../../Source/UI/Sequencer/PianoRoll&#10;../../Source/UI/Sequencer/TimeSignaturesMap&#10;../../Source/UI/Sequencer/TrackMap&#10;../../Source/UI/Sequencer/TriggersMap&#10;../../Source/UI/Sequencer/WaveformMap&#10;../../Source/UI/Popups&#10;../../Source/UI/Popups/ChordBuilder&#10;../../Source/UI/Pages/Project&#10;../../Source/UI/Sidebars&#10;../../Source/UI/Sidebars/Rollovers&#10;../../Source/UI/Pages/Settings&#10;../../Source/UI/Themes&#10;../../Source/UI/Tree&#10;../../Source/UI/Pages/VCS&#10;../../Source/UI/Pages/Workspace&#10;../../Source/UI/Pages/Workspace/Menu&#10;../../Source/UI/Pages/Workspace/Scroller&#10;"
-                       wholeProgramOptimisation="1" enableIncrementalLinking="1"/>
-        <CONFIGURATION name="Release x64" winWarningLevel="3" generateManifest="1" winArchitecture="x64"
-                       isDebug="0" optimisation="3" targetName="Helio" useRuntimeLibDLL="0"
-                       headerPath="../../ThirdParty/ASIO/common&#10;../../ThirdParty/JUCE/modules/juce_audio_basics&#10;../../ThirdParty/JUCE/modules/juce_audio_devices&#10;../../ThirdParty/JUCE/modules/juce_audio_formats&#10;../../ThirdParty/JUCE/modules/juce_audio_processors&#10;../../ThirdParty/JUCE/modules/juce_audio_utils&#10;../../ThirdParty/JUCE/modules/juce_audio_utils/players&#10;../../ThirdParty/JUCE/modules/juce_core&#10;../../ThirdParty/JUCE/modules/juce_cryptography&#10;../../ThirdParty/JUCE/modules/juce_data_structures&#10;../../ThirdParty/JUCE/modules/juce_events&#10;../../ThirdParty/JUCE/modules/juce_graphics&#10;../../ThirdParty/JUCE/modules/juce_gui_basics&#10;../../ThirdParty/JUCE/modules/juce_gui_extra&#10;../../ThirdParty/JUCE/modules/juce_opengl&#10;../../ThirdParty/JUCE/modules/juce_osc&#10;../../Source/&#10;../../Source/Core/&#10;../../Source/Core/App&#10;../../Source/Core/Audio&#10;../../Source/Core/Audio/BuiltIn&#10;../../Source/Core/Audio/Instruments&#10;../../Source/Core/Audio/Monitoring&#10;../../Source/Core/Audio/Transport&#10;../../Source/Core/Audio/Waveform&#10;../../Source/Core/Clipboard&#10;../../Source/Core/Midi&#10;../../Source/Core/Midi/Patterns&#10;../../Source/Core/Midi/Sequences&#10;../../Source/Core/Midi/Sequences/Events&#10;../../Source/Core/Network&#10;../../Source/Core/Serialization&#10;../../Source/Core/Supervisor&#10;../../Source/Core/Tools&#10;../../Source/Core/Translation&#10;../../Source/Core/Tree&#10;../../Source/Core/Tutorial&#10;../../Source/Core/Undo&#10;../../Source/Core/Undo/Actions&#10;../../Source/Core/VCS&#10;../../Source/Core/VCS/DiffLogic&#10;../../Source/Core/VCS/Network&#10;../../Source/UI/&#10;../../Source/UI/CodeEditor&#10;../../Source/UI/Menus&#10;../../Source/UI/Menus/Base&#10;../../Source/UI/Common&#10;../../Source/UI/Common/AudioMonitors&#10;../../Source/UI/Common/Origami&#10;../../Source/UI/Console&#10;../../Source/UI/Dialogs&#10;../../Source/UI/Headline&#10;../../Source/UI/Input&#10;../../Source/UI/Pages/Instruments&#10;../../Source/UI/Pages/Instruments/Editor&#10;../../Source/UI/Pages/Intro&#10;../../Source/UI/Sequencer&#10;../../Source/UI/Sequencer/AnnotationsMap&#10;../../Source/UI/Sequencer/AutomationMap&#10;../../Source/UI/Sequencer/Header&#10;../../Source/UI/Sequencer/Helpers&#10;../../Source/UI/Sequencer/PatternRoll&#10;../../Source/UI/Sequencer/PianoRoll&#10;../../Source/UI/Sequencer/TimeSignaturesMap&#10;../../Source/UI/Sequencer/TrackMap&#10;../../Source/UI/Sequencer/TriggersMap&#10;../../Source/UI/Sequencer/WaveformMap&#10;../../Source/UI/Popups&#10;../../Source/UI/Popups/ChordBuilder&#10;../../Source/UI/Pages/Project&#10;../../Source/UI/Sidebars&#10;../../Source/UI/Sidebars/Rollovers&#10;../../Source/UI/Pages/Settings&#10;../../Source/UI/Themes&#10;../../Source/UI/Tree&#10;../../Source/UI/Pages/VCS&#10;../../Source/UI/Pages/Workspace&#10;../../Source/UI/Pages/Workspace/Menu&#10;../../Source/UI/Pages/Workspace/Scroller&#10;"
-                       enableIncrementalLinking="1" wholeProgramOptimisation="1"/>
-      </CONFIGURATIONS>
-      <MODULEPATHS>
-        <MODULEPATH id="juce_osc" path="../../ThirdParty/JUCE/modules"/>
-        <MODULEPATH id="juce_opengl" path="../../ThirdParty/JUCE/modules"/>
-        <MODULEPATH id="juce_gui_extra" path="../../ThirdParty/JUCE/modules"/>
-        <MODULEPATH id="juce_gui_basics" path="../../ThirdParty/JUCE/modules"/>
-        <MODULEPATH id="juce_graphics" path="../../ThirdParty/JUCE/modules"/>
-        <MODULEPATH id="juce_events" path="../../ThirdParty/JUCE/modules"/>
-        <MODULEPATH id="juce_data_structures" path="../../ThirdParty/JUCE/modules"/>
-        <MODULEPATH id="juce_cryptography" path="../../ThirdParty/JUCE/modules"/>
-        <MODULEPATH id="juce_core" path="../../ThirdParty/JUCE/modules"/>
-        <MODULEPATH id="juce_audio_utils" path="../../ThirdParty/JUCE/modules"/>
-        <MODULEPATH id="juce_audio_processors" path="../../ThirdParty/JUCE/modules"/>
-        <MODULEPATH id="juce_audio_formats" path="../../ThirdParty/JUCE/modules"/>
-        <MODULEPATH id="juce_audio_devices" path="../../ThirdParty/JUCE/modules"/>
-        <MODULEPATH id="juce_audio_basics" path="../../ThirdParty/JUCE/modules"/>
-      </MODULEPATHS>
-    </VS2015>
-    <LINUX_MAKE targetFolder="../../Projects/LinuxMakefile" vstFolder="~/Code/Steinberg/VST3"
-                vst3Folder="../../ThirdParty/VST_SDK/VST3_SDK" bigIcon="x2W128"
-                smallIcon="x2W128" extraCompilerFlags="-fpermissive -Wno-unknown-pragmas -Wno-reorder"
-                cppLanguageStandard="-std=c++11">
-      <CONFIGURATIONS>
-        <CONFIGURATION name="Debug" libraryPath="/usr/X11R6/lib/" isDebug="1" optimisation="1"
-                       targetName="Helio" headerPath="../Projucer/JuceLibraryCode&#10;../../ThirdParty/ASIO/common&#10;../../ThirdParty/JUCE/modules/juce_audio_basics&#10;../../ThirdParty/JUCE/modules/juce_audio_devices&#10;../../ThirdParty/JUCE/modules/juce_audio_formats&#10;../../ThirdParty/JUCE/modules/juce_audio_processors&#10;../../ThirdParty/JUCE/modules/juce_audio_utils&#10;../../ThirdParty/JUCE/modules/juce_audio_utils/players&#10;../../ThirdParty/JUCE/modules/juce_core&#10;../../ThirdParty/JUCE/modules/juce_cryptography&#10;../../ThirdParty/JUCE/modules/juce_data_structures&#10;../../ThirdParty/JUCE/modules/juce_events&#10;../../ThirdParty/JUCE/modules/juce_graphics&#10;../../ThirdParty/JUCE/modules/juce_gui_basics&#10;../../ThirdParty/JUCE/modules/juce_gui_extra&#10;../../ThirdParty/JUCE/modules/juce_opengl&#10;../../ThirdParty/JUCE/modules/juce_osc&#10;../../Source/&#10;../../Source/Core/&#10;../../Source/Core/App&#10;../../Source/Core/Audio&#10;../../Source/Core/Audio/BuiltIn&#10;../../Source/Core/Audio/Instruments&#10;../../Source/Core/Audio/Monitoring&#10;../../Source/Core/Audio/Transport&#10;../../Source/Core/Audio/Waveform&#10;../../Source/Core/Clipboard&#10;../../Source/Core/Midi&#10;../../Source/Core/Midi/Patterns&#10;../../Source/Core/Midi/Sequences&#10;../../Source/Core/Midi/Sequences/Events&#10;../../Source/Core/Network&#10;../../Source/Core/Serialization&#10;../../Source/Core/Supervisor&#10;../../Source/Core/Tools&#10;../../Source/Core/Translation&#10;../../Source/Core/Tree&#10;../../Source/Core/Tutorial&#10;../../Source/Core/Undo&#10;../../Source/Core/Undo/Actions&#10;../../Source/Core/VCS&#10;../../Source/Core/VCS/DiffLogic&#10;../../Source/Core/VCS/Network&#10;../../Source/UI/&#10;../../Source/UI/CodeEditor&#10;../../Source/UI/Menus&#10;../../Source/UI/Menus/Base&#10;../../Source/UI/Common&#10;../../Source/UI/Common/AudioMonitors&#10;../../Source/UI/Common/Origami&#10;../../Source/UI/Console&#10;../../Source/UI/Dialogs&#10;../../Source/UI/Headline&#10;../../Source/UI/Input&#10;../../Source/UI/Pages/Instruments&#10;../../Source/UI/Pages/Instruments/Editor&#10;../../Source/UI/Pages/Intro&#10;../../Source/UI/Sequencer&#10;../../Source/UI/Sequencer/AnnotationsMap&#10;../../Source/UI/Sequencer/AutomationMap&#10;../../Source/UI/Sequencer/Header&#10;../../Source/UI/Sequencer/Helpers&#10;../../Source/UI/Sequencer/PatternRoll&#10;../../Source/UI/Sequencer/PianoRoll&#10;../../Source/UI/Sequencer/TimeSignaturesMap&#10;../../Source/UI/Sequencer/TrackMap&#10;../../Source/UI/Sequencer/TriggersMap&#10;../../Source/UI/Sequencer/WaveformMap&#10;../../Source/UI/Popups&#10;../../Source/UI/Popups/ChordBuilder&#10;../../Source/UI/Pages/Project&#10;../../Source/UI/Sidebars&#10;../../Source/UI/Sidebars/Rollovers&#10;../../Source/UI/Pages/Settings&#10;../../Source/UI/Themes&#10;../../Source/UI/Tree&#10;../../Source/UI/Pages/VCS&#10;../../Source/UI/Pages/Workspace&#10;../../Source/UI/Pages/Workspace/Menu&#10;../../Source/UI/Pages/Workspace/Scroller&#10;"/>
-        <CONFIGURATION name="Release32" libraryPath="/usr/X11R6/lib/" isDebug="0" optimisation="3"
-                       targetName="Helio" headerPath="../Projucer/JuceLibraryCode&#10;../../ThirdParty/ASIO/common&#10;../../ThirdParty/JUCE/modules/juce_audio_basics&#10;../../ThirdParty/JUCE/modules/juce_audio_devices&#10;../../ThirdParty/JUCE/modules/juce_audio_formats&#10;../../ThirdParty/JUCE/modules/juce_audio_processors&#10;../../ThirdParty/JUCE/modules/juce_audio_utils&#10;../../ThirdParty/JUCE/modules/juce_audio_utils/players&#10;../../ThirdParty/JUCE/modules/juce_core&#10;../../ThirdParty/JUCE/modules/juce_cryptography&#10;../../ThirdParty/JUCE/modules/juce_data_structures&#10;../../ThirdParty/JUCE/modules/juce_events&#10;../../ThirdParty/JUCE/modules/juce_graphics&#10;../../ThirdParty/JUCE/modules/juce_gui_basics&#10;../../ThirdParty/JUCE/modules/juce_gui_extra&#10;../../ThirdParty/JUCE/modules/juce_opengl&#10;../../ThirdParty/JUCE/modules/juce_osc&#10;../../Source/&#10;../../Source/Core/&#10;../../Source/Core/App&#10;../../Source/Core/Audio&#10;../../Source/Core/Audio/BuiltIn&#10;../../Source/Core/Audio/Instruments&#10;../../Source/Core/Audio/Monitoring&#10;../../Source/Core/Audio/Transport&#10;../../Source/Core/Audio/Waveform&#10;../../Source/Core/Clipboard&#10;../../Source/Core/Midi&#10;../../Source/Core/Midi/Patterns&#10;../../Source/Core/Midi/Sequences&#10;../../Source/Core/Midi/Sequences/Events&#10;../../Source/Core/Network&#10;../../Source/Core/Serialization&#10;../../Source/Core/Supervisor&#10;../../Source/Core/Tools&#10;../../Source/Core/Translation&#10;../../Source/Core/Tree&#10;../../Source/Core/Tutorial&#10;../../Source/Core/Undo&#10;../../Source/Core/Undo/Actions&#10;../../Source/Core/VCS&#10;../../Source/Core/VCS/DiffLogic&#10;../../Source/Core/VCS/Network&#10;../../Source/UI/&#10;../../Source/UI/CodeEditor&#10;../../Source/UI/Menus&#10;../../Source/UI/Menus/Base&#10;../../Source/UI/Common&#10;../../Source/UI/Common/AudioMonitors&#10;../../Source/UI/Common/Origami&#10;../../Source/UI/Console&#10;../../Source/UI/Dialogs&#10;../../Source/UI/Headline&#10;../../Source/UI/Input&#10;../../Source/UI/Pages/Instruments&#10;../../Source/UI/Pages/Instruments/Editor&#10;../../Source/UI/Pages/Intro&#10;../../Source/UI/Sequencer&#10;../../Source/UI/Sequencer/AnnotationsMap&#10;../../Source/UI/Sequencer/AutomationMap&#10;../../Source/UI/Sequencer/Header&#10;../../Source/UI/Sequencer/Helpers&#10;../../Source/UI/Sequencer/PatternRoll&#10;../../Source/UI/Sequencer/PianoRoll&#10;../../Source/UI/Sequencer/TimeSignaturesMap&#10;../../Source/UI/Sequencer/TrackMap&#10;../../Source/UI/Sequencer/TriggersMap&#10;../../Source/UI/Sequencer/WaveformMap&#10;../../Source/UI/Popups&#10;../../Source/UI/Popups/ChordBuilder&#10;../../Source/UI/Pages/Project&#10;../../Source/UI/Sidebars&#10;../../Source/UI/Sidebars/Rollovers&#10;../../Source/UI/Pages/Settings&#10;../../Source/UI/Themes&#10;../../Source/UI/Tree&#10;../../Source/UI/Pages/VCS&#10;../../Source/UI/Pages/Workspace&#10;../../Source/UI/Pages/Workspace/Menu&#10;../../Source/UI/Pages/Workspace/Scroller&#10;"
-                       linuxArchitecture="-m32"/>
-        <CONFIGURATION name="Release64" libraryPath="/usr/X11R6/lib/" isDebug="0" optimisation="3"
-                       targetName="Helio" headerPath="../Projucer/JuceLibraryCode&#10;../../ThirdParty/ASIO/common&#10;../../ThirdParty/JUCE/modules/juce_audio_basics&#10;../../ThirdParty/JUCE/modules/juce_audio_devices&#10;../../ThirdParty/JUCE/modules/juce_audio_formats&#10;../../ThirdParty/JUCE/modules/juce_audio_processors&#10;../../ThirdParty/JUCE/modules/juce_audio_utils&#10;../../ThirdParty/JUCE/modules/juce_audio_utils/players&#10;../../ThirdParty/JUCE/modules/juce_core&#10;../../ThirdParty/JUCE/modules/juce_cryptography&#10;../../ThirdParty/JUCE/modules/juce_data_structures&#10;../../ThirdParty/JUCE/modules/juce_events&#10;../../ThirdParty/JUCE/modules/juce_graphics&#10;../../ThirdParty/JUCE/modules/juce_gui_basics&#10;../../ThirdParty/JUCE/modules/juce_gui_extra&#10;../../ThirdParty/JUCE/modules/juce_opengl&#10;../../ThirdParty/JUCE/modules/juce_osc&#10;../../Source/&#10;../../Source/Core/&#10;../../Source/Core/App&#10;../../Source/Core/Audio&#10;../../Source/Core/Audio/BuiltIn&#10;../../Source/Core/Audio/Instruments&#10;../../Source/Core/Audio/Monitoring&#10;../../Source/Core/Audio/Transport&#10;../../Source/Core/Audio/Waveform&#10;../../Source/Core/Clipboard&#10;../../Source/Core/Midi&#10;../../Source/Core/Midi/Patterns&#10;../../Source/Core/Midi/Sequences&#10;../../Source/Core/Midi/Sequences/Events&#10;../../Source/Core/Network&#10;../../Source/Core/Serialization&#10;../../Source/Core/Supervisor&#10;../../Source/Core/Tools&#10;../../Source/Core/Translation&#10;../../Source/Core/Tree&#10;../../Source/Core/Tutorial&#10;../../Source/Core/Undo&#10;../../Source/Core/Undo/Actions&#10;../../Source/Core/VCS&#10;../../Source/Core/VCS/DiffLogic&#10;../../Source/Core/VCS/Network&#10;../../Source/UI/&#10;../../Source/UI/CodeEditor&#10;../../Source/UI/Menus&#10;../../Source/UI/Menus/Base&#10;../../Source/UI/Common&#10;../../Source/UI/Common/AudioMonitors&#10;../../Source/UI/Common/Origami&#10;../../Source/UI/Console&#10;../../Source/UI/Dialogs&#10;../../Source/UI/Headline&#10;../../Source/UI/Input&#10;../../Source/UI/Pages/Instruments&#10;../../Source/UI/Pages/Instruments/Editor&#10;../../Source/UI/Pages/Intro&#10;../../Source/UI/Sequencer&#10;../../Source/UI/Sequencer/AnnotationsMap&#10;../../Source/UI/Sequencer/AutomationMap&#10;../../Source/UI/Sequencer/Header&#10;../../Source/UI/Sequencer/Helpers&#10;../../Source/UI/Sequencer/PatternRoll&#10;../../Source/UI/Sequencer/PianoRoll&#10;../../Source/UI/Sequencer/TimeSignaturesMap&#10;../../Source/UI/Sequencer/TrackMap&#10;../../Source/UI/Sequencer/TriggersMap&#10;../../Source/UI/Sequencer/WaveformMap&#10;../../Source/UI/Popups&#10;../../Source/UI/Popups/ChordBuilder&#10;../../Source/UI/Pages/Project&#10;../../Source/UI/Sidebars&#10;../../Source/UI/Sidebars/Rollovers&#10;../../Source/UI/Pages/Settings&#10;../../Source/UI/Themes&#10;../../Source/UI/Tree&#10;../../Source/UI/Pages/VCS&#10;../../Source/UI/Pages/Workspace&#10;../../Source/UI/Pages/Workspace/Menu&#10;../../Source/UI/Pages/Workspace/Scroller&#10;"
-                       linuxArchitecture="-m64"/>
-      </CONFIGURATIONS>
-      <MODULEPATHS>
-        <MODULEPATH id="juce_core" path="../../ThirdParty/JUCE/modules"/>
-        <MODULEPATH id="juce_events" path="../../ThirdParty/JUCE/modules"/>
-        <MODULEPATH id="juce_graphics" path="../../ThirdParty/JUCE/modules"/>
-        <MODULEPATH id="juce_data_structures" path="../../ThirdParty/JUCE/modules"/>
-        <MODULEPATH id="juce_gui_basics" path="../../ThirdParty/JUCE/modules"/>
-        <MODULEPATH id="juce_gui_extra" path="../../ThirdParty/JUCE/modules"/>
-        <MODULEPATH id="juce_cryptography" path="../../ThirdParty/JUCE/modules"/>
-        <MODULEPATH id="juce_opengl" path="../../ThirdParty/JUCE/modules"/>
-        <MODULEPATH id="juce_audio_basics" path="../../ThirdParty/JUCE/modules"/>
-        <MODULEPATH id="juce_audio_devices" path="../../ThirdParty/JUCE/modules"/>
-        <MODULEPATH id="juce_audio_formats" path="../../ThirdParty/JUCE/modules"/>
-        <MODULEPATH id="juce_audio_processors" path="../../ThirdParty/JUCE/modules"/>
-        <MODULEPATH id="juce_audio_utils" path="../../ThirdParty/JUCE/modules"/>
-        <MODULEPATH id="juce_osc" path="../../ThirdParty/JUCE/modules"/>
-      </MODULEPATHS>
-    </LINUX_MAKE>
-    <ANDROIDSTUDIO targetFolder="../../Projects/Android" vst3Folder="../../ThirdParty/VST_SDK/VST3_SDK"
-                   androidSDKPath="~/Android/Sdk/" androidNDKPath="~/Android/Ndk/"
-                   androidActivityClass="com.peterrudenko.Helio" androidInternetNeeded="1"
-                   androidOtherPermissions="android.permission.WRITE_EXTERNAL_STORAGE android.permission.MODIFY_AUDIO_SETTINGS"
-                   cppLanguageStandard="-std=c++14" androidTheme="@android:style/Theme.Black.NoTitleBar.Fullscreen"
-                   smallIcon="x2W128" bigIcon="x2W128" androidScreenOrientation="landscape"
-                   androidVersionCode="3" gradleToolchain="clang" androidMinimumSDK="14"
-                   extraDefs="JUCE_ENABLE_LIVE_CONSTANT_EDITOR=0">
-      <CONFIGURATIONS>
-        <CONFIGURATION name="Debug" androidArchitectures="armeabi x86" isDebug="1" optimisation="1"
-                       targetName="Helio" headerPath="../../ThirdParty/JUCE/modules/juce_audio_basics&#10;../../ThirdParty/JUCE/modules/juce_audio_devices&#10;../../ThirdParty/JUCE/modules/juce_audio_formats&#10;../../ThirdParty/JUCE/modules/juce_audio_processors&#10;../../ThirdParty/JUCE/modules/juce_audio_utils&#10;../../ThirdParty/JUCE/modules/juce_audio_utils/players&#10;../../ThirdParty/JUCE/modules/juce_core&#10;../../ThirdParty/JUCE/modules/juce_cryptography&#10;../../ThirdParty/JUCE/modules/juce_data_structures&#10;../../ThirdParty/JUCE/modules/juce_events&#10;../../ThirdParty/JUCE/modules/juce_graphics&#10;../../ThirdParty/JUCE/modules/juce_gui_basics&#10;../../ThirdParty/JUCE/modules/juce_gui_extra&#10;../../ThirdParty/JUCE/modules/juce_opengl&#10;../../ThirdParty/JUCE/modules/juce_osc&#10;../../Source/&#10;../../Source/Core/&#10;../../Source/Core/App&#10;../../Source/Core/Audio&#10;../../Source/Core/Audio/BuiltIn&#10;../../Source/Core/Audio/Instruments&#10;../../Source/Core/Audio/Monitoring&#10;../../Source/Core/Audio/Transport&#10;../../Source/Core/Audio/Waveform&#10;../../Source/Core/Clipboard&#10;../../Source/Core/Midi&#10;../../Source/Core/Midi/Patterns&#10;../../Source/Core/Midi/Sequences&#10;../../Source/Core/Midi/Sequences/Events&#10;../../Source/Core/Network&#10;../../Source/Core/Serialization&#10;../../Source/Core/Supervisor&#10;../../Source/Core/Tools&#10;../../Source/Core/Translation&#10;../../Source/Core/Tree&#10;../../Source/Core/Tutorial&#10;../../Source/Core/Undo&#10;../../Source/Core/Undo/Actions&#10;../../Source/Core/VCS&#10;../../Source/Core/VCS/DiffLogic&#10;../../Source/Core/VCS/Network&#10;../../Source/UI/&#10;../../Source/UI/CodeEditor&#10;../../Source/UI/Menus&#10;../../Source/UI/Menus/Base&#10;../../Source/UI/Common&#10;../../Source/UI/Common/AudioMonitors&#10;../../Source/UI/Common/Origami&#10;../../Source/UI/Console&#10;../../Source/UI/Dialogs&#10;../../Source/UI/Headline&#10;../../Source/UI/Input&#10;../../Source/UI/Pages/Instruments&#10;../../Source/UI/Pages/Instruments/Editor&#10;../../Source/UI/Pages/Intro&#10;../../Source/UI/Sequencer&#10;../../Source/UI/Sequencer/AnnotationsMap&#10;../../Source/UI/Sequencer/AutomationMap&#10;../../Source/UI/Sequencer/Header&#10;../../Source/UI/Sequencer/Helpers&#10;../../Source/UI/Sequencer/PatternRoll&#10;../../Source/UI/Sequencer/PianoRoll&#10;../../Source/UI/Sequencer/TimeSignaturesMap&#10;../../Source/UI/Sequencer/TrackMap&#10;../../Source/UI/Sequencer/TriggersMap&#10;../../Source/UI/Sequencer/WaveformMap&#10;../../Source/UI/Popups&#10;../../Source/UI/Popups/ChordBuilder&#10;../../Source/UI/Pages/Project&#10;../../Source/UI/Sidebars&#10;../../Source/UI/Sidebars/Rollovers&#10;../../Source/UI/Pages/Settings&#10;../../Source/UI/Themes&#10;../../Source/UI/Tree&#10;../../Source/UI/Pages/VCS&#10;../../Source/UI/Pages/Workspace&#10;../../Source/UI/Pages/Workspace/Menu&#10;../../Source/UI/Pages/Workspace/Scroller&#10;"/>
-        <CONFIGURATION name="Release" androidArchitectures="" isDebug="0" optimisation="3"
-                       targetName="Helio" headerPath="../../ThirdParty/JUCE/modules/juce_audio_basics&#10;../../ThirdParty/JUCE/modules/juce_audio_devices&#10;../../ThirdParty/JUCE/modules/juce_audio_formats&#10;../../ThirdParty/JUCE/modules/juce_audio_processors&#10;../../ThirdParty/JUCE/modules/juce_audio_utils&#10;../../ThirdParty/JUCE/modules/juce_audio_utils/players&#10;../../ThirdParty/JUCE/modules/juce_core&#10;../../ThirdParty/JUCE/modules/juce_cryptography&#10;../../ThirdParty/JUCE/modules/juce_data_structures&#10;../../ThirdParty/JUCE/modules/juce_events&#10;../../ThirdParty/JUCE/modules/juce_graphics&#10;../../ThirdParty/JUCE/modules/juce_gui_basics&#10;../../ThirdParty/JUCE/modules/juce_gui_extra&#10;../../ThirdParty/JUCE/modules/juce_opengl&#10;../../ThirdParty/JUCE/modules/juce_osc&#10;../../Source/&#10;../../Source/Core/&#10;../../Source/Core/App&#10;../../Source/Core/Audio&#10;../../Source/Core/Audio/BuiltIn&#10;../../Source/Core/Audio/Instruments&#10;../../Source/Core/Audio/Monitoring&#10;../../Source/Core/Audio/Transport&#10;../../Source/Core/Audio/Waveform&#10;../../Source/Core/Clipboard&#10;../../Source/Core/Midi&#10;../../Source/Core/Midi/Patterns&#10;../../Source/Core/Midi/Sequences&#10;../../Source/Core/Midi/Sequences/Events&#10;../../Source/Core/Network&#10;../../Source/Core/Serialization&#10;../../Source/Core/Supervisor&#10;../../Source/Core/Tools&#10;../../Source/Core/Translation&#10;../../Source/Core/Tree&#10;../../Source/Core/Tutorial&#10;../../Source/Core/Undo&#10;../../Source/Core/Undo/Actions&#10;../../Source/Core/VCS&#10;../../Source/Core/VCS/DiffLogic&#10;../../Source/Core/VCS/Network&#10;../../Source/UI/&#10;../../Source/UI/CodeEditor&#10;../../Source/UI/Menus&#10;../../Source/UI/Menus/Base&#10;../../Source/UI/Common&#10;../../Source/UI/Common/AudioMonitors&#10;../../Source/UI/Common/Origami&#10;../../Source/UI/Console&#10;../../Source/UI/Dialogs&#10;../../Source/UI/Headline&#10;../../Source/UI/Input&#10;../../Source/UI/Pages/Instruments&#10;../../Source/UI/Pages/Instruments/Editor&#10;../../Source/UI/Pages/Intro&#10;../../Source/UI/Sequencer&#10;../../Source/UI/Sequencer/AnnotationsMap&#10;../../Source/UI/Sequencer/AutomationMap&#10;../../Source/UI/Sequencer/Header&#10;../../Source/UI/Sequencer/Helpers&#10;../../Source/UI/Sequencer/PatternRoll&#10;../../Source/UI/Sequencer/PianoRoll&#10;../../Source/UI/Sequencer/TimeSignaturesMap&#10;../../Source/UI/Sequencer/TrackMap&#10;../../Source/UI/Sequencer/TriggersMap&#10;../../Source/UI/Sequencer/WaveformMap&#10;../../Source/UI/Popups&#10;../../Source/UI/Popups/ChordBuilder&#10;../../Source/UI/Pages/Project&#10;../../Source/UI/Sidebars&#10;../../Source/UI/Sidebars/Rollovers&#10;../../Source/UI/Pages/Settings&#10;../../Source/UI/Themes&#10;../../Source/UI/Tree&#10;../../Source/UI/Pages/VCS&#10;../../Source/UI/Pages/Workspace&#10;../../Source/UI/Pages/Workspace/Menu&#10;../../Source/UI/Pages/Workspace/Scroller&#10;"/>
-      </CONFIGURATIONS>
-      <MODULEPATHS>
-        <MODULEPATH id="juce_osc" path="../../ThirdParty/JUCE/modules"/>
-        <MODULEPATH id="juce_opengl" path="../../ThirdParty/JUCE/modules"/>
-        <MODULEPATH id="juce_gui_extra" path="../../ThirdParty/JUCE/modules"/>
-        <MODULEPATH id="juce_gui_basics" path="../../ThirdParty/JUCE/modules"/>
-        <MODULEPATH id="juce_graphics" path="../../ThirdParty/JUCE/modules"/>
-        <MODULEPATH id="juce_events" path="../../ThirdParty/JUCE/modules"/>
-        <MODULEPATH id="juce_data_structures" path="../../ThirdParty/JUCE/modules"/>
-        <MODULEPATH id="juce_cryptography" path="../../ThirdParty/JUCE/modules"/>
-        <MODULEPATH id="juce_core" path="../../ThirdParty/JUCE/modules"/>
-        <MODULEPATH id="juce_audio_utils" path="../../ThirdParty/JUCE/modules"/>
-        <MODULEPATH id="juce_audio_processors" path="../../ThirdParty/JUCE/modules"/>
-        <MODULEPATH id="juce_audio_formats" path="../../ThirdParty/JUCE/modules"/>
-        <MODULEPATH id="juce_audio_devices" path="../../ThirdParty/JUCE/modules"/>
-        <MODULEPATH id="juce_audio_basics" path="../../ThirdParty/JUCE/modules"/>
-      </MODULEPATHS>
-    </ANDROIDSTUDIO>
-  </EXPORTFORMATS>
-  <MODULES>
-    <MODULES id="juce_audio_basics" showAllCode="1" useLocalCopy="0"/>
-    <MODULES id="juce_audio_devices" showAllCode="1" useLocalCopy="0"/>
-    <MODULES id="juce_audio_formats" showAllCode="1" useLocalCopy="0"/>
-    <MODULES id="juce_audio_processors" showAllCode="1" useLocalCopy="0"/>
-    <MODULE id="juce_audio_utils" showAllCode="1" useLocalCopy="0"/>
-    <MODULES id="juce_core" showAllCode="1" useLocalCopy="0"/>
-    <MODULES id="juce_cryptography" showAllCode="1" useLocalCopy="0"/>
-    <MODULES id="juce_data_structures" showAllCode="1" useLocalCopy="0"/>
-    <MODULES id="juce_events" showAllCode="1" useLocalCopy="0"/>
-    <MODULES id="juce_graphics" showAllCode="1" useLocalCopy="0"/>
-    <MODULES id="juce_gui_basics" showAllCode="1" useLocalCopy="0"/>
-    <MODULES id="juce_gui_extra" showAllCode="1" useLocalCopy="0"/>
-    <MODULES id="juce_opengl" showAllCode="1" useLocalCopy="0"/>
-    <MODULE id="juce_osc" showAllCode="1" useLocalCopy="0"/>
-  </MODULES>
-  <JUCEOPTIONS JUCE_ASIO="enabled" JUCE_WASAPI="enabled" JUCE_WASAPI_EXCLUSIVE="enabled"
-               JUCE_DIRECTSOUND="enabled" JUCE_ALSA="enabled" JUCE_JACK="enabled"
-               JUCE_USE_ANDROID_OPENSLES="enabled" JUCE_USE_CDREADER="disabled"
-               JUCE_USE_CDBURNER="disabled" JUCE_USE_FLAC="enabled" JUCE_USE_OGGVORBIS="enabled"
-               JUCE_USE_MP3AUDIOFORMAT="disabled" JUCE_USE_LAME_AUDIO_FORMAT="disabled"
-               JUCE_USE_WINDOWS_MEDIA_FORMAT="disabled" JUCE_CHECK_MEMORY_LEAKS="enabled"
-               JUCE_USE_CURL="enabled" JUCE_USE_XSHM="enabled" JUCE_USE_XRENDER="disabled"
-               JUCE_USE_XCURSOR="enabled" JUCE_WEB_BROWSER="disabled" JUCE_PLUGINHOST_VST="enabled"
-               JUCE_PLUGINHOST_VST3="enabled" JUCE_PLUGINHOST_AU="enabled" JUCE_CATCH_UNHANDLED_EXCEPTIONS="enabled"
-               JUCE_ALLOW_STATIC_NULL_VARIABLES="enabled" JUCE_EXECUTE_APP_SUSPEND_ON_IOS_BACKGROUND_TASK="enabled"/>
-  <LIVE_SETTINGS>
-    <OSX/>
-    <WINDOWS/>
-  </LIVE_SETTINGS>
-</JUCERPROJECT>
+<?xml version="1.0" encoding="UTF-8"?>
+
+<JUCERPROJECT id="lG607P" name="Helio" projectType="guiapp" version="1.7.6"
+              bundleIdentifier="com.peterrudenko.helioworkstation" includeBinaryInAppConfig="1"
+              jucerVersion="5.1.2" companyWebsite="https://helioworkstation.com"
+              companyEmail="peter.rudenko@gmail.com" companyName="Peter Rudenko"
+              defines="JUCE_DONT_DECLARE_PROJECTINFO=1" displaySplashScreen="0"
+              reportAppUsage="0" splashScreenColour="Dark" maxBinaryFileSize="2097152"
+              cppLanguageStandard="14" usePrecompiledHeaders="0" precompiledHeaderFileName=""
+              precompiledHeaderExcludedWildcard="include_juce_*" companyCopyright="Peter Rudenko">
+  <MAINGROUP id="szkQi0" name="Helio">
+    <GROUP id="{005FBE8D-B17D-F49E-397E-DB420E759514}" name="Resources">
+      <FILE id="x2W128" name="Icon.png" compile="0" resource="1" file="../../Resources/Icon.png"/>
+      <FILE id="jNTfQS" name="Logo.png" compile="0" resource="1" file="../../Resources/Logo.png"/>
+      <GROUP id="{B74C493F-BCE5-FAD1-F7F6-52E914E82683}" name="PianoSamples">
+        <FILE id="rkPpVF" name="A0v9.ogg" compile="0" resource="1" file="../../Resources/PianoSamples/A0v9.ogg"/>
+        <FILE id="rfwf2I" name="A1v9.ogg" compile="0" resource="1" file="../../Resources/PianoSamples/A1v9.ogg"/>
+        <FILE id="Ehn61q" name="A2v9.ogg" compile="0" resource="1" file="../../Resources/PianoSamples/A2v9.ogg"/>
+        <FILE id="Hy0bpY" name="A3v9.ogg" compile="0" resource="1" file="../../Resources/PianoSamples/A3v9.ogg"/>
+        <FILE id="I6Dn2o" name="A4v9.ogg" compile="0" resource="1" file="../../Resources/PianoSamples/A4v9.ogg"/>
+        <FILE id="Ecnpfi" name="A5v9.ogg" compile="0" resource="1" file="../../Resources/PianoSamples/A5v9.ogg"/>
+        <FILE id="fZXYDq" name="A6v9.ogg" compile="0" resource="1" file="../../Resources/PianoSamples/A6v9.ogg"/>
+        <FILE id="fz0cgd" name="A7v9.ogg" compile="0" resource="1" file="../../Resources/PianoSamples/A7v9.ogg"/>
+        <FILE id="fefnhs" name="C1v9.ogg" compile="0" resource="1" file="../../Resources/PianoSamples/C1v9.ogg"/>
+        <FILE id="QRfpD0" name="C2v9.ogg" compile="0" resource="1" file="../../Resources/PianoSamples/C2v9.ogg"/>
+        <FILE id="mIK4KJ" name="C3v9.ogg" compile="0" resource="1" file="../../Resources/PianoSamples/C3v9.ogg"/>
+        <FILE id="OBgsf6" name="C4v9.ogg" compile="0" resource="1" file="../../Resources/PianoSamples/C4v9.ogg"/>
+        <FILE id="K78TJC" name="C5v9.ogg" compile="0" resource="1" file="../../Resources/PianoSamples/C5v9.ogg"/>
+        <FILE id="CJAvai" name="C6v9.ogg" compile="0" resource="1" file="../../Resources/PianoSamples/C6v9.ogg"/>
+        <FILE id="PHDD7B" name="C7v9.ogg" compile="0" resource="1" file="../../Resources/PianoSamples/C7v9.ogg"/>
+        <FILE id="re4Bzl" name="C8v9.ogg" compile="0" resource="1" file="../../Resources/PianoSamples/C8v9.ogg"/>
+        <FILE id="AVpdbt" name="D#1v9.ogg" compile="0" resource="1" file="../../Resources/PianoSamples/D#1v9.ogg"/>
+        <FILE id="Quo5mn" name="D#2v9.ogg" compile="0" resource="1" file="../../Resources/PianoSamples/D#2v9.ogg"/>
+        <FILE id="FmsBGP" name="D#3v9.ogg" compile="0" resource="1" file="../../Resources/PianoSamples/D#3v9.ogg"/>
+        <FILE id="O0y2lG" name="D#4v9.ogg" compile="0" resource="1" file="../../Resources/PianoSamples/D#4v9.ogg"/>
+        <FILE id="Ptq6vG" name="D#5v9.ogg" compile="0" resource="1" file="../../Resources/PianoSamples/D#5v9.ogg"/>
+        <FILE id="AobbEl" name="D#6v9.ogg" compile="0" resource="1" file="../../Resources/PianoSamples/D#6v9.ogg"/>
+        <FILE id="FjCvpY" name="D#7v9.ogg" compile="0" resource="1" file="../../Resources/PianoSamples/D#7v9.ogg"/>
+        <FILE id="rcNAG4" name="F#1v9.ogg" compile="0" resource="1" file="../../Resources/PianoSamples/F#1v9.ogg"/>
+        <FILE id="xKNlUQ" name="F#2v9.ogg" compile="0" resource="1" file="../../Resources/PianoSamples/F#2v9.ogg"/>
+        <FILE id="F1NAIe" name="F#3v9.ogg" compile="0" resource="1" file="../../Resources/PianoSamples/F#3v9.ogg"/>
+        <FILE id="YvZXCI" name="F#4v9.ogg" compile="0" resource="1" file="../../Resources/PianoSamples/F#4v9.ogg"/>
+        <FILE id="yxpgfH" name="F#5v9.ogg" compile="0" resource="1" file="../../Resources/PianoSamples/F#5v9.ogg"/>
+        <FILE id="ptkotb" name="F#6v9.ogg" compile="0" resource="1" file="../../Resources/PianoSamples/F#6v9.ogg"/>
+        <FILE id="U2cRzq" name="F#7v9.ogg" compile="0" resource="1" file="../../Resources/PianoSamples/F#7v9.ogg"/>
+      </GROUP>
+      <GROUP id="{4C273977-B090-3F23-250C-510E8D92F7A0}" name="Fonts">
+        <FILE id="lGxgzu" name="lato.fnt" compile="0" resource="1" file="../../Resources/Fonts/lato.fnt"/>
+      </GROUP>
+      <GROUP id="{0B700B6F-60B4-647B-6D0F-7AD115ECD127}" name="Icons">
+        <FILE id="fIcycT" name="angle-double-down.svg" compile="0" resource="1"
+              file="../../Resources/Icons/angle-double-down.svg"/>
+        <FILE id="RIC6hz" name="angle-double-left.svg" compile="0" resource="1"
+              file="../../Resources/Icons/angle-double-left.svg"/>
+        <FILE id="vy7RT1" name="angle-double-right.svg" compile="0" resource="1"
+              file="../../Resources/Icons/angle-double-right.svg"/>
+        <FILE id="DnPJkJ" name="angle-double-up.svg" compile="0" resource="1"
+              file="../../Resources/Icons/angle-double-up.svg"/>
+        <FILE id="sLvoDn" name="angle-down.svg" compile="0" resource="1" file="../../Resources/Icons/angle-down.svg"/>
+        <FILE id="n0SE3n" name="angle-left.svg" compile="0" resource="1" file="../../Resources/Icons/angle-left.svg"/>
+        <FILE id="Mm42yC" name="angle-right.svg" compile="0" resource="1" file="../../Resources/Icons/angle-right.svg"/>
+        <FILE id="Q2BmA8" name="angle-up.svg" compile="0" resource="1" file="../../Resources/Icons/angle-up.svg"/>
+        <FILE id="rxBqpo" name="arpeggiator.svg" compile="0" resource="1" file="../../Resources/Icons/arpeggiator.svg"/>
+        <FILE id="lOgveK" name="arrow-back.svg" compile="0" resource="1" file="../../Resources/Icons/arrow-back.svg"/>
+        <FILE id="h6xMon" name="arrow-forward.svg" compile="0" resource="1"
+              file="../../Resources/Icons/arrow-forward.svg"/>
+        <FILE id="Se9SF9" name="arrow-left2.svg" compile="0" resource="1" file="../../Resources/Icons/arrow-left2.svg"/>
+        <FILE id="JHcfqw" name="arrow-right2.svg" compile="0" resource="1"
+              file="../../Resources/Icons/arrow-right2.svg"/>
+        <FILE id="ypi7ve" name="arrows.svg" compile="0" resource="1" file="../../Resources/Icons/arrows.svg"/>
+        <FILE id="uLdpLT" name="beamed_note.svg" compile="0" resource="1" file="../../Resources/Icons/beamed_note.svg"/>
+        <FILE id="iSWPrW" name="bezier.svg" compile="0" resource="1" file="../../Resources/Icons/bezier.svg"/>
+        <FILE id="tAKRaJ" name="brush.svg" compile="0" resource="1" file="../../Resources/Icons/brush.svg"/>
+        <FILE id="hiyBAc" name="check.svg" compile="0" resource="1" file="../../Resources/Icons/check.svg"/>
+        <FILE id="x7FC86" name="chevron-left2.svg" compile="0" resource="1"
+              file="../../Resources/Icons/chevron-left2.svg"/>
+        <FILE id="uL9Apm" name="chevron-right2.svg" compile="0" resource="1"
+              file="../../Resources/Icons/chevron-right2.svg"/>
+        <FILE id="sxCVAs" name="clef.svg" compile="0" resource="1" file="../../Resources/Icons/clef.svg"/>
+        <FILE id="NGXxdv" name="cloud-download.svg" compile="0" resource="1"
+              file="../../Resources/Icons/cloud-download.svg"/>
+        <FILE id="Ridw8t" name="cloud-upload.svg" compile="0" resource="1"
+              file="../../Resources/Icons/cloud-upload.svg"/>
+        <FILE id="SJhOBr" name="cloud2.svg" compile="0" resource="1" file="../../Resources/Icons/cloud2.svg"/>
+        <FILE id="yq4zRt" name="clouds.svg" compile="0" resource="1" file="../../Resources/Icons/clouds.svg"/>
+        <FILE id="dxiiyR" name="columns.svg" compile="0" resource="1" file="../../Resources/Icons/columns.svg"/>
+        <FILE id="cKAjt2" name="copy.svg" compile="0" resource="1" file="../../Resources/Icons/copy.svg"/>
+        <FILE id="hL0IGR" name="crop.svg" compile="0" resource="1" file="../../Resources/Icons/crop.svg"/>
+        <FILE id="jB0Anm" name="cup.svg" compile="0" resource="1" file="../../Resources/Icons/cup.svg"/>
+        <FILE id="aPjSA1" name="cursor2.svg" compile="0" resource="1" file="../../Resources/Icons/cursor2.svg"/>
+        <FILE id="Ppqoha" name="diskette.svg" compile="0" resource="1" file="../../Resources/Icons/diskette.svg"/>
+        <FILE id="Xs6UgH" name="download2.svg" compile="0" resource="1" file="../../Resources/Icons/download2.svg"/>
+        <FILE id="grXAEY" name="drive.svg" compile="0" resource="1" file="../../Resources/Icons/drive.svg"/>
+        <FILE id="GpHZYi" name="eight_note.svg" compile="0" resource="1" file="../../Resources/Icons/eight_note.svg"/>
+        <FILE id="d2CR7u" name="ellipsis-h.svg" compile="0" resource="1" file="../../Resources/Icons/ellipsis-h.svg"/>
+        <FILE id="KfNdqN" name="ellipsis-v.svg" compile="0" resource="1" file="../../Resources/Icons/ellipsis-v.svg"/>
+        <FILE id="AGqfTG" name="folder-open.svg" compile="0" resource="1" file="../../Resources/Icons/folder-open.svg"/>
+        <FILE id="dNNduX" name="folder.svg" compile="0" resource="1" file="../../Resources/Icons/folder.svg"/>
+        <FILE id="w7Lu21" name="folder2.svg" compile="0" resource="1" file="../../Resources/Icons/folder2.svg"/>
+        <FILE id="ckcQyW" name="heptagram2.svg" compile="0" resource="1" file="../../Resources/Icons/heptagram2.svg"/>
+        <FILE id="YGs5zi" name="history.svg" compile="0" resource="1" file="../../Resources/Icons/history.svg"/>
+        <FILE id="XqGm3J" name="hourglass.svg" compile="0" resource="1" file="../../Resources/Icons/hourglass.svg"/>
+        <FILE id="OZw71r" name="insert-space.svg" compile="0" resource="1"
+              file="../../Resources/Icons/insert-space.svg"/>
+        <FILE id="t1B1p1" name="key.svg" compile="0" resource="1" file="../../Resources/Icons/key.svg"/>
+        <FILE id="UJ2N8D" name="knob.svg" compile="0" resource="1" file="../../Resources/Icons/knob.svg"/>
+        <FILE id="brEXrx" name="logo2.svg" compile="0" resource="1" file="../../Resources/Icons/logo2.svg"/>
+        <FILE id="Ze3FO6" name="marquee.svg" compile="0" resource="1" file="../../Resources/Icons/marquee.svg"/>
+        <FILE id="dLHGqL" name="menu.svg" compile="0" resource="1" file="../../Resources/Icons/menu.svg"/>
+        <FILE id="crfKTP" name="minus2.svg" compile="0" resource="1" file="../../Resources/Icons/minus2.svg"/>
+        <FILE id="hdUOBB" name="paste.svg" compile="0" resource="1" file="../../Resources/Icons/paste.svg"/>
+        <FILE id="aHHS0X" name="pause2.svg" compile="0" resource="1" file="../../Resources/Icons/pause2.svg"/>
+        <FILE id="t1iNp7" name="pencil.svg" compile="0" resource="1" file="../../Resources/Icons/pencil.svg"/>
+        <FILE id="y1xm97" name="pencil4.svg" compile="0" resource="1" file="../../Resources/Icons/pencil4.svg"/>
+        <FILE id="CrmBka" name="play2.svg" compile="0" resource="1" file="../../Resources/Icons/play2.svg"/>
+        <FILE id="biT4pl" name="plus2.svg" compile="0" resource="1" file="../../Resources/Icons/plus2.svg"/>
+        <FILE id="fFYvPf" name="poetry.svg" compile="0" resource="1" file="../../Resources/Icons/poetry.svg"/>
+        <FILE id="NLRnqu" name="quote.svg" compile="0" resource="1" file="../../Resources/Icons/quote.svg"/>
+        <FILE id="gB95DU" name="reroute.svg" compile="0" resource="1" file="../../Resources/Icons/reroute.svg"/>
+        <FILE id="piRSFU" name="roman1.svg" compile="0" resource="1" file="../../Resources/Icons/roman1.svg"/>
+        <FILE id="qJeyuc" name="roman2.svg" compile="0" resource="1" file="../../Resources/Icons/roman2.svg"/>
+        <FILE id="lhEs1x" name="roman3.svg" compile="0" resource="1" file="../../Resources/Icons/roman3.svg"/>
+        <FILE id="lNNtbL" name="roman4.svg" compile="0" resource="1" file="../../Resources/Icons/roman4.svg"/>
+        <FILE id="nQavMP" name="roman5.svg" compile="0" resource="1" file="../../Resources/Icons/roman5.svg"/>
+        <FILE id="lqaeUD" name="roman6.svg" compile="0" resource="1" file="../../Resources/Icons/roman6.svg"/>
+        <FILE id="sH3ZgL" name="roman7.svg" compile="0" resource="1" file="../../Resources/Icons/roman7.svg"/>
+        <FILE id="SzTryG" name="saxophone.svg" compile="0" resource="1" file="../../Resources/Icons/saxophone.svg"/>
+        <FILE id="Oyau1Z" name="scissors.svg" compile="0" resource="1" file="../../Resources/Icons/scissors.svg"/>
+        <FILE id="q9ePiF" name="settings2.svg" compile="0" resource="1" file="../../Resources/Icons/settings2.svg"/>
+        <FILE id="BWZLRC" name="switch.svg" compile="0" resource="1" file="../../Resources/Icons/switch.svg"/>
+        <FILE id="VzpSmd" name="terminal.svg" compile="0" resource="1" file="../../Resources/Icons/terminal.svg"/>
+        <FILE id="q51lyh" name="times.svg" compile="0" resource="1" file="../../Resources/Icons/times.svg"/>
+        <FILE id="BMI81O" name="toggle-off.svg" compile="0" resource="1" file="../../Resources/Icons/toggle-off.svg"/>
+        <FILE id="eIBbuk" name="toggle-on.svg" compile="0" resource="1" file="../../Resources/Icons/toggle-on.svg"/>
+        <FILE id="gUVRXr" name="updown.svg" compile="0" resource="1" file="../../Resources/Icons/updown.svg"/>
+        <FILE id="Fczo7i" name="volume-off.svg" compile="0" resource="1" file="../../Resources/Icons/volume-off.svg"/>
+        <FILE id="tyVO4R" name="volume-up.svg" compile="0" resource="1" file="../../Resources/Icons/volume-up.svg"/>
+        <FILE id="LSI35j" name="waveform.svg" compile="0" resource="1" file="../../Resources/Icons/waveform.svg"/>
+        <FILE id="jLbIUj" name="wipe-space.svg" compile="0" resource="1" file="../../Resources/Icons/wipe-space.svg"/>
+        <FILE id="HojmRs" name="zoom-in.svg" compile="0" resource="1" file="../../Resources/Icons/zoom-in.svg"/>
+        <FILE id="wS3gha" name="zoom-out.svg" compile="0" resource="1" file="../../Resources/Icons/zoom-out.svg"/>
+      </GROUP>
+      <GROUP id="{14FB8A25-1178-E3EF-6B94-AEFBD0ED4866}" name="Themes">
+        <GROUP id="{26C997FB-F5F9-B400-1EA1-6E714196DE3C}" name="Backgrounds">
+          <FILE id="qBcdTl" name="defaultPattern.png" compile="0" resource="1"
+                file="../../Resources/Themes/Backgrounds/defaultPattern.png"/>
+        </GROUP>
+        <FILE id="qsddRM" name="ColourSchemes.xml" compile="0" resource="1"
+              file="../../Resources/Themes/ColourSchemes.xml"/>
+      </GROUP>
+      <FILE id="dq4Pbr" name="DefaultArps.xml" compile="0" resource="1" file="../../Resources/DefaultArps.xml"/>
+      <FILE id="TgP2FQ" name="DefaultScales.xml" compile="0" resource="1"
+            file="../../Resources/DefaultScales.xml"/>
+      <FILE id="WrABxc" name="DefaultTranslations.xml" compile="0" resource="1"
+            file="../../Resources/DefaultTranslations.xml"/>
+    </GROUP>
+    <GROUP id="{D7C7CF10-6E05-4F4B-8239-EAE45F06DF85}" name="Source">
+      <GROUP id="{F2A6D338-1D87-9C43-B3BB-5AFE01EEE084}" name="Core">
+        <GROUP id="{EB8E59B1-1108-D097-8611-160C73AF66AC}" name="App">
+          <FILE id="GGZGiM" name="App.cpp" compile="1" resource="0" file="../../Source/Core/App/App.cpp"/>
+          <FILE id="HIqX8g" name="App.h" compile="0" resource="0" file="../../Source/Core/App/App.h"/>
+          <FILE id="lxJISt" name="Config.cpp" compile="1" resource="0" file="../../Source/Core/App/Config.cpp"/>
+          <FILE id="yooo4H" name="Config.h" compile="0" resource="0" file="../../Source/Core/App/Config.h"/>
+          <FILE id="R6femh" name="HelioLogger.h" compile="0" resource="0" file="../../Source/Core/App/HelioLogger.h"/>
+          <FILE id="n2Lsdn" name="Workspace.cpp" compile="1" resource="0" file="../../Source/Core/App/Workspace.cpp"/>
+          <FILE id="sncesv" name="Workspace.h" compile="0" resource="0" file="../../Source/Core/App/Workspace.h"/>
+        </GROUP>
+        <GROUP id="{C21ADAA4-EF22-DB83-6A0D-E8AC7E9B05DF}" name="Audio">
+          <GROUP id="{735E5D69-BA85-2788-E3C0-566143134659}" name="BuiltIn">
+            <FILE id="B3bOVQ" name="BuiltInSynthAudioPlugin.cpp" compile="1" resource="0"
+                  file="../../Source/Core/Audio/BuiltIn/BuiltInSynthAudioPlugin.cpp"/>
+            <FILE id="qINmEE" name="BuiltInSynthAudioPlugin.h" compile="0" resource="0"
+                  file="../../Source/Core/Audio/BuiltIn/BuiltInSynthAudioPlugin.h"/>
+            <FILE id="u3XxWY" name="BuiltInSynthFormat.cpp" compile="1" resource="0"
+                  file="../../Source/Core/Audio/BuiltIn/BuiltInSynthFormat.cpp"/>
+            <FILE id="QbQrqy" name="BuiltInSynthFormat.h" compile="0" resource="0"
+                  file="../../Source/Core/Audio/BuiltIn/BuiltInSynthFormat.h"/>
+            <FILE id="KnatwX" name="BuiltInSynthPiano.cpp" compile="1" resource="0"
+                  file="../../Source/Core/Audio/BuiltIn/BuiltInSynthPiano.cpp"/>
+            <FILE id="ptazaW" name="BuiltInSynthPiano.h" compile="0" resource="0"
+                  file="../../Source/Core/Audio/BuiltIn/BuiltInSynthPiano.h"/>
+            <FILE id="PYyC8X" name="InternalPluginFormat.cpp" compile="1" resource="0"
+                  file="../../Source/Core/Audio/BuiltIn/InternalPluginFormat.cpp"/>
+            <FILE id="LuBc4N" name="InternalPluginFormat.h" compile="0" resource="0"
+                  file="../../Source/Core/Audio/BuiltIn/InternalPluginFormat.h"/>
+          </GROUP>
+          <GROUP id="{0A903C8C-868E-C0D3-671A-8E37B2140BFE}" name="Instruments">
+            <FILE id="MCDbWa" name="Instrument.cpp" compile="1" resource="0" file="../../Source/Core/Audio/Instruments/Instrument.cpp"/>
+            <FILE id="Quq654" name="Instrument.h" compile="0" resource="0" file="../../Source/Core/Audio/Instruments/Instrument.h"/>
+            <FILE id="BSSl0w" name="OrchestraListener.h" compile="0" resource="0"
+                  file="../../Source/Core/Audio/Instruments/OrchestraListener.h"/>
+            <FILE id="j7eL7h" name="OrchestraPit.cpp" compile="1" resource="0"
+                  file="../../Source/Core/Audio/Instruments/OrchestraPit.cpp"/>
+            <FILE id="CgBNOf" name="OrchestraPit.h" compile="0" resource="0" file="../../Source/Core/Audio/Instruments/OrchestraPit.h"/>
+            <FILE id="FiXuKP" name="PluginManager.cpp" compile="1" resource="0"
+                  file="../../Source/Core/Audio/Instruments/PluginManager.cpp"/>
+            <FILE id="JXsede" name="PluginManager.h" compile="0" resource="0" file="../../Source/Core/Audio/Instruments/PluginManager.h"/>
+            <FILE id="FMNewS" name="PluginSmartDescription.cpp" compile="1" resource="0"
+                  file="../../Source/Core/Audio/Instruments/PluginSmartDescription.cpp"/>
+            <FILE id="Q3gpXQ" name="PluginSmartDescription.h" compile="0" resource="0"
+                  file="../../Source/Core/Audio/Instruments/PluginSmartDescription.h"/>
+          </GROUP>
+          <GROUP id="{12A2D307-9044-784C-B9D3-96DB293D0DD6}" name="Monitoring">
+            <FILE id="Yt69la" name="AudioMonitor.cpp" compile="1" resource="0"
+                  file="../../Source/Core/Audio/Monitoring/AudioMonitor.cpp"/>
+            <FILE id="dMGdC9" name="AudioMonitor.h" compile="0" resource="0" file="../../Source/Core/Audio/Monitoring/AudioMonitor.h"/>
+            <FILE id="VTmVN6" name="SpectrumAnalyzer.cpp" compile="1" resource="0"
+                  file="../../Source/Core/Audio/Monitoring/SpectrumAnalyzer.cpp"/>
+            <FILE id="zQZbbQ" name="SpectrumAnalyzer.h" compile="0" resource="0"
+                  file="../../Source/Core/Audio/Monitoring/SpectrumAnalyzer.h"/>
+          </GROUP>
+          <GROUP id="{2FD3FB40-23EF-A822-3FB0-5CFBB940E2F2}" name="Transport">
+            <FILE id="GH5xm4" name="PlayerThread.cpp" compile="1" resource="0"
+                  file="../../Source/Core/Audio/Transport/PlayerThread.cpp"/>
+            <FILE id="Q7DJnB" name="PlayerThread.h" compile="0" resource="0" file="../../Source/Core/Audio/Transport/PlayerThread.h"/>
+            <FILE id="TikoqY" name="ProjectSequencesWrapper.h" compile="0" resource="0"
+                  file="../../Source/Core/Audio/Transport/ProjectSequencesWrapper.h"/>
+            <FILE id="MxQSLU" name="RendererThread.cpp" compile="1" resource="0"
+                  file="../../Source/Core/Audio/Transport/RendererThread.cpp"/>
+            <FILE id="qHMFej" name="RendererThread.h" compile="0" resource="0"
+                  file="../../Source/Core/Audio/Transport/RendererThread.h"/>
+            <FILE id="iPdQ6w" name="Transport.cpp" compile="1" resource="0" file="../../Source/Core/Audio/Transport/Transport.cpp"/>
+            <FILE id="k7oPSt" name="Transport.h" compile="0" resource="0" file="../../Source/Core/Audio/Transport/Transport.h"/>
+            <FILE id="JViiXj" name="TransportListener.h" compile="0" resource="0"
+                  file="../../Source/Core/Audio/Transport/TransportListener.h"/>
+          </GROUP>
+          <FILE id="KENrya" name="AudiobusOutput.mm" compile="1" resource="0"
+                file="../../Source/Core/Audio/AudiobusOutput.mm"/>
+          <FILE id="Qaw0pn" name="AudiobusOutput.h" compile="0" resource="0"
+                file="../../Source/Core/Audio/AudiobusOutput.h"/>
+          <FILE id="eGzL40" name="AudioCore.cpp" compile="1" resource="0" file="../../Source/Core/Audio/AudioCore.cpp"/>
+          <FILE id="vlOPNw" name="AudioCore.h" compile="0" resource="0" file="../../Source/Core/Audio/AudioCore.h"/>
+        </GROUP>
+        <GROUP id="{A6A30AB8-10A9-1209-0CFF-B7D4844C4AC0}" name="Clipboard">
+          <FILE id="a2IU2p" name="ClipboardOwner.h" compile="0" resource="0"
+                file="../../Source/Core/Clipboard/ClipboardOwner.h"/>
+          <FILE id="DK0S8O" name="InternalClipboard.cpp" compile="1" resource="0"
+                file="../../Source/Core/Clipboard/InternalClipboard.cpp"/>
+          <FILE id="JtF0e3" name="InternalClipboard.h" compile="0" resource="0"
+                file="../../Source/Core/Clipboard/InternalClipboard.h"/>
+        </GROUP>
+        <GROUP id="{93B0AF7A-BC73-2049-CF6B-76592F77C01F}" name="Midi">
+          <GROUP id="{5A19293F-FDB1-F5B4-F808-E06A0B919C46}" name="Patterns">
+            <FILE id="dwdkYP" name="Clip.cpp" compile="1" resource="0" file="../../Source/Core/Midi/Patterns/Clip.cpp"/>
+            <FILE id="WmNSez" name="Clip.h" compile="0" resource="0" file="../../Source/Core/Midi/Patterns/Clip.h"/>
+            <FILE id="ieMiv0" name="Pattern.cpp" compile="1" resource="0" file="../../Source/Core/Midi/Patterns/Pattern.cpp"/>
+            <FILE id="UCgaFX" name="Pattern.h" compile="0" resource="0" file="../../Source/Core/Midi/Patterns/Pattern.h"/>
+          </GROUP>
+          <GROUP id="{B5F6594E-8877-B849-CD35-81801189872A}" name="Sequences">
+            <GROUP id="{AB8EE82E-9F91-3B49-01A3-788E973C9C38}" name="Events">
+              <FILE id="f9lmRW" name="AnnotationEvent.cpp" compile="1" resource="0"
+                    file="../../Source/Core/Midi/Sequences/Events/AnnotationEvent.cpp"/>
+              <FILE id="FX26OJ" name="AnnotationEvent.h" compile="0" resource="0"
+                    file="../../Source/Core/Midi/Sequences/Events/AnnotationEvent.h"/>
+              <FILE id="DZFxQA" name="AutomationEvent.cpp" compile="1" resource="0"
+                    file="../../Source/Core/Midi/Sequences/Events/AutomationEvent.cpp"/>
+              <FILE id="bjp15Z" name="AutomationEvent.h" compile="0" resource="0"
+                    file="../../Source/Core/Midi/Sequences/Events/AutomationEvent.h"/>
+              <FILE id="xdcqR0" name="MidiEvent.cpp" compile="1" resource="0" file="../../Source/Core/Midi/Sequences/Events/MidiEvent.cpp"/>
+              <FILE id="bflbXk" name="MidiEvent.h" compile="0" resource="0" file="../../Source/Core/Midi/Sequences/Events/MidiEvent.h"/>
+              <FILE id="anKLlo" name="Note.cpp" compile="1" resource="0" file="../../Source/Core/Midi/Sequences/Events/Note.cpp"/>
+              <FILE id="FGxj1T" name="Note.h" compile="0" resource="0" file="../../Source/Core/Midi/Sequences/Events/Note.h"/>
+              <FILE id="S4bj3A" name="TimeSignatureEvent.cpp" compile="1" resource="0"
+                    file="../../Source/Core/Midi/Sequences/Events/TimeSignatureEvent.cpp"/>
+              <FILE id="uTqfdO" name="TimeSignatureEvent.h" compile="0" resource="0"
+                    file="../../Source/Core/Midi/Sequences/Events/TimeSignatureEvent.h"/>
+            </GROUP>
+            <FILE id="Uq1fio" name="AnnotationsSequence.cpp" compile="1" resource="0"
+                  file="../../Source/Core/Midi/Sequences/AnnotationsSequence.cpp"/>
+            <FILE id="Kq0pKj" name="AnnotationsSequence.h" compile="0" resource="0"
+                  file="../../Source/Core/Midi/Sequences/AnnotationsSequence.h"/>
+            <FILE id="wXRUbZ" name="AutomationSequence.cpp" compile="1" resource="0"
+                  file="../../Source/Core/Midi/Sequences/AutomationSequence.cpp"/>
+            <FILE id="GRKG5X" name="AutomationSequence.h" compile="0" resource="0"
+                  file="../../Source/Core/Midi/Sequences/AutomationSequence.h"/>
+            <FILE id="MHE6co" name="MidiSequence.cpp" compile="1" resource="0"
+                  file="../../Source/Core/Midi/Sequences/MidiSequence.cpp"/>
+            <FILE id="SK7GBV" name="MidiSequence.h" compile="0" resource="0" file="../../Source/Core/Midi/Sequences/MidiSequence.h"/>
+            <FILE id="QpJTUN" name="PianoSequence.cpp" compile="1" resource="0"
+                  file="../../Source/Core/Midi/Sequences/PianoSequence.cpp"/>
+            <FILE id="ex5XgV" name="PianoSequence.h" compile="0" resource="0" file="../../Source/Core/Midi/Sequences/PianoSequence.h"/>
+            <FILE id="Xpzwmq" name="TimeSignaturesSequence.cpp" compile="1" resource="0"
+                  file="../../Source/Core/Midi/Sequences/TimeSignaturesSequence.cpp"/>
+            <FILE id="czxRrv" name="TimeSignaturesSequence.h" compile="0" resource="0"
+                  file="../../Source/Core/Midi/Sequences/TimeSignaturesSequence.h"/>
+          </GROUP>
+          <FILE id="MrLUNm" name="MidiTrack.cpp" compile="1" resource="0" file="../../Source/Core/Midi/MidiTrack.cpp"/>
+          <FILE id="BA8BhP" name="MidiTrack.h" compile="0" resource="0" file="../../Source/Core/Midi/MidiTrack.h"/>
+          <FILE id="Aqvnqy" name="Scale.cpp" compile="1" resource="0" file="../../Source/Core/Midi/Scale.cpp"/>
+          <FILE id="leo3vi" name="Scale.h" compile="0" resource="0" file="../../Source/Core/Midi/Scale.h"/>
+        </GROUP>
+        <GROUP id="{9C34DE9F-57B6-7B3A-C005-1E16E0BF57B2}" name="Network">
+          <FILE id="zuzMlt" name="AuthorizationManager.cpp" compile="1" resource="0"
+                file="../../Source/Core/Network/AuthorizationManager.cpp"/>
+          <FILE id="lk1Vh2" name="AuthorizationManager.h" compile="0" resource="0"
+                file="../../Source/Core/Network/AuthorizationManager.h"/>
+          <FILE id="wvwATY" name="HelioServerDefines.h" compile="0" resource="0"
+                file="../../Source/Core/Network/HelioServerDefines.h"/>
+          <FILE id="AQpXQd" name="LoginThread.cpp" compile="1" resource="0" file="../../Source/Core/Network/LoginThread.cpp"/>
+          <FILE id="URoFvA" name="LoginThread.h" compile="0" resource="0" file="../../Source/Core/Network/LoginThread.h"/>
+          <FILE id="gRRURg" name="LogoutThread.cpp" compile="1" resource="0"
+                file="../../Source/Core/Network/LogoutThread.cpp"/>
+          <FILE id="hwTQ3u" name="LogoutThread.h" compile="0" resource="0" file="../../Source/Core/Network/LogoutThread.h"/>
+          <FILE id="Z5bnce" name="RequestArpeggiatorsThread.cpp" compile="1"
+                resource="0" file="../../Source/Core/Network/RequestArpeggiatorsThread.cpp"/>
+          <FILE id="tWSneE" name="RequestArpeggiatorsThread.h" compile="0" resource="0"
+                file="../../Source/Core/Network/RequestArpeggiatorsThread.h"/>
+          <FILE id="Ize9Ch" name="RequestColourSchemesThread.cpp" compile="1"
+                resource="0" file="../../Source/Core/Network/RequestColourSchemesThread.cpp"/>
+          <FILE id="u0IggO" name="RequestColourSchemesThread.h" compile="0" resource="0"
+                file="../../Source/Core/Network/RequestColourSchemesThread.h"/>
+          <FILE id="dMoTHp" name="RequestProjectsListThread.cpp" compile="1"
+                resource="0" file="../../Source/Core/Network/RequestProjectsListThread.cpp"/>
+          <FILE id="LOQNXe" name="RequestProjectsListThread.h" compile="0" resource="0"
+                file="../../Source/Core/Network/RequestProjectsListThread.h"/>
+          <FILE id="j8fCjc" name="RequestTranslationsThread.cpp" compile="1"
+                resource="0" file="../../Source/Core/Network/RequestTranslationsThread.cpp"/>
+          <FILE id="zj6UaQ" name="RequestTranslationsThread.h" compile="0" resource="0"
+                file="../../Source/Core/Network/RequestTranslationsThread.h"/>
+          <FILE id="n13un8" name="UpdateManager.cpp" compile="1" resource="0"
+                file="../../Source/Core/Network/UpdateManager.cpp"/>
+          <FILE id="q43RNd" name="UpdateManager.h" compile="0" resource="0" file="../../Source/Core/Network/UpdateManager.h"/>
+        </GROUP>
+        <GROUP id="{B690F2B3-8242-3091-4182-FD3492158B1A}" name="Serialization">
+          <FILE id="E2KE99" name="Autosaver.cpp" compile="1" resource="0" file="../../Source/Core/Serialization/Autosaver.cpp"/>
+          <FILE id="AqX33p" name="Autosaver.h" compile="0" resource="0" file="../../Source/Core/Serialization/Autosaver.h"/>
+          <FILE id="CyjlO4" name="DataEncoder.cpp" compile="1" resource="0" file="../../Source/Core/Serialization/DataEncoder.cpp"/>
+          <FILE id="G4hhAa" name="DataEncoder.h" compile="0" resource="0" file="../../Source/Core/Serialization/DataEncoder.h"/>
+          <FILE id="rJb2Ee" name="Document.cpp" compile="1" resource="0" file="../../Source/Core/Serialization/Document.cpp"/>
+          <FILE id="uWTVv3" name="Document.h" compile="0" resource="0" file="../../Source/Core/Serialization/Document.h"/>
+          <FILE id="NeGEM2" name="DocumentOwner.h" compile="0" resource="0" file="../../Source/Core/Serialization/DocumentOwner.h"/>
+          <FILE id="crDTl7" name="FileUtils.cpp" compile="1" resource="0" file="../../Source/Core/Serialization/FileUtils.cpp"/>
+          <FILE id="hRViZu" name="FileUtils.h" compile="0" resource="0" file="../../Source/Core/Serialization/FileUtils.h"/>
+          <FILE id="nw4n10" name="Serializable.h" compile="0" resource="0" file="../../Source/Core/Serialization/Serializable.h"/>
+          <FILE id="EGpzhA" name="SerializationKeys.h" compile="0" resource="0"
+                file="../../Source/Core/Serialization/SerializationKeys.h"/>
+        </GROUP>
+        <GROUP id="{DB9A0586-E202-C531-4B19-C250BD2E8A50}" name="Supervisor">
+          <FILE id="FdxpBe" name="Session.cpp" compile="1" resource="0" file="../../Source/Core/Supervisor/Session.cpp"/>
+          <FILE id="fmPwhm" name="Session.h" compile="0" resource="0" file="../../Source/Core/Supervisor/Session.h"/>
+          <FILE id="BANyiT" name="SessionManager.cpp" compile="1" resource="0"
+                file="../../Source/Core/Supervisor/SessionManager.cpp"/>
+          <FILE id="qhYFYo" name="SessionManager.h" compile="0" resource="0"
+                file="../../Source/Core/Supervisor/SessionManager.h"/>
+          <FILE id="NFrvOs" name="Supervisor.cpp" compile="1" resource="0" file="../../Source/Core/Supervisor/Supervisor.cpp"/>
+          <FILE id="wNdFR8" name="Supervisor.h" compile="0" resource="0" file="../../Source/Core/Supervisor/Supervisor.h"/>
+        </GROUP>
+        <GROUP id="{9E5597E2-60FF-A8DF-6BF4-CEDC3BA07BFA}" name="Tools">
+          <FILE id="OBUm5E" name="Arpeggiator.cpp" compile="1" resource="0" file="../../Source/Core/Tools/Arpeggiator.cpp"/>
+          <FILE id="s1W0F3" name="Arpeggiator.h" compile="0" resource="0" file="../../Source/Core/Tools/Arpeggiator.h"/>
+          <FILE id="EQ6gxN" name="ArpeggiatorsManager.cpp" compile="1" resource="0"
+                file="../../Source/Core/Tools/ArpeggiatorsManager.cpp"/>
+          <FILE id="tnisdC" name="ArpeggiatorsManager.h" compile="0" resource="0"
+                file="../../Source/Core/Tools/ArpeggiatorsManager.h"/>
+          <FILE id="HU9qlq" name="ColourScheme.cpp" compile="1" resource="0"
+                file="../../Source/Core/Tools/ColourScheme.cpp"/>
+          <FILE id="kV9bvG" name="ColourScheme.h" compile="0" resource="0" file="../../Source/Core/Tools/ColourScheme.h"/>
+          <FILE id="iScg0d" name="ColourSchemeManager.cpp" compile="1" resource="0"
+                file="../../Source/Core/Tools/ColourSchemeManager.cpp"/>
+          <FILE id="i6yaTe" name="ColourSchemeManager.h" compile="0" resource="0"
+                file="../../Source/Core/Tools/ColourSchemeManager.h"/>
+        </GROUP>
+        <GROUP id="{ACF28C50-DEDE-3EE2-139E-A123DA464268}" name="Translation">
+          <FILE id="iKAdEE" name="TranslationKeys.h" compile="0" resource="0"
+                file="../../Source/Core/Translation/TranslationKeys.h"/>
+          <FILE id="euYw5m" name="TranslationManager.cpp" compile="1" resource="0"
+                file="../../Source/Core/Translation/TranslationManager.cpp"/>
+          <FILE id="Jze2pq" name="TranslationManager.h" compile="0" resource="0"
+                file="../../Source/Core/Translation/TranslationManager.h"/>
+        </GROUP>
+        <GROUP id="{979A75EC-73DC-C02F-D56E-866D72FF00D2}" name="Tree">
+          <FILE id="rSZUTM" name="RecentFilesList.cpp" compile="1" resource="0"
+                file="../../Source/Core/Tree/RecentFilesList.cpp"/>
+          <FILE id="yxTjr8" name="RecentFilesList.h" compile="0" resource="0"
+                file="../../Source/Core/Tree/RecentFilesList.h"/>
+          <FILE id="CE6G1K" name="AudioPluginTreeItem.cpp" compile="1" resource="0"
+                file="../../Source/Core/Tree/AudioPluginTreeItem.cpp"/>
+          <FILE id="RL4cbn" name="AudioPluginTreeItem.h" compile="0" resource="0"
+                file="../../Source/Core/Tree/AudioPluginTreeItem.h"/>
+          <FILE id="UVWEdm" name="AutomationTrackTreeItem.cpp" compile="1" resource="0"
+                file="../../Source/Core/Tree/AutomationTrackTreeItem.cpp"/>
+          <FILE id="K82RYP" name="AutomationTrackTreeItem.h" compile="0" resource="0"
+                file="../../Source/Core/Tree/AutomationTrackTreeItem.h"/>
+          <FILE id="Eu2SWn" name="InstrumentsRootTreeItem.cpp" compile="1" resource="0"
+                file="../../Source/Core/Tree/InstrumentsRootTreeItem.cpp"/>
+          <FILE id="d9gThN" name="InstrumentsRootTreeItem.h" compile="0" resource="0"
+                file="../../Source/Core/Tree/InstrumentsRootTreeItem.h"/>
+          <FILE id="qbLi9m" name="InstrumentTreeItem.cpp" compile="1" resource="0"
+                file="../../Source/Core/Tree/InstrumentTreeItem.cpp"/>
+          <FILE id="HYta5A" name="InstrumentTreeItem.h" compile="0" resource="0"
+                file="../../Source/Core/Tree/InstrumentTreeItem.h"/>
+          <FILE id="ms7iQB" name="LastShownTreeItems.h" compile="0" resource="0"
+                file="../../Source/Core/Tree/LastShownTreeItems.h"/>
+          <FILE id="HFh5gQ" name="MidiTrackTreeItem.cpp" compile="1" resource="0"
+                file="../../Source/Core/Tree/MidiTrackTreeItem.cpp"/>
+          <FILE id="TIdQYG" name="MidiTrackTreeItem.h" compile="0" resource="0"
+                file="../../Source/Core/Tree/MidiTrackTreeItem.h"/>
+          <FILE id="LNAQbu" name="PianoTrackTreeItem.cpp" compile="1" resource="0"
+                file="../../Source/Core/Tree/PianoTrackTreeItem.cpp"/>
+          <FILE id="ioqyfh" name="PianoTrackTreeItem.h" compile="0" resource="0"
+                file="../../Source/Core/Tree/PianoTrackTreeItem.h"/>
+          <FILE id="tKVO8v" name="ProjectInfo.cpp" compile="1" resource="0" file="../../Source/Core/Tree/ProjectInfo.cpp"/>
+          <FILE id="IEWN1c" name="ProjectInfo.h" compile="0" resource="0" file="../../Source/Core/Tree/ProjectInfo.h"/>
+          <FILE id="SwcYq5" name="ProjectTimeline.cpp" compile="1" resource="0"
+                file="../../Source/Core/Tree/ProjectTimeline.cpp"/>
+          <FILE id="i2XkU1" name="ProjectTimeline.h" compile="0" resource="0"
+                file="../../Source/Core/Tree/ProjectTimeline.h"/>
+          <FILE id="vj0ipC" name="ProjectEventDispatcher.h" compile="0" resource="0"
+                file="../../Source/Core/Tree/ProjectEventDispatcher.h"/>
+          <FILE id="inh3nZ" name="ProjectListener.h" compile="0" resource="0"
+                file="../../Source/Core/Tree/ProjectListener.h"/>
+          <FILE id="CKexRS" name="ProjectTreeItem.cpp" compile="1" resource="0"
+                file="../../Source/Core/Tree/ProjectTreeItem.cpp"/>
+          <FILE id="wdnaf6" name="ProjectTreeItem.h" compile="0" resource="0"
+                file="../../Source/Core/Tree/ProjectTreeItem.h"/>
+          <FILE id="pmK6z1" name="RootTreeItem.cpp" compile="1" resource="0"
+                file="../../Source/Core/Tree/RootTreeItem.cpp"/>
+          <FILE id="VkPEVe" name="RootTreeItem.h" compile="0" resource="0" file="../../Source/Core/Tree/RootTreeItem.h"/>
+          <FILE id="j4W2l9" name="SafeTreeItemPointer.h" compile="0" resource="0"
+                file="../../Source/Core/Tree/SafeTreeItemPointer.h"/>
+          <FILE id="nBROIk" name="SettingsTreeItem.cpp" compile="1" resource="0"
+                file="../../Source/Core/Tree/SettingsTreeItem.cpp"/>
+          <FILE id="ustDr6" name="SettingsTreeItem.h" compile="0" resource="0"
+                file="../../Source/Core/Tree/SettingsTreeItem.h"/>
+          <FILE id="LvVZ86" name="TrackGroupTreeItem.cpp" compile="1" resource="0"
+                file="../../Source/Core/Tree/TrackGroupTreeItem.cpp"/>
+          <FILE id="eUdOwJ" name="TrackGroupTreeItem.h" compile="0" resource="0"
+                file="../../Source/Core/Tree/TrackGroupTreeItem.h"/>
+          <FILE id="uyfp7Z" name="TransientTreeItems.cpp" compile="1" resource="0"
+                file="../../Source/Core/Tree/TransientTreeItems.cpp"/>
+          <FILE id="go1bwD" name="TransientTreeItems.h" compile="0" resource="0"
+                file="../../Source/Core/Tree/TransientTreeItems.h"/>
+          <FILE id="p4vaGG" name="TreeItem.cpp" compile="1" resource="0" file="../../Source/Core/Tree/TreeItem.cpp"/>
+          <FILE id="nnj8WS" name="TreeItem.h" compile="0" resource="0" file="../../Source/Core/Tree/TreeItem.h"/>
+          <FILE id="cKuziz" name="TreeItemChildrenSerializer.cpp" compile="1"
+                resource="0" file="../../Source/Core/Tree/TreeItemChildrenSerializer.cpp"/>
+          <FILE id="icgfCb" name="TreeItemChildrenSerializer.h" compile="0" resource="0"
+                file="../../Source/Core/Tree/TreeItemChildrenSerializer.h"/>
+          <FILE id="S6tz1q" name="VersionControlTreeItem.cpp" compile="1" resource="0"
+                file="../../Source/Core/Tree/VersionControlTreeItem.cpp"/>
+          <FILE id="Dvn4Zj" name="VersionControlTreeItem.h" compile="0" resource="0"
+                file="../../Source/Core/Tree/VersionControlTreeItem.h"/>
+        </GROUP>
+        <GROUP id="{5F3058BB-3437-9D35-0144-C18A49149B25}" name="Undo">
+          <GROUP id="{1601DB60-4D9C-DB85-3BF4-68029B0F5C7E}" name="Actions">
+            <FILE id="fDxmxO" name="AnnotationEventActions.cpp" compile="1" resource="0"
+                  file="../../Source/Core/Undo/Actions/AnnotationEventActions.cpp"/>
+            <FILE id="VtxtHL" name="AnnotationEventActions.h" compile="0" resource="0"
+                  file="../../Source/Core/Undo/Actions/AnnotationEventActions.h"/>
+            <FILE id="Ud1v3P" name="AutomationTrackActions.cpp" compile="1" resource="0"
+                  file="../../Source/Core/Undo/Actions/AutomationTrackActions.cpp"/>
+            <FILE id="l743PN" name="AutomationTrackActions.h" compile="0" resource="0"
+                  file="../../Source/Core/Undo/Actions/AutomationTrackActions.h"/>
+            <FILE id="avJCF4" name="AutomationEventActions.cpp" compile="1" resource="0"
+                  file="../../Source/Core/Undo/Actions/AutomationEventActions.cpp"/>
+            <FILE id="nW8GvH" name="AutomationEventActions.h" compile="0" resource="0"
+                  file="../../Source/Core/Undo/Actions/AutomationEventActions.h"/>
+            <FILE id="T9sZeB" name="MidiTrackActions.cpp" compile="1" resource="0"
+                  file="../../Source/Core/Undo/Actions/MidiTrackActions.cpp"/>
+            <FILE id="BdOw67" name="MidiTrackActions.h" compile="0" resource="0"
+                  file="../../Source/Core/Undo/Actions/MidiTrackActions.h"/>
+            <FILE id="bJkovu" name="NoteActions.cpp" compile="1" resource="0" file="../../Source/Core/Undo/Actions/NoteActions.cpp"/>
+            <FILE id="oBWANR" name="NoteActions.h" compile="0" resource="0" file="../../Source/Core/Undo/Actions/NoteActions.h"/>
+            <FILE id="RWaKL8" name="PatternActions.cpp" compile="1" resource="0"
+                  file="../../Source/Core/Undo/Actions/PatternActions.cpp"/>
+            <FILE id="DOHOAO" name="PatternActions.h" compile="0" resource="0"
+                  file="../../Source/Core/Undo/Actions/PatternActions.h"/>
+            <FILE id="Y7LjNA" name="PianoTrackActions.cpp" compile="1" resource="0"
+                  file="../../Source/Core/Undo/Actions/PianoTrackActions.cpp"/>
+            <FILE id="z13mOO" name="PianoTrackActions.h" compile="0" resource="0"
+                  file="../../Source/Core/Undo/Actions/PianoTrackActions.h"/>
+            <FILE id="RqeYx1" name="TimeSignatureEventActions.cpp" compile="1"
+                  resource="0" file="../../Source/Core/Undo/Actions/TimeSignatureEventActions.cpp"/>
+            <FILE id="fXYYo6" name="TimeSignatureEventActions.h" compile="0" resource="0"
+                  file="../../Source/Core/Undo/Actions/TimeSignatureEventActions.h"/>
+            <FILE id="j3wR8r" name="UndoAction.h" compile="0" resource="0" file="../../Source/Core/Undo/Actions/UndoAction.h"/>
+          </GROUP>
+          <FILE id="PMFht6" name="UndoStack.cpp" compile="1" resource="0" file="../../Source/Core/Undo/UndoStack.cpp"/>
+          <FILE id="FqJPuI" name="UndoStack.h" compile="0" resource="0" file="../../Source/Core/Undo/UndoStack.h"/>
+        </GROUP>
+        <GROUP id="{93158781-1E3A-C291-199C-658344E36869}" name="VCS">
+          <GROUP id="{7066A342-DF54-461D-76B4-F0789077D1ED}" name="DiffLogic">
+            <FILE id="qTenLU" name="AutoLayerDeltas.h" compile="0" resource="0"
+                  file="../../Source/Core/VCS/DiffLogic/AutoLayerDeltas.h"/>
+            <FILE id="ebFjSs" name="AutomationLayerDiffLogic.cpp" compile="1" resource="0"
+                  file="../../Source/Core/VCS/DiffLogic/AutomationLayerDiffLogic.cpp"/>
+            <FILE id="WHSmnd" name="AutomationLayerDiffLogic.h" compile="0" resource="0"
+                  file="../../Source/Core/VCS/DiffLogic/AutomationLayerDiffLogic.h"/>
+            <FILE id="tzU3Zw" name="DiffLogic.cpp" compile="1" resource="0" file="../../Source/Core/VCS/DiffLogic/DiffLogic.cpp"/>
+            <FILE id="o2iVIn" name="DiffLogic.h" compile="0" resource="0" file="../../Source/Core/VCS/DiffLogic/DiffLogic.h"/>
+            <FILE id="vlvaNu" name="MidiTrackDeltas.h" compile="0" resource="0"
+                  file="../../Source/Core/VCS/DiffLogic/MidiTrackDeltas.h"/>
+            <FILE id="sUuTah" name="PatternDeltas.h" compile="0" resource="0" file="../../Source/Core/VCS/DiffLogic/PatternDeltas.h"/>
+            <FILE id="mLsD5l" name="PatternDiffLogic.h" compile="0" resource="0"
+                  file="../../Source/Core/VCS/DiffLogic/PatternDiffLogic.h"/>
+            <FILE id="mYgPFf" name="PatternDiffLogic.cpp" compile="1" resource="0"
+                  file="../../Source/Core/VCS/DiffLogic/PatternDiffLogic.cpp"/>
+            <FILE id="u0jV9C" name="PianoLayerDeltas.h" compile="0" resource="0"
+                  file="../../Source/Core/VCS/DiffLogic/PianoLayerDeltas.h"/>
+            <FILE id="ABF3BH" name="PianoLayerDiffLogic.cpp" compile="1" resource="0"
+                  file="../../Source/Core/VCS/DiffLogic/PianoLayerDiffLogic.cpp"/>
+            <FILE id="mwPnWU" name="PianoLayerDiffLogic.h" compile="0" resource="0"
+                  file="../../Source/Core/VCS/DiffLogic/PianoLayerDiffLogic.h"/>
+            <FILE id="BQjXo4" name="ProjectInfoDeltas.h" compile="0" resource="0"
+                  file="../../Source/Core/VCS/DiffLogic/ProjectInfoDeltas.h"/>
+            <FILE id="QkAb4q" name="ProjectInfoDiffLogic.cpp" compile="1" resource="0"
+                  file="../../Source/Core/VCS/DiffLogic/ProjectInfoDiffLogic.cpp"/>
+            <FILE id="pF9gKu" name="ProjectInfoDiffLogic.h" compile="0" resource="0"
+                  file="../../Source/Core/VCS/DiffLogic/ProjectInfoDiffLogic.h"/>
+            <FILE id="sUxeti" name="ProjectTimelineDeltas.h" compile="0" resource="0"
+                  file="../../Source/Core/VCS/DiffLogic/ProjectTimelineDeltas.h"/>
+            <FILE id="J9AS6t" name="ProjectTimelineDiffLogic.cpp" compile="1" resource="0"
+                  file="../../Source/Core/VCS/DiffLogic/ProjectTimelineDiffLogic.cpp"/>
+            <FILE id="hpqcsa" name="ProjectTimelineDiffLogic.h" compile="0" resource="0"
+                  file="../../Source/Core/VCS/DiffLogic/ProjectTimelineDiffLogic.h"/>
+          </GROUP>
+          <GROUP id="{5BF12749-FA72-B265-B472-AD699480DAB8}" name="Network">
+            <FILE id="QVoEFQ" name="PullThread.cpp" compile="1" resource="0" file="../../Source/Core/VCS/Network/PullThread.cpp"/>
+            <FILE id="LS977j" name="PullThread.h" compile="0" resource="0" file="../../Source/Core/VCS/Network/PullThread.h"/>
+            <FILE id="dOcLFS" name="PushThread.cpp" compile="1" resource="0" file="../../Source/Core/VCS/Network/PushThread.cpp"/>
+            <FILE id="a6XuT5" name="PushThread.h" compile="0" resource="0" file="../../Source/Core/VCS/Network/PushThread.h"/>
+            <FILE id="wMeRpf" name="RemovalThread.cpp" compile="1" resource="0"
+                  file="../../Source/Core/VCS/Network/RemovalThread.cpp"/>
+            <FILE id="SbGgb3" name="RemovalThread.h" compile="0" resource="0" file="../../Source/Core/VCS/Network/RemovalThread.h"/>
+            <FILE id="YZDSf1" name="SyncMessage.h" compile="0" resource="0" file="../../Source/Core/VCS/Network/SyncMessage.h"/>
+            <FILE id="AlQl5O" name="SyncThread.cpp" compile="1" resource="0" file="../../Source/Core/VCS/Network/SyncThread.cpp"/>
+            <FILE id="mUHKuo" name="SyncThread.h" compile="0" resource="0" file="../../Source/Core/VCS/Network/SyncThread.h"/>
+          </GROUP>
+          <FILE id="M1iDXs" name="Client.cpp" compile="1" resource="0" file="../../Source/Core/VCS/Client.cpp"/>
+          <FILE id="mWoMre" name="Client.h" compile="0" resource="0" file="../../Source/Core/VCS/Client.h"/>
+          <FILE id="OK4b33" name="Delta.cpp" compile="1" resource="0" file="../../Source/Core/VCS/Delta.cpp"/>
+          <FILE id="WeoCnA" name="Delta.h" compile="0" resource="0" file="../../Source/Core/VCS/Delta.h"/>
+          <FILE id="GqCCIT" name="Diff.cpp" compile="1" resource="0" file="../../Source/Core/VCS/Diff.cpp"/>
+          <FILE id="uzpPWh" name="Diff.h" compile="0" resource="0" file="../../Source/Core/VCS/Diff.h"/>
+          <FILE id="OtwnG1" name="Head.cpp" compile="1" resource="0" file="../../Source/Core/VCS/Head.cpp"/>
+          <FILE id="eU5eqe" name="Head.h" compile="0" resource="0" file="../../Source/Core/VCS/Head.h"/>
+          <FILE id="byUomD" name="HeadState.cpp" compile="1" resource="0" file="../../Source/Core/VCS/HeadState.cpp"/>
+          <FILE id="Dy1Fn9" name="HeadState.h" compile="0" resource="0" file="../../Source/Core/VCS/HeadState.h"/>
+          <FILE id="SguYRb" name="Key.h" compile="0" resource="0" file="../../Source/Core/VCS/Key.h"/>
+          <FILE id="BMxiQb" name="Pack.cpp" compile="1" resource="0" file="../../Source/Core/VCS/Pack.cpp"/>
+          <FILE id="abUynR" name="Pack.h" compile="0" resource="0" file="../../Source/Core/VCS/Pack.h"/>
+          <FILE id="q9lbK8" name="Revision.cpp" compile="1" resource="0" file="../../Source/Core/VCS/Revision.cpp"/>
+          <FILE id="ZfIrA5" name="Revision.h" compile="0" resource="0" file="../../Source/Core/VCS/Revision.h"/>
+          <FILE id="uYfQO0" name="RevisionItem.cpp" compile="1" resource="0"
+                file="../../Source/Core/VCS/RevisionItem.cpp"/>
+          <FILE id="PYjhVf" name="RevisionItem.h" compile="0" resource="0" file="../../Source/Core/VCS/RevisionItem.h"/>
+          <FILE id="pbbYnx" name="StashesRepository.cpp" compile="1" resource="0"
+                file="../../Source/Core/VCS/StashesRepository.cpp"/>
+          <FILE id="epEI48" name="StashesRepository.h" compile="0" resource="0"
+                file="../../Source/Core/VCS/StashesRepository.h"/>
+          <FILE id="GkmakU" name="TrackedItem.h" compile="0" resource="0" file="../../Source/Core/VCS/TrackedItem.h"/>
+          <FILE id="Dg0wDu" name="TrackedItemsSource.h" compile="0" resource="0"
+                file="../../Source/Core/VCS/TrackedItemsSource.h"/>
+          <FILE id="YR8Kwj" name="VersionControl.cpp" compile="1" resource="0"
+                file="../../Source/Core/VCS/VersionControl.cpp"/>
+          <FILE id="OPbju4" name="VersionControl.h" compile="0" resource="0"
+                file="../../Source/Core/VCS/VersionControl.h"/>
+        </GROUP>
+      </GROUP>
+      <GROUP id="{A07E2735-B226-A3C9-CC16-ED6079B86FEB}" name="UI">
+        <GROUP id="{079417AE-DCB0-E5C9-4E06-B34561861CD5}" name="Common">
+          <GROUP id="{5E8A26F1-C376-367D-69DE-DAB9337D727A}" name="AudioMonitors">
+            <FILE id="Mg3tPt" name="GenericAudioMonitorComponent.cpp" compile="1"
+                  resource="0" file="../../Source/UI/Common/AudioMonitors/GenericAudioMonitorComponent.cpp"/>
+            <FILE id="I3juEI" name="GenericAudioMonitorComponent.h" compile="0"
+                  resource="0" file="../../Source/UI/Common/AudioMonitors/GenericAudioMonitorComponent.h"/>
+            <FILE id="i3NnWB" name="SpectrogramAudioMonitorComponent.cpp" compile="1"
+                  resource="0" file="../../Source/UI/Common/AudioMonitors/SpectrogramAudioMonitorComponent.cpp"/>
+            <FILE id="FOsk97" name="SpectrogramAudioMonitorComponent.h" compile="0"
+                  resource="0" file="../../Source/UI/Common/AudioMonitors/SpectrogramAudioMonitorComponent.h"/>
+            <FILE id="iqjS16" name="WaveformAudioMonitorComponent.cpp" compile="1"
+                  resource="0" file="../../Source/UI/Common/AudioMonitors/WaveformAudioMonitorComponent.cpp"/>
+            <FILE id="B9bXgc" name="WaveformAudioMonitorComponent.h" compile="0"
+                  resource="0" file="../../Source/UI/Common/AudioMonitors/WaveformAudioMonitorComponent.h"/>
+          </GROUP>
+          <GROUP id="{9344DD7C-6943-A6E5-DE9D-8139C7AC0E2C}" name="Origami">
+            <FILE id="DFbCxP" name="Origami.cpp" compile="1" resource="0" file="../../Source/UI/Common/Origami/Origami.cpp"/>
+            <FILE id="RD7GXq" name="Origami.h" compile="0" resource="0" file="../../Source/UI/Common/Origami/Origami.h"/>
+            <FILE id="a0FCs1" name="OrigamiHorizontal.cpp" compile="1" resource="0"
+                  file="../../Source/UI/Common/Origami/OrigamiHorizontal.cpp"/>
+            <FILE id="j1rcU6" name="OrigamiHorizontal.h" compile="0" resource="0"
+                  file="../../Source/UI/Common/Origami/OrigamiHorizontal.h"/>
+            <FILE id="yLtjJd" name="OrigamiVertical.cpp" compile="1" resource="0"
+                  file="../../Source/UI/Common/Origami/OrigamiVertical.cpp"/>
+            <FILE id="vKQRAK" name="OrigamiVertical.h" compile="0" resource="0"
+                  file="../../Source/UI/Common/Origami/OrigamiVertical.h"/>
+          </GROUP>
+          <FILE id="CY4MW2" name="ColourButton.cpp" compile="1" resource="0"
+                file="../../Source/UI/Common/ColourButton.cpp"/>
+          <FILE id="VrkDkH" name="ColourButton.h" compile="0" resource="0" file="../../Source/UI/Common/ColourButton.h"/>
+          <FILE id="OEFzba" name="ColourSwatches.cpp" compile="1" resource="0"
+                file="../../Source/UI/Common/ColourSwatches.cpp"/>
+          <FILE id="OeoOMp" name="ColourSwatches.h" compile="0" resource="0"
+                file="../../Source/UI/Common/ColourSwatches.h"/>
+          <FILE id="JpyU5z" name="CommandIDs.h" compile="0" resource="0" file="../../Source/UI/Common/CommandIDs.h"/>
+          <FILE id="wxzKUC" name="DraggingListBoxComponent.cpp" compile="1" resource="0"
+                file="../../Source/UI/Common/DraggingListBoxComponent.cpp"/>
+          <FILE id="FnBPxh" name="DraggingListBoxComponent.h" compile="0" resource="0"
+                file="../../Source/UI/Common/DraggingListBoxComponent.h"/>
+          <FILE id="H2IV7e" name="FatalErrorScreen.cpp" compile="1" resource="0"
+                file="../../Source/UI/Common/FatalErrorScreen.cpp"/>
+          <FILE id="nq0jKL" name="FatalErrorScreen.h" compile="0" resource="0"
+                file="../../Source/UI/Common/FatalErrorScreen.h"/>
+          <FILE id="KlCL6B" name="FloatBoundsComponent.h" compile="0" resource="0"
+                file="../../Source/UI/Common/FloatBoundsComponent.h"/>
+          <FILE id="UJMCTX" name="HelperRectangle.h" compile="0" resource="0"
+                file="../../Source/UI/Common/HelperRectangle.h"/>
+          <FILE id="sDpOes" name="HighlightedComponent.h" compile="0" resource="0"
+                file="../../Source/UI/Common/HighlightedComponent.h"/>
+          <FILE id="gh5EBT" name="IconButton.h" compile="0" resource="0" file="../../Source/UI/Common/IconButton.h"/>
+          <FILE id="ZZe4ma" name="IconComponent.h" compile="0" resource="0" file="../../Source/UI/Common/IconComponent.h"/>
+          <FILE id="Vmic9K" name="MenuButton.cpp" compile="1" resource="0" file="../../Source/UI/Common/MenuButton.cpp"/>
+          <FILE id="e8taDy" name="MenuButton.h" compile="0" resource="0" file="../../Source/UI/Common/MenuButton.h"/>
+          <FILE id="niHMec" name="ModeIndicatorComponent.cpp" compile="1" resource="0"
+                file="../../Source/UI/Common/ModeIndicatorComponent.cpp"/>
+          <FILE id="EhpPoR" name="ModeIndicatorComponent.h" compile="0" resource="0"
+                file="../../Source/UI/Common/ModeIndicatorComponent.h"/>
+          <FILE id="f1fXjR" name="PlayButton.cpp" compile="1" resource="0" file="../../Source/UI/Common/PlayButton.cpp"/>
+          <FILE id="Z9JjQa" name="PlayButton.h" compile="0" resource="0" file="../../Source/UI/Common/PlayButton.h"/>
+          <FILE id="yXiN5u" name="PluginWindow.cpp" compile="1" resource="0"
+                file="../../Source/UI/Common/PluginWindow.cpp"/>
+          <FILE id="MqJpUz" name="PluginWindow.h" compile="0" resource="0" file="../../Source/UI/Common/PluginWindow.h"/>
+          <FILE id="MA7sNa" name="SelectableComponent.h" compile="0" resource="0"
+                file="../../Source/UI/Common/SelectableComponent.h"/>
+          <FILE id="SncSXr" name="ShapeComponent.h" compile="0" resource="0"
+                file="../../Source/UI/Common/ShapeComponent.h"/>
+          <FILE id="QOhiaM" name="SizeSwitcherComponent.cpp" compile="1" resource="0"
+                file="../../Source/UI/Common/SizeSwitcherComponent.cpp"/>
+          <FILE id="dxl6Io" name="SizeSwitcherComponent.h" compile="0" resource="0"
+                file="../../Source/UI/Common/SizeSwitcherComponent.h"/>
+          <FILE id="XuVuyC" name="SpectralLogo.cpp" compile="1" resource="0"
+                file="../../Source/UI/Common/SpectralLogo.cpp"/>
+          <FILE id="c1jtLI" name="SpectralLogo.h" compile="0" resource="0" file="../../Source/UI/Common/SpectralLogo.h"/>
+          <FILE id="C7fvvc" name="ViewportFitProxyComponent.cpp" compile="1"
+                resource="0" file="../../Source/UI/Common/ViewportFitProxyComponent.cpp"/>
+          <FILE id="zidg8Y" name="ViewportFitProxyComponent.h" compile="0" resource="0"
+                file="../../Source/UI/Common/ViewportFitProxyComponent.h"/>
+        </GROUP>
+        <GROUP id="{C442EB44-2A42-3717-4072-B117F284125C}" name="Dialogs">
+          <FILE id="p6d4bP" name="AnnotationDialog.cpp" compile="1" resource="0"
+                file="../../Source/UI/Dialogs/AnnotationDialog.cpp"/>
+          <FILE id="aje40l" name="AnnotationDialog.h" compile="0" resource="0"
+                file="../../Source/UI/Dialogs/AnnotationDialog.h"/>
+          <FILE id="ajCqPG" name="AuthorizationDialog.cpp" compile="1" resource="0"
+                file="../../Source/UI/Dialogs/AuthorizationDialog.cpp"/>
+          <FILE id="WCRnDA" name="AuthorizationDialog.h" compile="0" resource="0"
+                file="../../Source/UI/Dialogs/AuthorizationDialog.h"/>
+          <FILE id="LnmUma" name="FadingDialog.cpp" compile="1" resource="0"
+                file="../../Source/UI/Dialogs/FadingDialog.cpp"/>
+          <FILE id="zCMR8o" name="FadingDialog.h" compile="0" resource="0" file="../../Source/UI/Dialogs/FadingDialog.h"/>
+          <FILE id="tcBjFI" name="ModalDialogConfirmation.cpp" compile="1" resource="0"
+                file="../../Source/UI/Dialogs/ModalDialogConfirmation.cpp"/>
+          <FILE id="kEkcmA" name="ModalDialogConfirmation.h" compile="0" resource="0"
+                file="../../Source/UI/Dialogs/ModalDialogConfirmation.h"/>
+          <FILE id="gRPReR" name="ModalDialogInput.cpp" compile="1" resource="0"
+                file="../../Source/UI/Dialogs/ModalDialogInput.cpp"/>
+          <FILE id="UNAQcm" name="ModalDialogInput.h" compile="0" resource="0"
+                file="../../Source/UI/Dialogs/ModalDialogInput.h"/>
+          <FILE id="f4aznu" name="RenderDialog.cpp" compile="1" resource="0"
+                file="../../Source/UI/Dialogs/RenderDialog.cpp"/>
+          <FILE id="ZRs9s2" name="RenderDialog.h" compile="0" resource="0" file="../../Source/UI/Dialogs/RenderDialog.h"/>
+          <FILE id="NbGM0A" name="TimeSignatureDialog.cpp" compile="1" resource="0"
+                file="../../Source/UI/Dialogs/TimeSignatureDialog.cpp"/>
+          <FILE id="ny7iGn" name="TimeSignatureDialog.h" compile="0" resource="0"
+                file="../../Source/UI/Dialogs/TimeSignatureDialog.h"/>
+          <FILE id="Z4BNDb" name="UpdateDialog.cpp" compile="1" resource="0"
+                file="../../Source/UI/Dialogs/UpdateDialog.cpp"/>
+          <FILE id="Gyc7iS" name="UpdateDialog.h" compile="0" resource="0" file="../../Source/UI/Dialogs/UpdateDialog.h"/>
+        </GROUP>
+        <GROUP id="{41B9A65A-6B5E-1E5E-01CC-9FDE9CAF4523}" name="Headline">
+          <FILE id="LYtBdU" name="Headline.cpp" compile="1" resource="0" file="../../Source/UI/Headline/Headline.cpp"/>
+          <FILE id="JmF8vj" name="Headline.h" compile="0" resource="0" file="../../Source/UI/Headline/Headline.h"/>
+          <FILE id="BhqvKW" name="HeadlineDropdown.cpp" compile="1" resource="0"
+                file="../../Source/UI/Headline/HeadlineDropdown.cpp"/>
+          <FILE id="qTneQJ" name="HeadlineDropdown.h" compile="0" resource="0"
+                file="../../Source/UI/Headline/HeadlineDropdown.h"/>
+          <FILE id="SlpzLE" name="HeadlineItem.cpp" compile="1" resource="0"
+                file="../../Source/UI/Headline/HeadlineItem.cpp"/>
+          <FILE id="Akkf81" name="HeadlineItem.h" compile="0" resource="0" file="../../Source/UI/Headline/HeadlineItem.h"/>
+        </GROUP>
+        <GROUP id="{89960E92-2826-B73B-FFA4-CFBFD275D8BA}" name="Input">
+          <FILE id="ER1gHO" name="LongHoldController.h" compile="0" resource="0"
+                file="../../Source/UI/Input/LongHoldController.h"/>
+          <FILE id="xIjQQl" name="LongHoldListener.h" compile="0" resource="0"
+                file="../../Source/UI/Input/LongHoldListener.h"/>
+          <FILE id="OaiUE3" name="LongTapController.h" compile="0" resource="0"
+                file="../../Source/UI/Input/LongTapController.h"/>
+          <FILE id="lS3KK2" name="LongTapListener.h" compile="0" resource="0"
+                file="../../Source/UI/Input/LongTapListener.h"/>
+          <FILE id="MZwN34" name="MultiTouchController.cpp" compile="1" resource="0"
+                file="../../Source/UI/Input/MultiTouchController.cpp"/>
+          <FILE id="fNQPBs" name="MultiTouchController.h" compile="0" resource="0"
+                file="../../Source/UI/Input/MultiTouchController.h"/>
+          <FILE id="MWVlcq" name="MultiTouchListener.h" compile="0" resource="0"
+                file="../../Source/UI/Input/MultiTouchListener.h"/>
+          <FILE id="sI1qs0" name="SmoothPanController.h" compile="0" resource="0"
+                file="../../Source/UI/Input/SmoothPanController.h"/>
+          <FILE id="HY5Ql5" name="SmoothPanListener.h" compile="0" resource="0"
+                file="../../Source/UI/Input/SmoothPanListener.h"/>
+          <FILE id="CAV1QZ" name="SmoothZoomController.h" compile="0" resource="0"
+                file="../../Source/UI/Input/SmoothZoomController.h"/>
+          <FILE id="bl1ZxP" name="SmoothZoomListener.h" compile="0" resource="0"
+                file="../../Source/UI/Input/SmoothZoomListener.h"/>
+        </GROUP>
+        <GROUP id="{92C62E35-FD04-7F5D-A959-2BA2FC9AB735}" name="Menus">
+          <GROUP id="{8324ECFA-EC1E-D7E7-E974-1C3B0C7CB6CD}" name="Base">
+            <FILE id="zwMK6y" name="CommandItemComponent.cpp" compile="1" resource="0"
+                  file="../../Source/UI/Menus/Base/CommandItemComponent.cpp"/>
+            <FILE id="fbGLOr" name="CommandItemComponent.h" compile="0" resource="0"
+                  file="../../Source/UI/Menus/Base/CommandItemComponent.h"/>
+            <FILE id="W2mFpg" name="CommandItemComponentMarker.cpp" compile="1"
+                  resource="0" file="../../Source/UI/Menus/Base/CommandItemComponentMarker.cpp"/>
+            <FILE id="L9UUOQ" name="CommandItemComponentMarker.h" compile="0" resource="0"
+                  file="../../Source/UI/Menus/Base/CommandItemComponentMarker.h"/>
+            <FILE id="YYd7IA" name="CommandPanel.cpp" compile="1" resource="0"
+                  file="../../Source/UI/Menus/Base/CommandPanel.cpp"/>
+            <FILE id="knpfCw" name="CommandPanel.h" compile="0" resource="0" file="../../Source/UI/Menus/Base/CommandPanel.h"/>
+          </GROUP>
+          <FILE id="wgLDqw" name="AnnotationCommandPanel.cpp" compile="1" resource="0"
+                file="../../Source/UI/Menus/AnnotationCommandPanel.cpp"/>
+          <FILE id="mA4zKi" name="AnnotationCommandPanel.h" compile="0" resource="0"
+                file="../../Source/UI/Menus/AnnotationCommandPanel.h"/>
+          <FILE id="cRkBp5" name="ArpeggiatorEditorPanel.cpp" compile="1" resource="0"
+                file="../../Source/UI/Menus/ArpeggiatorEditorPanel.cpp"/>
+          <FILE id="ezMMEU" name="ArpeggiatorEditorPanel.h" compile="0" resource="0"
+                file="../../Source/UI/Menus/ArpeggiatorEditorPanel.h"/>
+          <FILE id="MYnON3" name="AutomationsCommandPanel.cpp" compile="1" resource="0"
+                file="../../Source/UI/Menus/AutomationsCommandPanel.cpp"/>
+          <FILE id="JumAC2" name="AutomationsCommandPanel.h" compile="0" resource="0"
+                file="../../Source/UI/Menus/AutomationsCommandPanel.h"/>
+          <FILE id="qiHiZv" name="InstrumentCommandPanel.cpp" compile="1" resource="0"
+                file="../../Source/UI/Menus/InstrumentCommandPanel.cpp"/>
+          <FILE id="GfB3bQ" name="InstrumentCommandPanel.h" compile="0" resource="0"
+                file="../../Source/UI/Menus/InstrumentCommandPanel.h"/>
+          <FILE id="rvRFpY" name="InstrumentsCommandPanel.cpp" compile="1" resource="0"
+                file="../../Source/UI/Menus/InstrumentsCommandPanel.cpp"/>
+          <FILE id="r4xx9F" name="InstrumentsCommandPanel.h" compile="0" resource="0"
+                file="../../Source/UI/Menus/InstrumentsCommandPanel.h"/>
+          <FILE id="BQ6pCM" name="LayerCommandPanel.cpp" compile="1" resource="0"
+                file="../../Source/UI/Menus/LayerCommandPanel.cpp"/>
+          <FILE id="PkWGHl" name="LayerCommandPanel.h" compile="0" resource="0"
+                file="../../Source/UI/Menus/LayerCommandPanel.h"/>
+          <FILE id="TmQdNC" name="NotesTuningPanel.cpp" compile="1" resource="0"
+                file="../../Source/UI/Menus/NotesTuningPanel.cpp"/>
+          <FILE id="ywKB7T" name="NotesTuningPanel.h" compile="0" resource="0"
+                file="../../Source/UI/Menus/NotesTuningPanel.h"/>
+          <FILE id="P4AT8Y" name="PatternRollSelectionCommandPanel.cpp" compile="1"
+                resource="0" file="../../Source/UI/Menus/PatternRollSelectionCommandPanel.cpp"/>
+          <FILE id="mwbtT6" name="PatternRollSelectionCommandPanel.h" compile="0"
+                resource="0" file="../../Source/UI/Menus/PatternRollSelectionCommandPanel.h"/>
+          <FILE id="FICRWz" name="PianoRollSelectionCommandPanel.cpp" compile="1"
+                resource="0" file="../../Source/UI/Menus/PianoRollSelectionCommandPanel.cpp"/>
+          <FILE id="sBLseL" name="PianoRollSelectionCommandPanel.h" compile="0"
+                resource="0" file="../../Source/UI/Menus/PianoRollSelectionCommandPanel.h"/>
+          <FILE id="eFoCKQ" name="ProjectCommandPanel.cpp" compile="1" resource="0"
+                file="../../Source/UI/Menus/ProjectCommandPanel.cpp"/>
+          <FILE id="qz1Ccf" name="ProjectCommandPanel.h" compile="0" resource="0"
+                file="../../Source/UI/Menus/ProjectCommandPanel.h"/>
+          <FILE id="dGhFSn" name="RootTreeItemPanelDefault.cpp" compile="1" resource="0"
+                file="../../Source/UI/Menus/RootTreeItemPanelDefault.cpp"/>
+          <FILE id="VvAXjc" name="RootTreeItemPanelDefault.h" compile="0" resource="0"
+                file="../../Source/UI/Menus/RootTreeItemPanelDefault.h"/>
+          <FILE id="k0IOfp" name="RootTreeItemPanelCompact.cpp" compile="1" resource="0"
+                file="../../Source/UI/Menus/RootTreeItemPanelCompact.cpp"/>
+          <FILE id="jiVx41" name="RootTreeItemPanelCompact.h" compile="0" resource="0"
+                file="../../Source/UI/Menus/RootTreeItemPanelCompact.h"/>
+          <FILE id="IWRyID" name="TimelineCommandPanel.cpp" compile="1" resource="0"
+                file="../../Source/UI/Menus/TimelineCommandPanel.cpp"/>
+          <FILE id="YO5QtE" name="TimelineCommandPanel.h" compile="0" resource="0"
+                file="../../Source/UI/Menus/TimelineCommandPanel.h"/>
+          <FILE id="KXvBh9" name="TimeSignatureCommandPanel.h" compile="0" resource="0"
+                file="../../Source/UI/Menus/TimeSignatureCommandPanel.h"/>
+          <FILE id="jbN3Fi" name="TimeSignatureCommandPanel.cpp" compile="1"
+                resource="0" file="../../Source/UI/Menus/TimeSignatureCommandPanel.cpp"/>
+          <FILE id="W0z55J" name="VCSCommandPanel.cpp" compile="1" resource="0"
+                file="../../Source/UI/Menus/VCSCommandPanel.cpp"/>
+          <FILE id="qrKFgt" name="VCSCommandPanel.h" compile="0" resource="0"
+                file="../../Source/UI/Menus/VCSCommandPanel.h"/>
+        </GROUP>
+        <GROUP id="{B9AEC376-3BE9-2D8B-8315-5C9D02A78A83}" name="Pages">
+          <GROUP id="{244063AE-D7BB-2E7F-F88C-F6B87D3750F0}" name="Instruments">
+            <GROUP id="{8403AA58-8E12-1E01-83A5-94D36241D728}" name="Editor">
+              <FILE id="WeFwTR" name="AudioPluginEditorPage.cpp" compile="1" resource="0"
+                    file="../../Source/UI/Pages/Instruments/Editor/AudioPluginEditorPage.cpp"/>
+              <FILE id="DRzfAJ" name="AudioPluginEditorPage.h" compile="0" resource="0"
+                    file="../../Source/UI/Pages/Instruments/Editor/AudioPluginEditorPage.h"/>
+              <FILE id="YIExUu" name="InstrumentEditor.cpp" compile="1" resource="0"
+                    file="../../Source/UI/Pages/Instruments/Editor/InstrumentEditor.cpp"/>
+              <FILE id="wrOKuH" name="InstrumentEditor.h" compile="0" resource="0"
+                    file="../../Source/UI/Pages/Instruments/Editor/InstrumentEditor.h"/>
+              <FILE id="GUzIn1" name="InstrumentEditorConnector.cpp" compile="1"
+                    resource="0" file="../../Source/UI/Pages/Instruments/Editor/InstrumentEditorConnector.cpp"/>
+              <FILE id="yKMdnv" name="InstrumentEditorConnector.h" compile="0" resource="0"
+                    file="../../Source/UI/Pages/Instruments/Editor/InstrumentEditorConnector.h"/>
+              <FILE id="HMxxKn" name="InstrumentEditorNode.cpp" compile="1" resource="0"
+                    file="../../Source/UI/Pages/Instruments/Editor/InstrumentEditorNode.cpp"/>
+              <FILE id="D9u9vs" name="InstrumentEditorNode.h" compile="0" resource="0"
+                    file="../../Source/UI/Pages/Instruments/Editor/InstrumentEditorNode.h"/>
+              <FILE id="mhSIce" name="InstrumentEditorPin.cpp" compile="1" resource="0"
+                    file="../../Source/UI/Pages/Instruments/Editor/InstrumentEditorPin.cpp"/>
+              <FILE id="NK73De" name="InstrumentEditorPin.h" compile="0" resource="0"
+                    file="../../Source/UI/Pages/Instruments/Editor/InstrumentEditorPin.h"/>
+            </GROUP>
+            <FILE id="PWcCpe" name="InstrumentRow.cpp" compile="1" resource="0"
+                  file="../../Source/UI/Pages/Instruments/InstrumentRow.cpp"/>
+            <FILE id="PmVWGZ" name="InstrumentRow.h" compile="0" resource="0" file="../../Source/UI/Pages/Instruments/InstrumentRow.h"/>
+            <FILE id="yfCrjr" name="InstrumentsPage.cpp" compile="1" resource="0"
+                  file="../../Source/UI/Pages/Instruments/InstrumentsPage.cpp"/>
+            <FILE id="kI9KlF" name="InstrumentsPage.h" compile="0" resource="0"
+                  file="../../Source/UI/Pages/Instruments/InstrumentsPage.h"/>
+          </GROUP>
+          <GROUP id="{01355104-112B-DA3C-0607-D8B2FD252FBB}" name="Intro">
+            <FILE id="VYCvr8" name="InitScreen.cpp" compile="1" resource="0" file="../../Source/UI/Pages/Intro/InitScreen.cpp"/>
+            <FILE id="ADhqBV" name="InitScreen.h" compile="0" resource="0" file="../../Source/UI/Pages/Intro/InitScreen.h"/>
+          </GROUP>
+          <GROUP id="{CD7DBE7C-598C-14E2-4231-52EADE7D3894}" name="Project">
+            <FILE id="BUD2Pz" name="ProjectPage.cpp" compile="1" resource="0" file="../../Source/UI/Pages/Project/ProjectPage.cpp"/>
+            <FILE id="fuC35e" name="ProjectPage.h" compile="0" resource="0" file="../../Source/UI/Pages/Project/ProjectPage.h"/>
+            <FILE id="DprHiC" name="ProjectPageDefault.cpp" compile="1" resource="0"
+                  file="../../Source/UI/Pages/Project/ProjectPageDefault.cpp"/>
+            <FILE id="zrV2TC" name="ProjectPageDefault.h" compile="0" resource="0"
+                  file="../../Source/UI/Pages/Project/ProjectPageDefault.h"/>
+            <FILE id="PYB3CE" name="ProjectPagePhone.cpp" compile="1" resource="0"
+                  file="../../Source/UI/Pages/Project/ProjectPagePhone.cpp"/>
+            <FILE id="CDDrlz" name="ProjectPagePhone.h" compile="0" resource="0"
+                  file="../../Source/UI/Pages/Project/ProjectPagePhone.h"/>
+          </GROUP>
+          <GROUP id="{0EEB5CBD-36F3-CF43-20F0-227013D6ED65}" name="Settings">
+            <FILE id="zErgDe" name="AudioSettings.cpp" compile="1" resource="0"
+                  file="../../Source/UI/Pages/Settings/AudioSettings.cpp"/>
+            <FILE id="qPsjoy" name="AudioSettings.h" compile="0" resource="0" file="../../Source/UI/Pages/Settings/AudioSettings.h"/>
+            <FILE id="a36Z1B" name="AuthorizationSettings.cpp" compile="1" resource="0"
+                  file="../../Source/UI/Pages/Settings/AuthorizationSettings.cpp"/>
+            <FILE id="zqmI1k" name="AuthorizationSettings.h" compile="0" resource="0"
+                  file="../../Source/UI/Pages/Settings/AuthorizationSettings.h"/>
+            <FILE id="sCV3Ea" name="ColourChangeButton.h" compile="0" resource="0"
+                  file="../../Source/UI/Pages/Settings/ColourChangeButton.h"/>
+            <FILE id="V92mWI" name="ComponentsList.cpp" compile="1" resource="0"
+                  file="../../Source/UI/Pages/Settings/ComponentsList.cpp"/>
+            <FILE id="cSvomJ" name="ComponentsList.h" compile="0" resource="0"
+                  file="../../Source/UI/Pages/Settings/ComponentsList.h"/>
+            <FILE id="D84dv3" name="IntroSettingsWrapper.cpp" compile="1" resource="0"
+                  file="../../Source/UI/Pages/Settings/IntroSettingsWrapper.cpp"/>
+            <FILE id="nli1eM" name="IntroSettingsWrapper.h" compile="0" resource="0"
+                  file="../../Source/UI/Pages/Settings/IntroSettingsWrapper.h"/>
+            <FILE id="cjGFIF" name="LabeledSettingsWrapper.cpp" compile="1" resource="0"
+                  file="../../Source/UI/Pages/Settings/LabeledSettingsWrapper.cpp"/>
+            <FILE id="f3JYry" name="LabeledSettingsWrapper.h" compile="0" resource="0"
+                  file="../../Source/UI/Pages/Settings/LabeledSettingsWrapper.h"/>
+            <FILE id="Dt6gTd" name="LogComponent.cpp" compile="1" resource="0"
+                  file="../../Source/UI/Pages/Settings/LogComponent.cpp"/>
+            <FILE id="ImgYBs" name="LogComponent.h" compile="0" resource="0" file="../../Source/UI/Pages/Settings/LogComponent.h"/>
+            <FILE id="hmbJ3w" name="OpenGLSettings.cpp" compile="1" resource="0"
+                  file="../../Source/UI/Pages/Settings/OpenGLSettings.cpp"/>
+            <FILE id="mP9NCr" name="OpenGLSettings.h" compile="0" resource="0"
+                  file="../../Source/UI/Pages/Settings/OpenGLSettings.h"/>
+            <FILE id="V19u6p" name="PluginsList.cpp" compile="1" resource="0" file="../../Source/UI/Pages/Settings/PluginsList.cpp"/>
+            <FILE id="hWf7Bh" name="PluginsList.h" compile="0" resource="0" file="../../Source/UI/Pages/Settings/PluginsList.h"/>
+            <FILE id="Lq3FxT" name="SettingsListItemHighlighter.cpp" compile="1"
+                  resource="0" file="../../Source/UI/Pages/Settings/SettingsListItemHighlighter.cpp"/>
+            <FILE id="weL74E" name="SettingsListItemHighlighter.h" compile="0"
+                  resource="0" file="../../Source/UI/Pages/Settings/SettingsListItemHighlighter.h"/>
+            <FILE id="RPfsT8" name="SettingsListItemSelection.cpp" compile="1"
+                  resource="0" file="../../Source/UI/Pages/Settings/SettingsListItemSelection.cpp"/>
+            <FILE id="q6ox0w" name="SettingsListItemSelection.h" compile="0" resource="0"
+                  file="../../Source/UI/Pages/Settings/SettingsListItemSelection.h"/>
+            <FILE id="NQm5bG" name="SettingsPage.cpp" compile="1" resource="0"
+                  file="../../Source/UI/Pages/Settings/SettingsPage.cpp"/>
+            <FILE id="KbKtdO" name="SettingsPage.h" compile="0" resource="0" file="../../Source/UI/Pages/Settings/SettingsPage.h"/>
+            <FILE id="dRiPAr" name="ThemeSettings.cpp" compile="1" resource="0"
+                  file="../../Source/UI/Pages/Settings/ThemeSettings.cpp"/>
+            <FILE id="SSPYoV" name="ThemeSettings.h" compile="0" resource="0" file="../../Source/UI/Pages/Settings/ThemeSettings.h"/>
+            <FILE id="Ep8NCS" name="ThemeSettingsItem.cpp" compile="1" resource="0"
+                  file="../../Source/UI/Pages/Settings/ThemeSettingsItem.cpp"/>
+            <FILE id="Jkf4Uy" name="ThemeSettingsItem.h" compile="0" resource="0"
+                  file="../../Source/UI/Pages/Settings/ThemeSettingsItem.h"/>
+            <FILE id="T6CQNI" name="TranslationSettings.cpp" compile="1" resource="0"
+                  file="../../Source/UI/Pages/Settings/TranslationSettings.cpp"/>
+            <FILE id="QKNR9p" name="TranslationSettings.h" compile="0" resource="0"
+                  file="../../Source/UI/Pages/Settings/TranslationSettings.h"/>
+            <FILE id="iOQRBM" name="TranslationSettingsItem.cpp" compile="1" resource="0"
+                  file="../../Source/UI/Pages/Settings/TranslationSettingsItem.cpp"/>
+            <FILE id="YESMIX" name="TranslationSettingsItem.h" compile="0" resource="0"
+                  file="../../Source/UI/Pages/Settings/TranslationSettingsItem.h"/>
+          </GROUP>
+          <GROUP id="{4F9CA999-5D1A-1BFC-3E71-0CC812F6B1F1}" name="VCS">
+            <FILE id="U2akKA" name="HistoryComponent.cpp" compile="1" resource="0"
+                  file="../../Source/UI/Pages/VCS/HistoryComponent.cpp"/>
+            <FILE id="jjnV7W" name="HistoryComponent.h" compile="0" resource="0"
+                  file="../../Source/UI/Pages/VCS/HistoryComponent.h"/>
+            <FILE id="IQ80yY" name="RevisionComponent.cpp" compile="1" resource="0"
+                  file="../../Source/UI/Pages/VCS/RevisionComponent.cpp"/>
+            <FILE id="NRIi1Q" name="RevisionComponent.h" compile="0" resource="0"
+                  file="../../Source/UI/Pages/VCS/RevisionComponent.h"/>
+            <FILE id="RlDGUC" name="RevisionConnectorComponent.cpp" compile="1"
+                  resource="0" file="../../Source/UI/Pages/VCS/RevisionConnectorComponent.cpp"/>
+            <FILE id="foEf8W" name="RevisionConnectorComponent.h" compile="0" resource="0"
+                  file="../../Source/UI/Pages/VCS/RevisionConnectorComponent.h"/>
+            <FILE id="k9NHgO" name="RevisionItemComponent.cpp" compile="1" resource="0"
+                  file="../../Source/UI/Pages/VCS/RevisionItemComponent.cpp"/>
+            <FILE id="ypi0tp" name="RevisionItemComponent.h" compile="0" resource="0"
+                  file="../../Source/UI/Pages/VCS/RevisionItemComponent.h"/>
+            <FILE id="Bs8yzM" name="RevisionTooltipComponent.cpp" compile="1" resource="0"
+                  file="../../Source/UI/Pages/VCS/RevisionTooltipComponent.cpp"/>
+            <FILE id="OuQHUO" name="RevisionTooltipComponent.h" compile="0" resource="0"
+                  file="../../Source/UI/Pages/VCS/RevisionTooltipComponent.h"/>
+            <FILE id="QbBQKj" name="RevisionTreeComponent.cpp" compile="1" resource="0"
+                  file="../../Source/UI/Pages/VCS/RevisionTreeComponent.cpp"/>
+            <FILE id="zC94Gs" name="RevisionTreeComponent.h" compile="0" resource="0"
+                  file="../../Source/UI/Pages/VCS/RevisionTreeComponent.h"/>
+            <FILE id="oUlU29" name="StageComponent.cpp" compile="1" resource="0"
+                  file="../../Source/UI/Pages/VCS/StageComponent.cpp"/>
+            <FILE id="XvSEqX" name="StageComponent.h" compile="0" resource="0"
+                  file="../../Source/UI/Pages/VCS/StageComponent.h"/>
+            <FILE id="odoksk" name="VersionControlEditor.cpp" compile="1" resource="0"
+                  file="../../Source/UI/Pages/VCS/VersionControlEditor.cpp"/>
+            <FILE id="S9QmXX" name="VersionControlEditor.h" compile="0" resource="0"
+                  file="../../Source/UI/Pages/VCS/VersionControlEditor.h"/>
+            <FILE id="LU2ItS" name="VersionControlEditorDefault.cpp" compile="1"
+                  resource="0" file="../../Source/UI/Pages/VCS/VersionControlEditorDefault.cpp"/>
+            <FILE id="tjJByt" name="VersionControlEditorDefault.h" compile="0"
+                  resource="0" file="../../Source/UI/Pages/VCS/VersionControlEditorDefault.h"/>
+            <FILE id="EhwzRT" name="VersionControlEditorPhone.cpp" compile="1"
+                  resource="0" file="../../Source/UI/Pages/VCS/VersionControlEditorPhone.cpp"/>
+            <FILE id="m1mtAq" name="VersionControlEditorPhone.h" compile="0" resource="0"
+                  file="../../Source/UI/Pages/VCS/VersionControlEditorPhone.h"/>
+            <FILE id="WtPCVf" name="VersionControlEditorPhoneViewportContent.cpp"
+                  compile="1" resource="0" file="../../Source/UI/Pages/VCS/VersionControlEditorPhoneViewportContent.cpp"/>
+            <FILE id="akBI92" name="VersionControlEditorPhoneViewportContent.h"
+                  compile="0" resource="0" file="../../Source/UI/Pages/VCS/VersionControlEditorPhoneViewportContent.h"/>
+          </GROUP>
+          <GROUP id="{32159434-9874-6B08-9036-448BF1932A94}" name="Workspace">
+            <GROUP id="{95E5F2DA-E6EB-7B2B-D706-085B3DCBBCC7}" name="Menu">
+              <FILE id="VvVVMm" name="CreateProjectRow.cpp" compile="1" resource="0"
+                    file="../../Source/UI/Pages/Workspace/Menu/CreateProjectRow.cpp"/>
+              <FILE id="hc7Ie4" name="CreateProjectRow.h" compile="0" resource="0"
+                    file="../../Source/UI/Pages/Workspace/Menu/CreateProjectRow.h"/>
+              <FILE id="VX9Eba" name="OpenProjectRow.cpp" compile="1" resource="0"
+                    file="../../Source/UI/Pages/Workspace/Menu/OpenProjectRow.cpp"/>
+              <FILE id="QhDDee" name="OpenProjectRow.h" compile="0" resource="0"
+                    file="../../Source/UI/Pages/Workspace/Menu/OpenProjectRow.h"/>
+              <FILE id="F7m4dp" name="RecentProjectRow.cpp" compile="1" resource="0"
+                    file="../../Source/UI/Pages/Workspace/Menu/RecentProjectRow.cpp"/>
+              <FILE id="QX0oMp" name="RecentProjectRow.h" compile="0" resource="0"
+                    file="../../Source/UI/Pages/Workspace/Menu/RecentProjectRow.h"/>
+              <FILE id="k8Pcdn" name="SignInRow.cpp" compile="1" resource="0" file="../../Source/UI/Pages/Workspace/Menu/SignInRow.cpp"/>
+              <FILE id="xWKY9O" name="SignInRow.h" compile="0" resource="0" file="../../Source/UI/Pages/Workspace/Menu/SignInRow.h"/>
+              <FILE id="ETCjLf" name="WorkspaceMenu.cpp" compile="1" resource="0"
+                    file="../../Source/UI/Pages/Workspace/Menu/WorkspaceMenu.cpp"/>
+              <FILE id="f77IW9" name="WorkspaceMenu.h" compile="0" resource="0" file="../../Source/UI/Pages/Workspace/Menu/WorkspaceMenu.h"/>
+            </GROUP>
+            <FILE id="nrMPWq" name="LogoFader.cpp" compile="1" resource="0" file="../../Source/UI/Pages/Workspace/LogoFader.cpp"/>
+            <FILE id="cmDJdH" name="LogoFader.h" compile="0" resource="0" file="../../Source/UI/Pages/Workspace/LogoFader.h"/>
+            <FILE id="yEomK8" name="LogoImage.cpp" compile="1" resource="0" file="../../Source/UI/Pages/Workspace/LogoImage.cpp"/>
+            <FILE id="PfeeZI" name="LogoImage.h" compile="0" resource="0" file="../../Source/UI/Pages/Workspace/LogoImage.h"/>
+            <FILE id="SATMyc" name="WorkspacePage.cpp" compile="1" resource="0"
+                  file="../../Source/UI/Pages/Workspace/WorkspacePage.cpp"/>
+            <FILE id="ak0ZaE" name="WorkspacePage.h" compile="0" resource="0" file="../../Source/UI/Pages/Workspace/WorkspacePage.h"/>
+          </GROUP>
+        </GROUP>
+        <GROUP id="{46445667-CE4E-4608-3F8E-1835F7CA531E}" name="Popups">
+          <GROUP id="{3FB0D61A-1FFE-0A39-417B-2FEE93BBBF9D}" name="ChordBuilder">
+            <FILE id="WhejjN" name="ChordBuilder.cpp" compile="1" resource="0"
+                  file="../../Source/UI/Popups/ChordBuilder/ChordBuilder.cpp"/>
+            <FILE id="uDNSUS" name="ChordBuilder.h" compile="0" resource="0" file="../../Source/UI/Popups/ChordBuilder/ChordBuilder.h"/>
+            <FILE id="sNR6Ht" name="ChordTooltip.cpp" compile="1" resource="0"
+                  file="../../Source/UI/Popups/ChordBuilder/ChordTooltip.cpp"/>
+            <FILE id="vAlztw" name="ChordTooltip.h" compile="0" resource="0" file="../../Source/UI/Popups/ChordBuilder/ChordTooltip.h"/>
+          </GROUP>
+          <FILE id="yq7LlT" name="CenteredTooltipComponent.h" compile="0" resource="0"
+                file="../../Source/UI/Popups/CenteredTooltipComponent.h"/>
+          <FILE id="euPsem" name="FailTooltip.cpp" compile="1" resource="0" file="../../Source/UI/Popups/FailTooltip.cpp"/>
+          <FILE id="a8yoZt" name="FailTooltip.h" compile="0" resource="0" file="../../Source/UI/Popups/FailTooltip.h"/>
+          <FILE id="wb4uAi" name="GenericTooltip.h" compile="0" resource="0"
+                file="../../Source/UI/Popups/GenericTooltip.h"/>
+          <FILE id="CM2odV" name="HelioCallout.cpp" compile="1" resource="0"
+                file="../../Source/UI/Popups/HelioCallout.cpp"/>
+          <FILE id="IPhSkz" name="HelioCallout.h" compile="0" resource="0" file="../../Source/UI/Popups/HelioCallout.h"/>
+          <FILE id="ezyOwA" name="NotePopupListener.h" compile="0" resource="0"
+                file="../../Source/UI/Popups/NotePopupListener.h"/>
+          <FILE id="wYUdKs" name="PopupButton.cpp" compile="1" resource="0" file="../../Source/UI/Popups/PopupButton.cpp"/>
+          <FILE id="cL1fC7" name="PopupButton.h" compile="0" resource="0" file="../../Source/UI/Popups/PopupButton.h"/>
+          <FILE id="oCbbhn" name="PopupButtonOwner.h" compile="0" resource="0"
+                file="../../Source/UI/Popups/PopupButtonOwner.h"/>
+          <FILE id="bVPuNH" name="PopupCustomButton.cpp" compile="1" resource="0"
+                file="../../Source/UI/Popups/PopupCustomButton.cpp"/>
+          <FILE id="jScuWZ" name="PopupCustomButton.h" compile="0" resource="0"
+                file="../../Source/UI/Popups/PopupCustomButton.h"/>
+          <FILE id="fs64FI" name="PopupImageButton.cpp" compile="1" resource="0"
+                file="../../Source/UI/Popups/PopupImageButton.cpp"/>
+          <FILE id="ocZQ53" name="PopupImageButton.h" compile="0" resource="0"
+                file="../../Source/UI/Popups/PopupImageButton.h"/>
+          <FILE id="Z8rbjQ" name="PopupMenuComponent.h" compile="0" resource="0"
+                file="../../Source/UI/Popups/PopupMenuComponent.h"/>
+          <FILE id="IHNxez" name="ProgressIndicator.h" compile="0" resource="0"
+                file="../../Source/UI/Popups/ProgressIndicator.h"/>
+          <FILE id="YLo8ib" name="ProgressTooltip.cpp" compile="1" resource="0"
+                file="../../Source/UI/Popups/ProgressTooltip.cpp"/>
+          <FILE id="Vhrx3H" name="ProgressTooltip.h" compile="0" resource="0"
+                file="../../Source/UI/Popups/ProgressTooltip.h"/>
+          <FILE id="ABTVjD" name="SuccessTooltip.cpp" compile="1" resource="0"
+                file="../../Source/UI/Popups/SuccessTooltip.cpp"/>
+          <FILE id="yeXAIy" name="SuccessTooltip.h" compile="0" resource="0"
+                file="../../Source/UI/Popups/SuccessTooltip.h"/>
+          <FILE id="U0hFaV" name="TooltipContainer.cpp" compile="1" resource="0"
+                file="../../Source/UI/Popups/TooltipContainer.cpp"/>
+          <FILE id="tJX7b3" name="TooltipContainer.h" compile="0" resource="0"
+                file="../../Source/UI/Popups/TooltipContainer.h"/>
+        </GROUP>
+        <GROUP id="{9ABD7DD8-D3C8-EE5D-AD5E-6E6E6D1D3F8B}" name="Sequencer">
+          <GROUP id="{7A422E09-0A4B-45C2-2748-FE1DE4457FCD}" name="AnnotationsMap">
+            <FILE id="WaU9Hz" name="AnnotationLargeComponent.cpp" compile="1" resource="0"
+                  file="../../Source/UI/Sequencer/AnnotationsMap/AnnotationLargeComponent.cpp"/>
+            <FILE id="sZ0Rza" name="AnnotationLargeComponent.h" compile="0" resource="0"
+                  file="../../Source/UI/Sequencer/AnnotationsMap/AnnotationLargeComponent.h"/>
+            <FILE id="kLpYSX" name="AnnotationSmallComponent.cpp" compile="1" resource="0"
+                  file="../../Source/UI/Sequencer/AnnotationsMap/AnnotationSmallComponent.cpp"/>
+            <FILE id="kcrFh2" name="AnnotationSmallComponent.h" compile="0" resource="0"
+                  file="../../Source/UI/Sequencer/AnnotationsMap/AnnotationSmallComponent.h"/>
+            <FILE id="Kijyfv" name="AnnotationsTrackMap.cpp" compile="1" resource="0"
+                  file="../../Source/UI/Sequencer/AnnotationsMap/AnnotationsTrackMap.cpp"/>
+            <FILE id="BdkX8L" name="AnnotationsTrackMap.h" compile="0" resource="0"
+                  file="../../Source/UI/Sequencer/AnnotationsMap/AnnotationsTrackMap.h"/>
+          </GROUP>
+          <GROUP id="{B44FBB78-7F4B-9674-689C-861FD3CCF4C5}" name="AutomationMap">
+            <FILE id="wTL7ku" name="AutomationCurveHelper.cpp" compile="1" resource="0"
+                  file="../../Source/UI/Sequencer/AutomationMap/AutomationCurveHelper.cpp"/>
+            <FILE id="TZWUdb" name="AutomationCurveHelper.h" compile="0" resource="0"
+                  file="../../Source/UI/Sequencer/AutomationMap/AutomationCurveHelper.h"/>
+            <FILE id="ntQJxD" name="AutomationEventComponent.cpp" compile="1" resource="0"
+                  file="../../Source/UI/Sequencer/AutomationMap/AutomationEventComponent.cpp"/>
+            <FILE id="IMv6xm" name="AutomationEventComponent.h" compile="0" resource="0"
+                  file="../../Source/UI/Sequencer/AutomationMap/AutomationEventComponent.h"/>
+            <FILE id="vhWKYC" name="AutomationEventsConnector.cpp" compile="1"
+                  resource="0" file="../../Source/UI/Sequencer/AutomationMap/AutomationEventsConnector.cpp"/>
+            <FILE id="Nj1P57" name="AutomationEventsConnector.h" compile="0" resource="0"
+                  file="../../Source/UI/Sequencer/AutomationMap/AutomationEventsConnector.h"/>
+            <FILE id="wcyRct" name="AutomationTrackMap.cpp" compile="1" resource="0"
+                  file="../../Source/UI/Sequencer/AutomationMap/AutomationTrackMap.cpp"/>
+            <FILE id="sjv4Lv" name="AutomationTrackMap.h" compile="0" resource="0"
+                  file="../../Source/UI/Sequencer/AutomationMap/AutomationTrackMap.h"/>
+          </GROUP>
+          <GROUP id="{FFB3A4BD-F358-7D17-AC4A-525D35F9E965}" name="Header">
+            <FILE id="C2HVvH" name="HeaderSelectionIndicator.cpp" compile="1" resource="0"
+                  file="../../Source/UI/Sequencer/Header/HeaderSelectionIndicator.cpp"/>
+            <FILE id="vFfeN2" name="HeaderSelectionIndicator.h" compile="0" resource="0"
+                  file="../../Source/UI/Sequencer/Header/HeaderSelectionIndicator.h"/>
+            <FILE id="zW2Hty" name="HybridRollHeader.cpp" compile="1" resource="0"
+                  file="../../Source/UI/Sequencer/Header/HybridRollHeader.cpp"/>
+            <FILE id="Z44WkV" name="HybridRollHeader.h" compile="0" resource="0"
+                  file="../../Source/UI/Sequencer/Header/HybridRollHeader.h"/>
+            <FILE id="Lh8JqJ" name="Playhead.cpp" compile="1" resource="0" file="../../Source/UI/Sequencer/Header/Playhead.cpp"/>
+            <FILE id="HTYKGw" name="Playhead.h" compile="0" resource="0" file="../../Source/UI/Sequencer/Header/Playhead.h"/>
+            <FILE id="rdz3ZU" name="SoundProbeIndicator.cpp" compile="1" resource="0"
+                  file="../../Source/UI/Sequencer/Header/SoundProbeIndicator.cpp"/>
+            <FILE id="fSWSdO" name="SoundProbeIndicator.h" compile="0" resource="0"
+                  file="../../Source/UI/Sequencer/Header/SoundProbeIndicator.h"/>
+            <FILE id="vy1AkC" name="TimeDistanceIndicator.cpp" compile="1" resource="0"
+                  file="../../Source/UI/Sequencer/Header/TimeDistanceIndicator.cpp"/>
+            <FILE id="VbhZPg" name="TimeDistanceIndicator.h" compile="0" resource="0"
+                  file="../../Source/UI/Sequencer/Header/TimeDistanceIndicator.h"/>
+            <FILE id="vvalau" name="TrackEndIndicator.cpp" compile="1" resource="0"
+                  file="../../Source/UI/Sequencer/Header/TrackEndIndicator.cpp"/>
+            <FILE id="rTrt9H" name="TrackEndIndicator.h" compile="0" resource="0"
+                  file="../../Source/UI/Sequencer/Header/TrackEndIndicator.h"/>
+            <FILE id="gE3IZT" name="TrackStartIndicator.cpp" compile="1" resource="0"
+                  file="../../Source/UI/Sequencer/Header/TrackStartIndicator.cpp"/>
+            <FILE id="cMsYHX" name="TrackStartIndicator.h" compile="0" resource="0"
+                  file="../../Source/UI/Sequencer/Header/TrackStartIndicator.h"/>
+          </GROUP>
+          <GROUP id="{8144406F-1438-BE00-DA08-A94FC6424392}" name="Helpers">
+            <FILE id="SJ8OZZ" name="ComponentConnectorCurve.cpp" compile="1" resource="0"
+                  file="../../Source/UI/Sequencer/Helpers/ComponentConnectorCurve.cpp"/>
+            <FILE id="DFfYY7" name="ComponentConnectorCurve.h" compile="0" resource="0"
+                  file="../../Source/UI/Sequencer/Helpers/ComponentConnectorCurve.h"/>
+            <FILE id="ZJCh08" name="HybridRollExpandMark.cpp" compile="1" resource="0"
+                  file="../../Source/UI/Sequencer/Helpers/HybridRollExpandMark.cpp"/>
+            <FILE id="iM3cEX" name="HybridRollExpandMark.h" compile="0" resource="0"
+                  file="../../Source/UI/Sequencer/Helpers/HybridRollExpandMark.h"/>
+            <FILE id="ovSGDS" name="InsertSpaceHelper.cpp" compile="1" resource="0"
+                  file="../../Source/UI/Sequencer/Helpers/InsertSpaceHelper.cpp"/>
+            <FILE id="EVuhkP" name="InsertSpaceHelper.h" compile="0" resource="0"
+                  file="../../Source/UI/Sequencer/Helpers/InsertSpaceHelper.h"/>
+            <FILE id="w0etn6" name="NoteResizerLeft.cpp" compile="1" resource="0"
+                  file="../../Source/UI/Sequencer/Helpers/NoteResizerLeft.cpp"/>
+            <FILE id="ppVYXM" name="NoteResizerLeft.h" compile="0" resource="0"
+                  file="../../Source/UI/Sequencer/Helpers/NoteResizerLeft.h"/>
+            <FILE id="Q8VjKU" name="NoteResizerRight.cpp" compile="1" resource="0"
+                  file="../../Source/UI/Sequencer/Helpers/NoteResizerRight.cpp"/>
+            <FILE id="PXfrGQ" name="NoteResizerRight.h" compile="0" resource="0"
+                  file="../../Source/UI/Sequencer/Helpers/NoteResizerRight.h"/>
+            <FILE id="NOqCjM" name="TimelineWarningMarker.cpp" compile="1" resource="0"
+                  file="../../Source/UI/Sequencer/Helpers/TimelineWarningMarker.cpp"/>
+            <FILE id="amNgBo" name="TimelineWarningMarker.h" compile="0" resource="0"
+                  file="../../Source/UI/Sequencer/Helpers/TimelineWarningMarker.h"/>
+            <FILE id="jrNgrd" name="WipeSpaceHelper.cpp" compile="1" resource="0"
+                  file="../../Source/UI/Sequencer/Helpers/WipeSpaceHelper.cpp"/>
+            <FILE id="QNCCDi" name="WipeSpaceHelper.h" compile="0" resource="0"
+                  file="../../Source/UI/Sequencer/Helpers/WipeSpaceHelper.h"/>
+          </GROUP>
+          <GROUP id="{B0892F63-3E45-E55C-AC0C-2854CEBBAA2E}" name="PatternRoll">
+            <FILE id="x4IUU7" name="ClipComponent.cpp" compile="1" resource="0"
+                  file="../../Source/UI/Sequencer/PatternRoll/ClipComponent.cpp"/>
+            <FILE id="o9SpSK" name="ClipComponent.h" compile="0" resource="0" file="../../Source/UI/Sequencer/PatternRoll/ClipComponent.h"/>
+            <FILE id="kW2Qjv" name="AutomationClipComponent.cpp" compile="1" resource="0"
+                  file="../../Source/UI/Sequencer/PatternRoll/AutomationClipComponent.cpp"/>
+            <FILE id="CFnVVc" name="AutomationClipComponent.h" compile="0" resource="0"
+                  file="../../Source/UI/Sequencer/PatternRoll/AutomationClipComponent.h"/>
+            <FILE id="UvGcIr" name="DummyClipComponent.cpp" compile="1" resource="0"
+                  file="../../Source/UI/Sequencer/PatternRoll/DummyClipComponent.cpp"/>
+            <FILE id="UkQ65l" name="DummyClipComponent.h" compile="0" resource="0"
+                  file="../../Source/UI/Sequencer/PatternRoll/DummyClipComponent.h"/>
+            <FILE id="Exbw0l" name="PianoClipComponent.cpp" compile="1" resource="0"
+                  file="../../Source/UI/Sequencer/PatternRoll/PianoClipComponent.cpp"/>
+            <FILE id="pPYJa2" name="PianoClipComponent.h" compile="0" resource="0"
+                  file="../../Source/UI/Sequencer/PatternRoll/PianoClipComponent.h"/>
+            <FILE id="Fq4aoW" name="PatternRoll.cpp" compile="1" resource="0" file="../../Source/UI/Sequencer/PatternRoll/PatternRoll.cpp"/>
+            <FILE id="MXsdDW" name="PatternRoll.h" compile="0" resource="0" file="../../Source/UI/Sequencer/PatternRoll/PatternRoll.h"/>
+          </GROUP>
+          <GROUP id="{EFEF1060-46EA-01AF-80DB-F6245A003904}" name="PianoRoll">
+            <FILE id="nkGHj5" name="NoteComponent.cpp" compile="1" resource="0"
+                  file="../../Source/UI/Sequencer/PianoRoll/NoteComponent.cpp"/>
+            <FILE id="o50CGJ" name="NoteComponent.h" compile="0" resource="0" file="../../Source/UI/Sequencer/PianoRoll/NoteComponent.h"/>
+            <FILE id="XGD7Q7" name="PianoRoll.cpp" compile="1" resource="0" file="../../Source/UI/Sequencer/PianoRoll/PianoRoll.cpp"/>
+            <FILE id="xgYNf4" name="PianoRoll.h" compile="0" resource="0" file="../../Source/UI/Sequencer/PianoRoll/PianoRoll.h"/>
+            <FILE id="BuUwgB" name="PianoRollToolbox.cpp" compile="1" resource="0"
+                  file="../../Source/UI/Sequencer/PianoRoll/PianoRollToolbox.cpp"/>
+            <FILE id="MvTkJX" name="PianoRollToolbox.h" compile="0" resource="0"
+                  file="../../Source/UI/Sequencer/PianoRoll/PianoRollToolbox.h"/>
+          </GROUP>
+          <GROUP id="{52F61085-9331-5E21-CE55-6F738CACB9BA}" name="TimeSignaturesMap">
+            <FILE id="NM0qnj" name="TimeSignatureLargeComponent.cpp" compile="1"
+                  resource="0" file="../../Source/UI/Sequencer/TimeSignaturesMap/TimeSignatureLargeComponent.cpp"/>
+            <FILE id="Gw958H" name="TimeSignatureLargeComponent.h" compile="0"
+                  resource="0" file="../../Source/UI/Sequencer/TimeSignaturesMap/TimeSignatureLargeComponent.h"/>
+            <FILE id="fIdLc3" name="TimeSignatureSmallComponent.cpp" compile="1"
+                  resource="0" file="../../Source/UI/Sequencer/TimeSignaturesMap/TimeSignatureSmallComponent.cpp"/>
+            <FILE id="TiGAHJ" name="TimeSignatureSmallComponent.h" compile="0"
+                  resource="0" file="../../Source/UI/Sequencer/TimeSignaturesMap/TimeSignatureSmallComponent.h"/>
+            <FILE id="lwxaJX" name="TimeSignaturesTrackMap.cpp" compile="1" resource="0"
+                  file="../../Source/UI/Sequencer/TimeSignaturesMap/TimeSignaturesTrackMap.cpp"/>
+            <FILE id="smkWxD" name="TimeSignaturesTrackMap.h" compile="0" resource="0"
+                  file="../../Source/UI/Sequencer/TimeSignaturesMap/TimeSignaturesTrackMap.h"/>
+          </GROUP>
+          <GROUP id="{DB1FBAB1-AFA6-1B47-8477-1AC8C1003112}" name="TrackMap">
+            <FILE id="spoWIi" name="PianoTrackMap.cpp" compile="1" resource="0"
+                  file="../../Source/UI/Sequencer/TrackMap/PianoTrackMap.cpp"/>
+            <FILE id="B5Af2F" name="PianoTrackMap.h" compile="0" resource="0" file="../../Source/UI/Sequencer/TrackMap/PianoTrackMap.h"/>
+            <FILE id="hste0M" name="TrackScroller.cpp" compile="1" resource="0"
+                  file="../../Source/UI/Sequencer/TrackMap/TrackScroller.cpp"/>
+            <FILE id="oKWOBR" name="TrackScroller.h" compile="0" resource="0" file="../../Source/UI/Sequencer/TrackMap/TrackScroller.h"/>
+            <FILE id="EVoQe1" name="TrackScrollerScreen.cpp" compile="1" resource="0"
+                  file="../../Source/UI/Sequencer/TrackMap/TrackScrollerScreen.cpp"/>
+            <FILE id="k2EX3P" name="TrackScrollerScreen.h" compile="0" resource="0"
+                  file="../../Source/UI/Sequencer/TrackMap/TrackScrollerScreen.h"/>
+          </GROUP>
+          <GROUP id="{A9BB9F56-AFB0-377B-D83F-F5567A42A1B6}" name="TriggersMap">
+            <FILE id="jP6KxT" name="TriggerEventComponent.cpp" compile="1" resource="0"
+                  file="../../Source/UI/Sequencer/TriggersMap/TriggerEventComponent.cpp"/>
+            <FILE id="ngjpve" name="TriggerEventComponent.h" compile="0" resource="0"
+                  file="../../Source/UI/Sequencer/TriggersMap/TriggerEventComponent.h"/>
+            <FILE id="eCcjik" name="TriggerEventConnector.cpp" compile="1" resource="0"
+                  file="../../Source/UI/Sequencer/TriggersMap/TriggerEventConnector.cpp"/>
+            <FILE id="so4dWV" name="TriggerEventConnector.h" compile="0" resource="0"
+                  file="../../Source/UI/Sequencer/TriggersMap/TriggerEventConnector.h"/>
+            <FILE id="TYMzZG" name="TriggersTrackMap.cpp" compile="1" resource="0"
+                  file="../../Source/UI/Sequencer/TriggersMap/TriggersTrackMap.cpp"/>
+            <FILE id="FkdNNN" name="TriggersTrackMap.h" compile="0" resource="0"
+                  file="../../Source/UI/Sequencer/TriggersMap/TriggersTrackMap.h"/>
+          </GROUP>
+          <FILE id="AGCqrH" name="HybridLassoComponent.cpp" compile="1" resource="0"
+                file="../../Source/UI/Sequencer/HybridLassoComponent.cpp"/>
+          <FILE id="HJhqow" name="HybridLassoComponent.h" compile="0" resource="0"
+                file="../../Source/UI/Sequencer/HybridLassoComponent.h"/>
+          <FILE id="TipeMn" name="HybridRoll.cpp" compile="1" resource="0" file="../../Source/UI/Sequencer/HybridRoll.cpp"/>
+          <FILE id="XYOlrH" name="HybridRoll.h" compile="0" resource="0" file="../../Source/UI/Sequencer/HybridRoll.h"/>
+          <FILE id="hnA87d" name="HybridRollEditMode.cpp" compile="1" resource="0"
+                file="../../Source/UI/Sequencer/HybridRollEditMode.cpp"/>
+          <FILE id="MWqxz4" name="HybridRollEditMode.h" compile="0" resource="0"
+                file="../../Source/UI/Sequencer/HybridRollEditMode.h"/>
+          <FILE id="q8fOIB" name="HybridRollEventComponent.cpp" compile="1" resource="0"
+                file="../../Source/UI/Sequencer/HybridRollEventComponent.cpp"/>
+          <FILE id="M0Rx3A" name="HybridRollEventComponent.h" compile="0" resource="0"
+                file="../../Source/UI/Sequencer/HybridRollEventComponent.h"/>
+          <FILE id="kc1423" name="HybridRollListener.h" compile="0" resource="0"
+                file="../../Source/UI/Sequencer/HybridRollListener.h"/>
+          <FILE id="OL6lfl" name="Lasso.h" compile="0" resource="0" file="../../Source/UI/Sequencer/Lasso.h"/>
+          <FILE id="TpmfTy" name="SequencerLayout.cpp" compile="1" resource="0"
+                file="../../Source/UI/Sequencer/SequencerLayout.cpp"/>
+          <FILE id="ROIxEK" name="SequencerLayout.h" compile="0" resource="0"
+                file="../../Source/UI/Sequencer/SequencerLayout.h"/>
+        </GROUP>
+        <GROUP id="{E3CC1F61-627F-AE9D-B5F8-944A58FBF841}" name="Sidebars">
+          <GROUP id="{1AD8B93E-47DF-813C-B57A-46D0882735A3}" name="Rollovers">
+            <FILE id="vRLRLs" name="ProjectRollover.cpp" compile="1" resource="0"
+                  file="../../Source/UI/Sidebars/Rollovers/ProjectRollover.cpp"/>
+            <FILE id="ZKonpr" name="ProjectRollover.h" compile="0" resource="0"
+                  file="../../Source/UI/Sidebars/Rollovers/ProjectRollover.h"/>
+            <FILE id="he7oha" name="RolloverBackButtonLeft.cpp" compile="1" resource="0"
+                  file="../../Source/UI/Sidebars/Rollovers/RolloverBackButtonLeft.cpp"/>
+            <FILE id="pswSJ9" name="RolloverBackButtonLeft.h" compile="0" resource="0"
+                  file="../../Source/UI/Sidebars/Rollovers/RolloverBackButtonLeft.h"/>
+            <FILE id="eZxxSk" name="RolloverBackButtonRight.cpp" compile="1" resource="0"
+                  file="../../Source/UI/Sidebars/Rollovers/RolloverBackButtonRight.cpp"/>
+            <FILE id="pb6ulv" name="RolloverBackButtonRight.h" compile="0" resource="0"
+                  file="../../Source/UI/Sidebars/Rollovers/RolloverBackButtonRight.h"/>
+            <FILE id="xEhuL7" name="RolloverContainer.cpp" compile="1" resource="0"
+                  file="../../Source/UI/Sidebars/Rollovers/RolloverContainer.cpp"/>
+            <FILE id="Tvgx8a" name="RolloverContainer.h" compile="0" resource="0"
+                  file="../../Source/UI/Sidebars/Rollovers/RolloverContainer.h"/>
+            <FILE id="TGYcvq" name="RolloverHeaderLeft.cpp" compile="1" resource="0"
+                  file="../../Source/UI/Sidebars/Rollovers/RolloverHeaderLeft.cpp"/>
+            <FILE id="HJYxQj" name="RolloverHeaderLeft.h" compile="0" resource="0"
+                  file="../../Source/UI/Sidebars/Rollovers/RolloverHeaderLeft.h"/>
+            <FILE id="qD9RFF" name="RolloverHeaderRight.cpp" compile="1" resource="0"
+                  file="../../Source/UI/Sidebars/Rollovers/RolloverHeaderRight.cpp"/>
+            <FILE id="HUu18c" name="RolloverHeaderRight.h" compile="0" resource="0"
+                  file="../../Source/UI/Sidebars/Rollovers/RolloverHeaderRight.h"/>
+            <FILE id="svTW2Y" name="SettingsRollover.cpp" compile="1" resource="0"
+                  file="../../Source/UI/Sidebars/Rollovers/SettingsRollover.cpp"/>
+            <FILE id="OH4CU2" name="SettingsRollover.h" compile="0" resource="0"
+                  file="../../Source/UI/Sidebars/Rollovers/SettingsRollover.h"/>
+          </GROUP>
+          <FILE id="b6CqqP" name="HybridRollCommandPanel.cpp" compile="1" resource="0"
+                file="../../Source/UI/Sidebars/HybridRollCommandPanel.cpp"/>
+          <FILE id="s83bgw" name="HybridRollCommandPanel.h" compile="0" resource="0"
+                file="../../Source/UI/Sidebars/HybridRollCommandPanel.h"/>
+          <FILE id="Ygx9Sk" name="HybridRollCommandPanelDefault.cpp" compile="1"
+                resource="0" file="../../Source/UI/Sidebars/HybridRollCommandPanelDefault.cpp"/>
+          <FILE id="KNnqZg" name="HybridRollCommandPanelDefault.h" compile="0"
+                resource="0" file="../../Source/UI/Sidebars/HybridRollCommandPanelDefault.h"/>
+          <FILE id="hGyrLG" name="HybridRollCommandPanelPhone.cpp" compile="1"
+                resource="0" file="../../Source/UI/Sidebars/HybridRollCommandPanelPhone.cpp"/>
+          <FILE id="McwvFz" name="HybridRollCommandPanelPhone.h" compile="0"
+                resource="0" file="../../Source/UI/Sidebars/HybridRollCommandPanelPhone.h"/>
+          <FILE id="dGDpzD" name="TreePanel.cpp" compile="1" resource="0" file="../../Source/UI/Sidebars/TreePanel.cpp"/>
+          <FILE id="mvAfd1" name="TreePanel.h" compile="0" resource="0" file="../../Source/UI/Sidebars/TreePanel.h"/>
+          <FILE id="YTrvBN" name="TreePanelDefault.cpp" compile="1" resource="0"
+                file="../../Source/UI/Sidebars/TreePanelDefault.cpp"/>
+          <FILE id="RpeyiT" name="TreePanelDefault.h" compile="0" resource="0"
+                file="../../Source/UI/Sidebars/TreePanelDefault.h"/>
+          <FILE id="Xxsq4j" name="TreePanelPhone.cpp" compile="1" resource="0"
+                file="../../Source/UI/Sidebars/TreePanelPhone.cpp"/>
+          <FILE id="ECVocc" name="TreePanelPhone.h" compile="0" resource="0"
+                file="../../Source/UI/Sidebars/TreePanelPhone.h"/>
+        </GROUP>
+        <GROUP id="{F85E9949-99EB-1D99-18B7-41B94B555349}" name="Themes">
+          <FILE id="O8SrxF" name="ComponentFader.cpp" compile="1" resource="0"
+                file="../../Source/UI/Themes/ComponentFader.cpp"/>
+          <FILE id="QUBfY2" name="ComponentFader.h" compile="0" resource="0"
+                file="../../Source/UI/Themes/ComponentFader.h"/>
+          <FILE id="A9QahU" name="DialogBackground.h" compile="0" resource="0"
+                file="../../Source/UI/Themes/DialogBackground.h"/>
+          <FILE id="Ysmboe" name="FontSerializer.cpp" compile="1" resource="0"
+                file="../../Source/UI/Themes/FontSerializer.cpp"/>
+          <FILE id="ByVeKa" name="FontSerializer.h" compile="0" resource="0"
+                file="../../Source/UI/Themes/FontSerializer.h"/>
+          <FILE id="JvCpsS" name="GradientVertical.cpp" compile="1" resource="0"
+                file="../../Source/UI/Themes/GradientVertical.cpp"/>
+          <FILE id="LqY3hE" name="GradientVertical.h" compile="0" resource="0"
+                file="../../Source/UI/Themes/GradientVertical.h"/>
+          <FILE id="J2A6nX" name="GradientVerticalReversed.cpp" compile="1" resource="0"
+                file="../../Source/UI/Themes/GradientVerticalReversed.cpp"/>
+          <FILE id="jZs8Yn" name="GradientVerticalReversed.h" compile="0" resource="0"
+                file="../../Source/UI/Themes/GradientVerticalReversed.h"/>
+          <FILE id="UTkx9C" name="HelioTheme.cpp" compile="1" resource="0" file="../../Source/UI/Themes/HelioTheme.cpp"/>
+          <FILE id="OSxFyU" name="HelioTheme.h" compile="0" resource="0" file="../../Source/UI/Themes/HelioTheme.h"/>
+          <FILE id="e3IJC6" name="Icons.cpp" compile="1" resource="0" file="../../Source/UI/Themes/Icons.cpp"/>
+          <FILE id="cuElFX" name="Icons.h" compile="0" resource="0" file="../../Source/UI/Themes/Icons.h"/>
+          <FILE id="t2AHRH" name="LighterShadowDownwards.cpp" compile="1" resource="0"
+                file="../../Source/UI/Themes/LighterShadowDownwards.cpp"/>
+          <FILE id="HYJ18q" name="LighterShadowDownwards.h" compile="0" resource="0"
+                file="../../Source/UI/Themes/LighterShadowDownwards.h"/>
+          <FILE id="PyzEGt" name="LighterShadowUpwards.cpp" compile="1" resource="0"
+                file="../../Source/UI/Themes/LighterShadowUpwards.cpp"/>
+          <FILE id="n19TK2" name="LighterShadowUpwards.h" compile="0" resource="0"
+                file="../../Source/UI/Themes/LighterShadowUpwards.h"/>
+          <FILE id="pWyeEN" name="LightShadowDownwards.cpp" compile="1" resource="0"
+                file="../../Source/UI/Themes/LightShadowDownwards.cpp"/>
+          <FILE id="WWrfj6" name="LightShadowDownwards.h" compile="0" resource="0"
+                file="../../Source/UI/Themes/LightShadowDownwards.h"/>
+          <FILE id="bd8wIc" name="LightShadowLeftwards.cpp" compile="1" resource="0"
+                file="../../Source/UI/Themes/LightShadowLeftwards.cpp"/>
+          <FILE id="c2UOLi" name="LightShadowLeftwards.h" compile="0" resource="0"
+                file="../../Source/UI/Themes/LightShadowLeftwards.h"/>
+          <FILE id="XVIp2v" name="LightShadowRightwards.cpp" compile="1" resource="0"
+                file="../../Source/UI/Themes/LightShadowRightwards.cpp"/>
+          <FILE id="bOrny2" name="LightShadowRightwards.h" compile="0" resource="0"
+                file="../../Source/UI/Themes/LightShadowRightwards.h"/>
+          <FILE id="xPtl91" name="LightShadowUpwards.cpp" compile="1" resource="0"
+                file="../../Source/UI/Themes/LightShadowUpwards.cpp"/>
+          <FILE id="Y9JXQ8" name="LightShadowUpwards.h" compile="0" resource="0"
+                file="../../Source/UI/Themes/LightShadowUpwards.h"/>
+          <FILE id="assiuD" name="PanelA.cpp" compile="1" resource="0" file="../../Source/UI/Themes/PanelA.cpp"/>
+          <FILE id="jNvXXq" name="PanelA.h" compile="0" resource="0" file="../../Source/UI/Themes/PanelA.h"/>
+          <FILE id="cvHAwt" name="PanelB.cpp" compile="1" resource="0" file="../../Source/UI/Themes/PanelB.cpp"/>
+          <FILE id="JT4HHV" name="PanelB.h" compile="0" resource="0" file="../../Source/UI/Themes/PanelB.h"/>
+          <FILE id="pX96CH" name="PanelBackgroundA.cpp" compile="1" resource="0"
+                file="../../Source/UI/Themes/PanelBackgroundA.cpp"/>
+          <FILE id="oQQzCv" name="PanelBackgroundA.h" compile="0" resource="0"
+                file="../../Source/UI/Themes/PanelBackgroundA.h"/>
+          <FILE id="fk6Fcu" name="PanelBackgroundB.cpp" compile="1" resource="0"
+                file="../../Source/UI/Themes/PanelBackgroundB.cpp"/>
+          <FILE id="wvlbF9" name="PanelBackgroundB.h" compile="0" resource="0"
+                file="../../Source/UI/Themes/PanelBackgroundB.h"/>
+          <FILE id="Gcj7RL" name="PanelBackgroundC.cpp" compile="1" resource="0"
+                file="../../Source/UI/Themes/PanelBackgroundC.cpp"/>
+          <FILE id="IxtKep" name="PanelBackgroundC.h" compile="0" resource="0"
+                file="../../Source/UI/Themes/PanelBackgroundC.h"/>
+          <FILE id="N4N3KP" name="PanelC.cpp" compile="1" resource="0" file="../../Source/UI/Themes/PanelC.cpp"/>
+          <FILE id="IdO4fh" name="PanelC.h" compile="0" resource="0" file="../../Source/UI/Themes/PanelC.h"/>
+          <FILE id="Xbp07z" name="SeparatorHorizontal.cpp" compile="1" resource="0"
+                file="../../Source/UI/Themes/SeparatorHorizontal.cpp"/>
+          <FILE id="kpXD8z" name="SeparatorHorizontal.h" compile="0" resource="0"
+                file="../../Source/UI/Themes/SeparatorHorizontal.h"/>
+          <FILE id="cGTkk3" name="SeparatorHorizontalReversed.cpp" compile="1"
+                resource="0" file="../../Source/UI/Themes/SeparatorHorizontalReversed.cpp"/>
+          <FILE id="mbySv0" name="SeparatorHorizontalReversed.h" compile="0"
+                resource="0" file="../../Source/UI/Themes/SeparatorHorizontalReversed.h"/>
+          <FILE id="pgoutb" name="SeparatorHorizontalFading.cpp" compile="1"
+                resource="0" file="../../Source/UI/Themes/SeparatorHorizontalFading.cpp"/>
+          <FILE id="Cpbh1D" name="SeparatorHorizontalFading.h" compile="0" resource="0"
+                file="../../Source/UI/Themes/SeparatorHorizontalFading.h"/>
+          <FILE id="HDkZZ0" name="SeparatorHorizontalFadingReversed.cpp" compile="1"
+                resource="0" file="../../Source/UI/Themes/SeparatorHorizontalFadingReversed.cpp"/>
+          <FILE id="QqvspI" name="SeparatorHorizontalFadingReversed.h" compile="0"
+                resource="0" file="../../Source/UI/Themes/SeparatorHorizontalFadingReversed.h"/>
+          <FILE id="cUC5pT" name="SeparatorVertical.cpp" compile="1" resource="0"
+                file="../../Source/UI/Themes/SeparatorVertical.cpp"/>
+          <FILE id="seMoCv" name="SeparatorVertical.h" compile="0" resource="0"
+                file="../../Source/UI/Themes/SeparatorVertical.h"/>
+          <FILE id="iRbt21" name="SeparatorVerticalReversed.cpp" compile="1"
+                resource="0" file="../../Source/UI/Themes/SeparatorVerticalReversed.cpp"/>
+          <FILE id="YTE3PY" name="SeparatorVerticalReversed.h" compile="0" resource="0"
+                file="../../Source/UI/Themes/SeparatorVerticalReversed.h"/>
+          <FILE id="RMdOFy" name="ShadeDark.cpp" compile="1" resource="0" file="../../Source/UI/Themes/ShadeDark.cpp"/>
+          <FILE id="ZZVzNa" name="ShadeDark.h" compile="0" resource="0" file="../../Source/UI/Themes/ShadeDark.h"/>
+          <FILE id="UoMMEf" name="ShadeLight.cpp" compile="1" resource="0" file="../../Source/UI/Themes/ShadeLight.cpp"/>
+          <FILE id="txHWTv" name="ShadeLight.h" compile="0" resource="0" file="../../Source/UI/Themes/ShadeLight.h"/>
+          <FILE id="gwNBw8" name="ShadowDownwards.cpp" compile="1" resource="0"
+                file="../../Source/UI/Themes/ShadowDownwards.cpp"/>
+          <FILE id="TdDFDM" name="ShadowDownwards.h" compile="0" resource="0"
+                file="../../Source/UI/Themes/ShadowDownwards.h"/>
+          <FILE id="PLyGE8" name="ShadowHorizontalFading.cpp" compile="1" resource="0"
+                file="../../Source/UI/Themes/ShadowHorizontalFading.cpp"/>
+          <FILE id="wFsvNz" name="ShadowHorizontalFading.h" compile="0" resource="0"
+                file="../../Source/UI/Themes/ShadowHorizontalFading.h"/>
+          <FILE id="Lq4ri4" name="ShadowLeftwards.cpp" compile="1" resource="0"
+                file="../../Source/UI/Themes/ShadowLeftwards.cpp"/>
+          <FILE id="pixHjS" name="ShadowLeftwards.h" compile="0" resource="0"
+                file="../../Source/UI/Themes/ShadowLeftwards.h"/>
+          <FILE id="cRZXD1" name="ShadowRightwards.cpp" compile="1" resource="0"
+                file="../../Source/UI/Themes/ShadowRightwards.cpp"/>
+          <FILE id="sQYyQn" name="ShadowRightwards.h" compile="0" resource="0"
+                file="../../Source/UI/Themes/ShadowRightwards.h"/>
+          <FILE id="YeQLGJ" name="ShadowUpwards.cpp" compile="1" resource="0"
+                file="../../Source/UI/Themes/ShadowUpwards.cpp"/>
+          <FILE id="sq9DiY" name="ShadowUpwards.h" compile="0" resource="0" file="../../Source/UI/Themes/ShadowUpwards.h"/>
+          <FILE id="mGKnp5" name="ViewportKineticSlider.cpp" compile="1" resource="0"
+                file="../../Source/UI/Themes/ViewportKineticSlider.cpp"/>
+          <FILE id="KwsOCH" name="ViewportKineticSlider.h" compile="0" resource="0"
+                file="../../Source/UI/Themes/ViewportKineticSlider.h"/>
+        </GROUP>
+        <GROUP id="{ABACCBC4-F1DB-053A-7F98-A7950A5DE4B1}" name="Tree">
+          <FILE id="a4eprZ" name="TreeItemComponent.cpp" compile="1" resource="0"
+                file="../../Source/UI/Tree/TreeItemComponent.cpp"/>
+          <FILE id="D0Nb6p" name="TreeItemComponent.h" compile="0" resource="0"
+                file="../../Source/UI/Tree/TreeItemComponent.h"/>
+          <FILE id="k9S4ba" name="TreeItemComponentDefault.cpp" compile="1" resource="0"
+                file="../../Source/UI/Tree/TreeItemComponentDefault.cpp"/>
+          <FILE id="P2rw09" name="TreeItemComponentDefault.h" compile="0" resource="0"
+                file="../../Source/UI/Tree/TreeItemComponentDefault.h"/>
+          <FILE id="waNblh" name="TreeItemComponentCompact.cpp" compile="1" resource="0"
+                file="../../Source/UI/Tree/TreeItemComponentCompact.cpp"/>
+          <FILE id="uiGvSF" name="TreeItemComponentCompact.h" compile="0" resource="0"
+                file="../../Source/UI/Tree/TreeItemComponentCompact.h"/>
+          <FILE id="P8AjHQ" name="TreeItemMarkerDefault.cpp" compile="1" resource="0"
+                file="../../Source/UI/Tree/TreeItemMarkerDefault.cpp"/>
+          <FILE id="ZvUke5" name="TreeItemMarkerDefault.h" compile="0" resource="0"
+                file="../../Source/UI/Tree/TreeItemMarkerDefault.h"/>
+          <FILE id="ul1oWz" name="TreeItemMarkerCompact.cpp" compile="1" resource="0"
+                file="../../Source/UI/Tree/TreeItemMarkerCompact.cpp"/>
+          <FILE id="XjRR1u" name="TreeItemMarkerCompact.h" compile="0" resource="0"
+                file="../../Source/UI/Tree/TreeItemMarkerCompact.h"/>
+          <FILE id="QEQ5zH" name="TreeItemMenuButton.cpp" compile="1" resource="0"
+                file="../../Source/UI/Tree/TreeItemMenuButton.cpp"/>
+          <FILE id="t0Y3yz" name="TreeItemMenuButton.h" compile="0" resource="0"
+                file="../../Source/UI/Tree/TreeItemMenuButton.h"/>
+        </GROUP>
+        <FILE id="PkRsJW" name="MainLayout.cpp" compile="1" resource="0" file="../../Source/UI/MainLayout.cpp"/>
+        <FILE id="hDwgZW" name="MainLayout.h" compile="0" resource="0" file="../../Source/UI/MainLayout.h"/>
+        <FILE id="Szz4y0" name="MainWindow.cpp" compile="1" resource="0" file="../../Source/UI/MainWindow.cpp"/>
+        <FILE id="TyXZte" name="MainWindow.h" compile="0" resource="0" file="../../Source/UI/MainWindow.h"/>
+      </GROUP>
+      <FILE id="ElYokW" name="Common.cpp" compile="1" resource="0" file="../../Source/Common.cpp"/>
+      <FILE id="ZpjqOm" name="Common.h" compile="0" resource="0" file="../../Source/Common.h"/>
+    </GROUP>
+  </MAINGROUP>
+  <EXPORTFORMATS>
+    <XCODE_MAC targetFolder="../../Projects/macOS" vstFolder="~/Code/Steinberg/VST3"
+               vst3Folder="../../ThirdParty/VST_SDK/VST3_SDK" bigIcon="x2W128"
+               smallIcon="x2W128" customPList="&lt;?xml version=&quot;1.0&quot; encoding=&quot;UTF-8&quot;?&gt;&#10;&#10;&lt;!DOCTYPE plist PUBLIC &quot;-//Apple//DTD PLIST 1.0//EN&quot; &quot;http://www.apple.com/DTDs/PropertyList-1.0.dtd&quot;&gt;&#10;&lt;plist&gt;&#10;  &lt;dict&gt;&#10;&lt;key&gt;NSAppTransportSecurity&lt;/key&gt;&#10;  &lt;dict&gt;&#10;    &lt;key&gt;NSAllowsArbitraryLoads&lt;/key&gt;&#10;    &lt;true/&gt;&#10;  &lt;/dict&gt;&#10;  &lt;/dict&gt;&#10;&lt;/plist&gt;&#10;"
+               documentExtensions=".helio" extraCompilerFlags="-Wno-reorder -Wno-inconsistent-missing-override"
+               postbuildCommand="" extraDefs="" iosDevelopmentTeamID="EQL633LLC8"
+               prebuildCommand="pushd ../../ThirdParty/&#10;chmod a+x ./get_asio_and_vst_sdks.sh&#10;./get_asio_and_vst_sdks.sh&#10;popd">
+      <CONFIGURATIONS>
+        <CONFIGURATION name="Debug" osxSDK="default" osxCompatibility="10.7 SDK" osxArchitecture="default"
+                       isDebug="1" optimisation="1" targetName="Helio" cppLanguageStandard="c++11"
+                       cppLibType="libc++" customXcodeFlags="CODE_SIGN_IDENTITY = &quot;Developer ID Application&quot;"
+                       headerPath="../../ThirdParty/ASIO/common&#10;../../ThirdParty/JUCE/modules/juce_audio_basics&#10;../../ThirdParty/JUCE/modules/juce_audio_devices&#10;../../ThirdParty/JUCE/modules/juce_audio_formats&#10;../../ThirdParty/JUCE/modules/juce_audio_processors&#10;../../ThirdParty/JUCE/modules/juce_audio_utils&#10;../../ThirdParty/JUCE/modules/juce_audio_utils/players&#10;../../ThirdParty/JUCE/modules/juce_core&#10;../../ThirdParty/JUCE/modules/juce_cryptography&#10;../../ThirdParty/JUCE/modules/juce_data_structures&#10;../../ThirdParty/JUCE/modules/juce_events&#10;../../ThirdParty/JUCE/modules/juce_graphics&#10;../../ThirdParty/JUCE/modules/juce_gui_basics&#10;../../ThirdParty/JUCE/modules/juce_gui_extra&#10;../../ThirdParty/JUCE/modules/juce_opengl&#10;../../ThirdParty/JUCE/modules/juce_osc&#10;../../Source/&#10;../../Source/Core/&#10;../../Source/Core/App&#10;../../Source/Core/Audio&#10;../../Source/Core/Audio/BuiltIn&#10;../../Source/Core/Audio/Instruments&#10;../../Source/Core/Audio/Monitoring&#10;../../Source/Core/Audio/Transport&#10;../../Source/Core/Audio/Waveform&#10;../../Source/Core/Clipboard&#10;../../Source/Core/Midi&#10;../../Source/Core/Midi/Patterns&#10;../../Source/Core/Midi/Sequences&#10;../../Source/Core/Midi/Sequences/Events&#10;../../Source/Core/Network&#10;../../Source/Core/Serialization&#10;../../Source/Core/Supervisor&#10;../../Source/Core/Tools&#10;../../Source/Core/Translation&#10;../../Source/Core/Tree&#10;../../Source/Core/Tutorial&#10;../../Source/Core/Undo&#10;../../Source/Core/Undo/Actions&#10;../../Source/Core/VCS&#10;../../Source/Core/VCS/DiffLogic&#10;../../Source/Core/VCS/Network&#10;../../Source/UI/&#10;../../Source/UI/CodeEditor&#10;../../Source/UI/Menus&#10;../../Source/UI/Menus/Base&#10;../../Source/UI/Common&#10;../../Source/UI/Common/AudioMonitors&#10;../../Source/UI/Common/Origami&#10;../../Source/UI/Console&#10;../../Source/UI/Dialogs&#10;../../Source/UI/Headline&#10;../../Source/UI/Input&#10;../../Source/UI/Pages/Instruments&#10;../../Source/UI/Pages/Instruments/Editor&#10;../../Source/UI/Pages/Intro&#10;../../Source/UI/Sequencer&#10;../../Source/UI/Sequencer/AnnotationsMap&#10;../../Source/UI/Sequencer/AutomationMap&#10;../../Source/UI/Sequencer/Header&#10;../../Source/UI/Sequencer/Helpers&#10;../../Source/UI/Sequencer/PatternRoll&#10;../../Source/UI/Sequencer/PianoRoll&#10;../../Source/UI/Sequencer/TimeSignaturesMap&#10;../../Source/UI/Sequencer/TrackMap&#10;../../Source/UI/Sequencer/TriggersMap&#10;../../Source/UI/Sequencer/WaveformMap&#10;../../Source/UI/Popups&#10;../../Source/UI/Popups/ChordBuilder&#10;../../Source/UI/Pages/Project&#10;../../Source/UI/Sidebars&#10;../../Source/UI/Sidebars/Rollovers&#10;../../Source/UI/Pages/Settings&#10;../../Source/UI/Themes&#10;../../Source/UI/Tree&#10;../../Source/UI/Pages/VCS&#10;../../Source/UI/Pages/Workspace&#10;../../Source/UI/Pages/Workspace/Menu&#10;../../Source/UI/Pages/Workspace/Scroller&#10;"/>
+        <CONFIGURATION name="Release" osxSDK="default" osxCompatibility="10.7 SDK" osxArchitecture="default"
+                       isDebug="0" optimisation="3" targetName="Helio" cppLanguageStandard="c++11"
+                       cppLibType="libc++" customXcodeFlags="CODE_SIGN_IDENTITY = &quot;Developer ID Application&quot;"
+                       stripLocalSymbols="0" headerPath="../../ThirdParty/ASIO/common&#10;../../ThirdParty/JUCE/modules/juce_audio_basics&#10;../../ThirdParty/JUCE/modules/juce_audio_devices&#10;../../ThirdParty/JUCE/modules/juce_audio_formats&#10;../../ThirdParty/JUCE/modules/juce_audio_processors&#10;../../ThirdParty/JUCE/modules/juce_audio_utils&#10;../../ThirdParty/JUCE/modules/juce_audio_utils/players&#10;../../ThirdParty/JUCE/modules/juce_core&#10;../../ThirdParty/JUCE/modules/juce_cryptography&#10;../../ThirdParty/JUCE/modules/juce_data_structures&#10;../../ThirdParty/JUCE/modules/juce_events&#10;../../ThirdParty/JUCE/modules/juce_graphics&#10;../../ThirdParty/JUCE/modules/juce_gui_basics&#10;../../ThirdParty/JUCE/modules/juce_gui_extra&#10;../../ThirdParty/JUCE/modules/juce_opengl&#10;../../ThirdParty/JUCE/modules/juce_osc&#10;../../Source/&#10;../../Source/Core/&#10;../../Source/Core/App&#10;../../Source/Core/Audio&#10;../../Source/Core/Audio/BuiltIn&#10;../../Source/Core/Audio/Instruments&#10;../../Source/Core/Audio/Monitoring&#10;../../Source/Core/Audio/Transport&#10;../../Source/Core/Audio/Waveform&#10;../../Source/Core/Clipboard&#10;../../Source/Core/Midi&#10;../../Source/Core/Midi/Patterns&#10;../../Source/Core/Midi/Sequences&#10;../../Source/Core/Midi/Sequences/Events&#10;../../Source/Core/Network&#10;../../Source/Core/Serialization&#10;../../Source/Core/Supervisor&#10;../../Source/Core/Tools&#10;../../Source/Core/Translation&#10;../../Source/Core/Tree&#10;../../Source/Core/Tutorial&#10;../../Source/Core/Undo&#10;../../Source/Core/Undo/Actions&#10;../../Source/Core/VCS&#10;../../Source/Core/VCS/DiffLogic&#10;../../Source/Core/VCS/Network&#10;../../Source/UI/&#10;../../Source/UI/CodeEditor&#10;../../Source/UI/Menus&#10;../../Source/UI/Menus/Base&#10;../../Source/UI/Common&#10;../../Source/UI/Common/AudioMonitors&#10;../../Source/UI/Common/Origami&#10;../../Source/UI/Console&#10;../../Source/UI/Dialogs&#10;../../Source/UI/Headline&#10;../../Source/UI/Input&#10;../../Source/UI/Pages/Instruments&#10;../../Source/UI/Pages/Instruments/Editor&#10;../../Source/UI/Pages/Intro&#10;../../Source/UI/Sequencer&#10;../../Source/UI/Sequencer/AnnotationsMap&#10;../../Source/UI/Sequencer/AutomationMap&#10;../../Source/UI/Sequencer/Header&#10;../../Source/UI/Sequencer/Helpers&#10;../../Source/UI/Sequencer/PatternRoll&#10;../../Source/UI/Sequencer/PianoRoll&#10;../../Source/UI/Sequencer/TimeSignaturesMap&#10;../../Source/UI/Sequencer/TrackMap&#10;../../Source/UI/Sequencer/TriggersMap&#10;../../Source/UI/Sequencer/WaveformMap&#10;../../Source/UI/Popups&#10;../../Source/UI/Popups/ChordBuilder&#10;../../Source/UI/Pages/Project&#10;../../Source/UI/Sidebars&#10;../../Source/UI/Sidebars/Rollovers&#10;../../Source/UI/Pages/Settings&#10;../../Source/UI/Themes&#10;../../Source/UI/Tree&#10;../../Source/UI/Pages/VCS&#10;../../Source/UI/Pages/Workspace&#10;../../Source/UI/Pages/Workspace/Menu&#10;../../Source/UI/Pages/Workspace/Scroller&#10;"/>
+      </CONFIGURATIONS>
+      <MODULEPATHS>
+        <MODULEPATH id="juce_core" path="../../ThirdParty/JUCE/modules"/>
+        <MODULEPATH id="juce_events" path="../../ThirdParty/JUCE/modules"/>
+        <MODULEPATH id="juce_graphics" path="../../ThirdParty/JUCE/modules"/>
+        <MODULEPATH id="juce_data_structures" path="../../ThirdParty/JUCE/modules"/>
+        <MODULEPATH id="juce_gui_basics" path="../../ThirdParty/JUCE/modules"/>
+        <MODULEPATH id="juce_gui_extra" path="../../ThirdParty/JUCE/modules"/>
+        <MODULEPATH id="juce_cryptography" path="../../ThirdParty/JUCE/modules"/>
+        <MODULEPATH id="juce_opengl" path="../../ThirdParty/JUCE/modules"/>
+        <MODULEPATH id="juce_audio_basics" path="../../ThirdParty/JUCE/modules"/>
+        <MODULEPATH id="juce_audio_devices" path="../../ThirdParty/JUCE/modules"/>
+        <MODULEPATH id="juce_audio_formats" path="../../ThirdParty/JUCE/modules"/>
+        <MODULEPATH id="juce_audio_processors" path="../../ThirdParty/JUCE/modules"/>
+        <MODULEPATH id="juce_audio_utils" path="../../ThirdParty/JUCE/modules"/>
+        <MODULEPATH id="juce_osc" path="../../ThirdParty/JUCE/modules"/>
+      </MODULEPATHS>
+    </XCODE_MAC>
+    <XCODE_IPHONE targetFolder="../../Projects/iOS" vstFolder="~/Code/Steinberg/VST3"
+                  vst3Folder="../../ThirdParty/VST_SDK/VST3_SDK" bigIcon="" UIFileSharingEnabled="1"
+                  UIStatusBarHidden="1" smallIcon="" extraCompilerFlags="-Wno-reorder -Wno-inconsistent-missing-override"
+                  extraDefs="JUCE_ENABLE_LIVE_CONSTANT_EDITOR=0&#10;JUCE_SUPPORT_CARBON=0&#10;HELIO_AUDIOBUS_SUPPORT=0"
+                  customPList="&lt;?xml version=&quot;1.0&quot; encoding=&quot;UTF-8&quot;?&gt;&#10;&lt;!DOCTYPE plist PUBLIC &quot;-//Apple//DTD PLIST 1.0//EN&quot; &quot;http://www.apple.com/DTDs/PropertyList-1.0.dtd&quot;&gt;&#10;&lt;plist&gt;&#10;  &lt;dict&gt;&#10;&#10;&#9;&lt;key&gt;AudioComponents&lt;/key&gt;&#10;&lt;array&gt;&#10;&#9;&#9;  &lt;dict&gt;&#10;&#9;&#9;&#9;    &lt;key&gt;manufacturer&lt;/key&gt;&#10;&#9;&#9;&#9;    &lt;string&gt;heli&lt;/string&gt;&#10;    &#9;&#9;&#9;&lt;key&gt;type&lt;/key&gt;&#10;    &#9;&#9;&#9;&lt;string&gt;auri&lt;/string&gt;&#10;&#9;&#9;&#9;    &lt;key&gt;subtype&lt;/key&gt;&#10;&#9;&#9;&#9;    &lt;string&gt;host&lt;/string&gt;&#10;&#9;&#9;&#9;    &lt;key&gt;name&lt;/key&gt;&#10;    &#9;&#9;&#9;&lt;string&gt;Helio: Host output&lt;/string&gt;&#10;    &#9;&#9;&#9;&lt;key&gt;version&lt;/key&gt;&#10;&#9;    &#9;&lt;integer&gt;1&lt;/integer&gt;&#10;  &#9;&#9;&lt;/dict&gt;&#10;&#9;&lt;/array&gt;&#10;&#10;&lt;key&gt;NSAppTransportSecurity&lt;/key&gt;&#10;  &lt;dict&gt;&#10;    &lt;key&gt;NSAllowsArbitraryLoads&lt;/key&gt;&#10;    &lt;true/&gt;&#10;  &lt;/dict&gt;&#10;&#10;&#9;&lt;key&gt;LSApplicationCategoryType&lt;/key&gt;&#10;&#9;&lt;string&gt;public.app-category.music&lt;/string&gt;&#10;&#9;&lt;key&gt;NSHumanReadableCopyright&lt;/key&gt;&#10;&#9;&lt;string&gt;Peter Rudenko&lt;/string&gt;&#10;&#9;&lt;key&gt;UIFileSharingEnabled&lt;/key&gt;&#10;&#9;&lt;true/&gt;&#10;&#9;&lt;key&gt;UIInterfaceOrientation&lt;/key&gt;&#10;&#9;&lt;string&gt;UIInterfaceOrientationLandscapeLeft&lt;/string&gt;&#10;&#9;&lt;key&gt;UIInterfaceOrientation~ipad&lt;/key&gt;&#10;&#9;&lt;string&gt;UIInterfaceOrientationLandscapeLeft&lt;/string&gt;&#10;&#9;&lt;key&gt;UIStatusBarHidden&lt;/key&gt;&#10;&#9;&lt;true/&gt;&#10;&#9;&lt;key&gt;UIStatusBarHidden~ipad&lt;/key&gt;&#10;&#9;&lt;true/&gt;&#10;&#9;&lt;key&gt;UISupportedInterfaceOrientations&lt;/key&gt;&#10;&#9;&lt;array&gt;&#10;&#9;&#9;&lt;string&gt;UIInterfaceOrientationLandscapeLeft&lt;/string&gt;&#10;&#9;&#9;&lt;string&gt;UIInterfaceOrientationLandscapeRight&lt;/string&gt;&#10;&#9;&lt;/array&gt;&#10;&#9;&lt;key&gt;UISupportedInterfaceOrientations~ipad&lt;/key&gt;&#10;&#9;&lt;array&gt;&#10;&#9;&#9;&lt;string&gt;UIInterfaceOrientationLandscapeLeft&lt;/string&gt;&#10;&#9;&#9;&lt;string&gt;UIInterfaceOrientationLandscapeRight&lt;/string&gt;&#10;&#9;&lt;/array&gt;&#10;&#9;&lt;key&gt;UIViewControllerBasedStatusBarAppearance&lt;/key&gt;&#10;&#9;&lt;false/&gt;&#9;&lt;key&gt;UIViewControllerBasedStatusBarAppearance~ipad&lt;/key&gt;&#10;&#9;&lt;false/&gt;&#10;&#9;&#10;&#9;&lt;key&gt;CFBundleURLTypes&lt;/key&gt;&#10;&#9;&lt;array&gt;&#10;&#9;&#9;&lt;dict&gt;&#10;&#9;&#9;&#9;&lt;key&gt;CFBundleTypeRole&lt;/key&gt;&#10;&#9;&#9;&#9;&lt;string&gt;Editor&lt;/string&gt;&#10;&#9;&#9;&#9;&lt;key&gt;CFBundleURLName&lt;/key&gt;&#10;&#9;&#9;&#9;&lt;string&gt;com.peterrudenko.helio&lt;/string&gt;&#10;&#9;&#9;&#9;&lt;key&gt;CFBundleURLSchemes&lt;/key&gt;&#10;&#9;&#9;&#9;&lt;array&gt;&#10;&#9;&#9;&#9;&#9;&lt;string&gt;helio&lt;/string&gt;&#10;&#9;&#9;&#9;&#9;&lt;string&gt;helio-1.6.0.audiobus&lt;/string&gt;&#10;&#9;&#9;&#9;&lt;/array&gt;&#10;&#9;&#9;&lt;/dict&gt;&#10;&#9;&lt;/array&gt;&#10;&#10;&#9;&#9;&lt;/dict&gt;&#10;&#9;&lt;/array&gt;&#10;&lt;/dict&gt;&#10;&lt;/plist&gt;&#10;"
+                  iosScreenOrientation="landscape" customXcodeResourceFolders=""
+                  customXcassetsFolder="../../Resources/iOS/Images.xcassets" iosDevelopmentTeamID="EQL633LLC8"
+                  userNotes="Warning! Make sure that:&#10; - IAA capability entitlement is added"
+                  extraLinkerFlags="" externalLibraries="" extraFrameworks="Security"
+                  iosBackgroundAudio="0" prebuildCommand="pushd ../../ThirdParty/&#10;chmod a+x ./get_asio_and_vst_sdks.sh&#10;./get_asio_and_vst_sdks.sh&#10;popd"
+                  iosDeviceFamily="1,2">
+      <CONFIGURATIONS>
+        <CONFIGURATION name="Debug" iosCompatibility="9.0" isDebug="1" optimisation="1"
+                       targetName="Helio" cppLanguageStandard="c++11" cppLibType="libc++"
+                       customXcodeFlags="TARGETED_DEVICE_FAMILY=2, PRODUCT_BUNDLE_IDENTIFIER=com.peterrudenko.helio"
+                       headerPath="../../Resources/iOS/AudioBus&#10;../../ThirdParty/VST_SDK/VST3_SDK&#10;../../ThirdParty/ASIO/common&#10;../../ThirdParty/JUCE/modules/juce_audio_basics&#10;../../ThirdParty/JUCE/modules/juce_audio_devices&#10;../../ThirdParty/JUCE/modules/juce_audio_formats&#10;../../ThirdParty/JUCE/modules/juce_audio_processors&#10;../../ThirdParty/JUCE/modules/juce_audio_utils&#10;../../ThirdParty/JUCE/modules/juce_audio_utils/players&#10;../../ThirdParty/JUCE/modules/juce_core&#10;../../ThirdParty/JUCE/modules/juce_cryptography&#10;../../ThirdParty/JUCE/modules/juce_data_structures&#10;../../ThirdParty/JUCE/modules/juce_events&#10;../../ThirdParty/JUCE/modules/juce_graphics&#10;../../ThirdParty/JUCE/modules/juce_gui_basics&#10;../../ThirdParty/JUCE/modules/juce_gui_extra&#10;../../ThirdParty/JUCE/modules/juce_opengl&#10;../../ThirdParty/JUCE/modules/juce_osc&#10;../../Source/&#10;../../Source/Core/&#10;../../Source/Core/App&#10;../../Source/Core/Audio&#10;../../Source/Core/Audio/BuiltIn&#10;../../Source/Core/Audio/Instruments&#10;../../Source/Core/Audio/Monitoring&#10;../../Source/Core/Audio/Transport&#10;../../Source/Core/Audio/Waveform&#10;../../Source/Core/Clipboard&#10;../../Source/Core/Midi&#10;../../Source/Core/Midi/Patterns&#10;../../Source/Core/Midi/Sequences&#10;../../Source/Core/Midi/Sequences/Events&#10;../../Source/Core/Network&#10;../../Source/Core/Serialization&#10;../../Source/Core/Supervisor&#10;../../Source/Core/Tools&#10;../../Source/Core/Translation&#10;../../Source/Core/Tree&#10;../../Source/Core/Tutorial&#10;../../Source/Core/Undo&#10;../../Source/Core/Undo/Actions&#10;../../Source/Core/VCS&#10;../../Source/Core/VCS/DiffLogic&#10;../../Source/Core/VCS/Network&#10;../../Source/UI/&#10;../../Source/UI/CodeEditor&#10;../../Source/UI/Menus&#10;../../Source/UI/Menus/Base&#10;../../Source/UI/Common&#10;../../Source/UI/Common/AudioMonitors&#10;../../Source/UI/Common/Origami&#10;../../Source/UI/Console&#10;../../Source/UI/Dialogs&#10;../../Source/UI/Headline&#10;../../Source/UI/Input&#10;../../Source/UI/Pages/Instruments&#10;../../Source/UI/Pages/Instruments/Editor&#10;../../Source/UI/Pages/Intro&#10;../../Source/UI/Sequencer&#10;../../Source/UI/Sequencer/AnnotationsMap&#10;../../Source/UI/Sequencer/AutomationMap&#10;../../Source/UI/Sequencer/Header&#10;../../Source/UI/Sequencer/Helpers&#10;../../Source/UI/Sequencer/PatternRoll&#10;../../Source/UI/Sequencer/PianoRoll&#10;../../Source/UI/Sequencer/TimeSignaturesMap&#10;../../Source/UI/Sequencer/TrackMap&#10;../../Source/UI/Sequencer/TriggersMap&#10;../../Source/UI/Sequencer/WaveformMap&#10;../../Source/UI/Popups&#10;../../Source/UI/Popups/ChordBuilder&#10;../../Source/UI/Pages/Project&#10;../../Source/UI/Sidebars&#10;../../Source/UI/Sidebars/Rollovers&#10;../../Source/UI/Pages/Settings&#10;../../Source/UI/Themes&#10;../../Source/UI/Tree&#10;../../Source/UI/Pages/VCS&#10;../../Source/UI/Pages/Workspace&#10;../../Source/UI/Pages/Workspace/Menu&#10;../../Source/UI/Pages/Workspace/Scroller&#10;"
+                       libraryPath="../../Resources/iOS/AudioBus"/>
+        <CONFIGURATION name="Release" iosCompatibility="9.0" isDebug="0" optimisation="3"
+                       targetName="Helio" cppLanguageStandard="c++11" cppLibType="libc++"
+                       customXcodeFlags="TARGETED_DEVICE_FAMILY=2, PRODUCT_BUNDLE_IDENTIFIER=com.peterrudenko.helio"
+                       headerPath="../../Resources/iOS/AudioBus&#10;../../ThirdParty/VST_SDK/VST3_SDK&#10;../../ThirdParty/ASIO/common&#10;../../ThirdParty/JUCE/modules/juce_audio_basics&#10;../../ThirdParty/JUCE/modules/juce_audio_devices&#10;../../ThirdParty/JUCE/modules/juce_audio_formats&#10;../../ThirdParty/JUCE/modules/juce_audio_processors&#10;../../ThirdParty/JUCE/modules/juce_audio_utils&#10;../../ThirdParty/JUCE/modules/juce_audio_utils/players&#10;../../ThirdParty/JUCE/modules/juce_core&#10;../../ThirdParty/JUCE/modules/juce_cryptography&#10;../../ThirdParty/JUCE/modules/juce_data_structures&#10;../../ThirdParty/JUCE/modules/juce_events&#10;../../ThirdParty/JUCE/modules/juce_graphics&#10;../../ThirdParty/JUCE/modules/juce_gui_basics&#10;../../ThirdParty/JUCE/modules/juce_gui_extra&#10;../../ThirdParty/JUCE/modules/juce_opengl&#10;../../ThirdParty/JUCE/modules/juce_osc&#10;../../Source/&#10;../../Source/Core/&#10;../../Source/Core/App&#10;../../Source/Core/Audio&#10;../../Source/Core/Audio/BuiltIn&#10;../../Source/Core/Audio/Instruments&#10;../../Source/Core/Audio/Monitoring&#10;../../Source/Core/Audio/Transport&#10;../../Source/Core/Audio/Waveform&#10;../../Source/Core/Clipboard&#10;../../Source/Core/Midi&#10;../../Source/Core/Midi/Patterns&#10;../../Source/Core/Midi/Sequences&#10;../../Source/Core/Midi/Sequences/Events&#10;../../Source/Core/Network&#10;../../Source/Core/Serialization&#10;../../Source/Core/Supervisor&#10;../../Source/Core/Tools&#10;../../Source/Core/Translation&#10;../../Source/Core/Tree&#10;../../Source/Core/Tutorial&#10;../../Source/Core/Undo&#10;../../Source/Core/Undo/Actions&#10;../../Source/Core/VCS&#10;../../Source/Core/VCS/DiffLogic&#10;../../Source/Core/VCS/Network&#10;../../Source/UI/&#10;../../Source/UI/CodeEditor&#10;../../Source/UI/Menus&#10;../../Source/UI/Menus/Base&#10;../../Source/UI/Common&#10;../../Source/UI/Common/AudioMonitors&#10;../../Source/UI/Common/Origami&#10;../../Source/UI/Console&#10;../../Source/UI/Dialogs&#10;../../Source/UI/Headline&#10;../../Source/UI/Input&#10;../../Source/UI/Pages/Instruments&#10;../../Source/UI/Pages/Instruments/Editor&#10;../../Source/UI/Pages/Intro&#10;../../Source/UI/Sequencer&#10;../../Source/UI/Sequencer/AnnotationsMap&#10;../../Source/UI/Sequencer/AutomationMap&#10;../../Source/UI/Sequencer/Header&#10;../../Source/UI/Sequencer/Helpers&#10;../../Source/UI/Sequencer/PatternRoll&#10;../../Source/UI/Sequencer/PianoRoll&#10;../../Source/UI/Sequencer/TimeSignaturesMap&#10;../../Source/UI/Sequencer/TrackMap&#10;../../Source/UI/Sequencer/TriggersMap&#10;../../Source/UI/Sequencer/WaveformMap&#10;../../Source/UI/Popups&#10;../../Source/UI/Popups/ChordBuilder&#10;../../Source/UI/Pages/Project&#10;../../Source/UI/Sidebars&#10;../../Source/UI/Sidebars/Rollovers&#10;../../Source/UI/Pages/Settings&#10;../../Source/UI/Themes&#10;../../Source/UI/Tree&#10;../../Source/UI/Pages/VCS&#10;../../Source/UI/Pages/Workspace&#10;../../Source/UI/Pages/Workspace/Menu&#10;../../Source/UI/Pages/Workspace/Scroller&#10;"
+                       libraryPath="../../Resources/iOS/AudioBus"/>
+      </CONFIGURATIONS>
+      <MODULEPATHS>
+        <MODULEPATH id="juce_core" path="../../ThirdParty/JUCE/modules"/>
+        <MODULEPATH id="juce_events" path="../../ThirdParty/JUCE/modules"/>
+        <MODULEPATH id="juce_graphics" path="../../ThirdParty/JUCE/modules"/>
+        <MODULEPATH id="juce_data_structures" path="../../ThirdParty/JUCE/modules"/>
+        <MODULEPATH id="juce_gui_basics" path="../../ThirdParty/JUCE/modules"/>
+        <MODULEPATH id="juce_gui_extra" path="../../ThirdParty/JUCE/modules"/>
+        <MODULEPATH id="juce_cryptography" path="../../ThirdParty/JUCE/modules"/>
+        <MODULEPATH id="juce_opengl" path="../../ThirdParty/JUCE/modules"/>
+        <MODULEPATH id="juce_audio_basics" path="../../ThirdParty/JUCE/modules"/>
+        <MODULEPATH id="juce_audio_devices" path="../../ThirdParty/JUCE/modules"/>
+        <MODULEPATH id="juce_audio_formats" path="../../ThirdParty/JUCE/modules"/>
+        <MODULEPATH id="juce_audio_processors" path="../../ThirdParty/JUCE/modules"/>
+        <MODULEPATH id="juce_audio_utils" path="../../ThirdParty/JUCE/modules"/>
+        <MODULEPATH id="juce_osc" path="../../ThirdParty/JUCE/modules"/>
+      </MODULEPATHS>
+    </XCODE_IPHONE>
+    <VS2015 targetFolder="../../Projects/VisualStudio2015" vstFolder="c:\Code\VST3"
+            vst3Folder="../../ThirdParty/VST_SDK/VST3_SDK" smallIcon="x2W128"
+            bigIcon="x2W128" toolset="v140_xp" IPPLibrary="" usePrecompiledHeaders="1"
+            precompiledHeaderFileName="Common.h" precompiledHeaderExcludedWildcard="BinaryData*;include_juce_*"
+            windowsTargetPlatformVersion="8.1">
+      <CONFIGURATIONS>
+        <CONFIGURATION name="Debug 32-bit" winWarningLevel="4" generateManifest="1"
+                       winArchitecture="32-bit" isDebug="1" optimisation="1" targetName="Helio"
+                       headerPath="../../ThirdParty/ASIO/common&#10;../../ThirdParty/JUCE/modules/juce_audio_basics&#10;../../ThirdParty/JUCE/modules/juce_audio_devices&#10;../../ThirdParty/JUCE/modules/juce_audio_formats&#10;../../ThirdParty/JUCE/modules/juce_audio_processors&#10;../../ThirdParty/JUCE/modules/juce_audio_utils&#10;../../ThirdParty/JUCE/modules/juce_audio_utils/players&#10;../../ThirdParty/JUCE/modules/juce_core&#10;../../ThirdParty/JUCE/modules/juce_cryptography&#10;../../ThirdParty/JUCE/modules/juce_data_structures&#10;../../ThirdParty/JUCE/modules/juce_events&#10;../../ThirdParty/JUCE/modules/juce_graphics&#10;../../ThirdParty/JUCE/modules/juce_gui_basics&#10;../../ThirdParty/JUCE/modules/juce_gui_extra&#10;../../ThirdParty/JUCE/modules/juce_opengl&#10;../../ThirdParty/JUCE/modules/juce_osc&#10;../../Source/&#10;../../Source/Core/&#10;../../Source/Core/App&#10;../../Source/Core/Audio&#10;../../Source/Core/Audio/BuiltIn&#10;../../Source/Core/Audio/Instruments&#10;../../Source/Core/Audio/Monitoring&#10;../../Source/Core/Audio/Transport&#10;../../Source/Core/Audio/Waveform&#10;../../Source/Core/Clipboard&#10;../../Source/Core/Midi&#10;../../Source/Core/Midi/Patterns&#10;../../Source/Core/Midi/Sequences&#10;../../Source/Core/Midi/Sequences/Events&#10;../../Source/Core/Network&#10;../../Source/Core/Serialization&#10;../../Source/Core/Supervisor&#10;../../Source/Core/Tools&#10;../../Source/Core/Translation&#10;../../Source/Core/Tree&#10;../../Source/Core/Tutorial&#10;../../Source/Core/Undo&#10;../../Source/Core/Undo/Actions&#10;../../Source/Core/VCS&#10;../../Source/Core/VCS/DiffLogic&#10;../../Source/Core/VCS/Network&#10;../../Source/UI/&#10;../../Source/UI/CodeEditor&#10;../../Source/UI/Menus&#10;../../Source/UI/Menus/Base&#10;../../Source/UI/Common&#10;../../Source/UI/Common/AudioMonitors&#10;../../Source/UI/Common/Origami&#10;../../Source/UI/Console&#10;../../Source/UI/Dialogs&#10;../../Source/UI/Headline&#10;../../Source/UI/Input&#10;../../Source/UI/Pages/Instruments&#10;../../Source/UI/Pages/Instruments/Editor&#10;../../Source/UI/Pages/Intro&#10;../../Source/UI/Sequencer&#10;../../Source/UI/Sequencer/AnnotationsMap&#10;../../Source/UI/Sequencer/AutomationMap&#10;../../Source/UI/Sequencer/Header&#10;../../Source/UI/Sequencer/Helpers&#10;../../Source/UI/Sequencer/PatternRoll&#10;../../Source/UI/Sequencer/PianoRoll&#10;../../Source/UI/Sequencer/TimeSignaturesMap&#10;../../Source/UI/Sequencer/TrackMap&#10;../../Source/UI/Sequencer/TriggersMap&#10;../../Source/UI/Sequencer/WaveformMap&#10;../../Source/UI/Popups&#10;../../Source/UI/Popups/ChordBuilder&#10;../../Source/UI/Pages/Project&#10;../../Source/UI/Sidebars&#10;../../Source/UI/Sidebars/Rollovers&#10;../../Source/UI/Pages/Settings&#10;../../Source/UI/Themes&#10;../../Source/UI/Tree&#10;../../Source/UI/Pages/VCS&#10;../../Source/UI/Pages/Workspace&#10;../../Source/UI/Pages/Workspace/Menu&#10;../../Source/UI/Pages/Workspace/Scroller&#10;"
+                       wholeProgramOptimisation="1" enableIncrementalLinking="1"/>
+        <CONFIGURATION name="Debug x64" winWarningLevel="4" generateManifest="1" winArchitecture="x64"
+                       isDebug="1" optimisation="1" targetName="Helio" headerPath="../../ThirdParty/ASIO/common&#10;../../ThirdParty/JUCE/modules/juce_audio_basics&#10;../../ThirdParty/JUCE/modules/juce_audio_devices&#10;../../ThirdParty/JUCE/modules/juce_audio_formats&#10;../../ThirdParty/JUCE/modules/juce_audio_processors&#10;../../ThirdParty/JUCE/modules/juce_audio_utils&#10;../../ThirdParty/JUCE/modules/juce_audio_utils/players&#10;../../ThirdParty/JUCE/modules/juce_core&#10;../../ThirdParty/JUCE/modules/juce_cryptography&#10;../../ThirdParty/JUCE/modules/juce_data_structures&#10;../../ThirdParty/JUCE/modules/juce_events&#10;../../ThirdParty/JUCE/modules/juce_graphics&#10;../../ThirdParty/JUCE/modules/juce_gui_basics&#10;../../ThirdParty/JUCE/modules/juce_gui_extra&#10;../../ThirdParty/JUCE/modules/juce_opengl&#10;../../ThirdParty/JUCE/modules/juce_osc&#10;../../Source/&#10;../../Source/Core/&#10;../../Source/Core/App&#10;../../Source/Core/Audio&#10;../../Source/Core/Audio/BuiltIn&#10;../../Source/Core/Audio/Instruments&#10;../../Source/Core/Audio/Monitoring&#10;../../Source/Core/Audio/Transport&#10;../../Source/Core/Audio/Waveform&#10;../../Source/Core/Clipboard&#10;../../Source/Core/Midi&#10;../../Source/Core/Midi/Patterns&#10;../../Source/Core/Midi/Sequences&#10;../../Source/Core/Midi/Sequences/Events&#10;../../Source/Core/Network&#10;../../Source/Core/Serialization&#10;../../Source/Core/Supervisor&#10;../../Source/Core/Tools&#10;../../Source/Core/Translation&#10;../../Source/Core/Tree&#10;../../Source/Core/Tutorial&#10;../../Source/Core/Undo&#10;../../Source/Core/Undo/Actions&#10;../../Source/Core/VCS&#10;../../Source/Core/VCS/DiffLogic&#10;../../Source/Core/VCS/Network&#10;../../Source/UI/&#10;../../Source/UI/CodeEditor&#10;../../Source/UI/Menus&#10;../../Source/UI/Menus/Base&#10;../../Source/UI/Common&#10;../../Source/UI/Common/AudioMonitors&#10;../../Source/UI/Common/Origami&#10;../../Source/UI/Console&#10;../../Source/UI/Dialogs&#10;../../Source/UI/Headline&#10;../../Source/UI/Input&#10;../../Source/UI/Pages/Instruments&#10;../../Source/UI/Pages/Instruments/Editor&#10;../../Source/UI/Pages/Intro&#10;../../Source/UI/Sequencer&#10;../../Source/UI/Sequencer/AnnotationsMap&#10;../../Source/UI/Sequencer/AutomationMap&#10;../../Source/UI/Sequencer/Header&#10;../../Source/UI/Sequencer/Helpers&#10;../../Source/UI/Sequencer/PatternRoll&#10;../../Source/UI/Sequencer/PianoRoll&#10;../../Source/UI/Sequencer/TimeSignaturesMap&#10;../../Source/UI/Sequencer/TrackMap&#10;../../Source/UI/Sequencer/TriggersMap&#10;../../Source/UI/Sequencer/WaveformMap&#10;../../Source/UI/Popups&#10;../../Source/UI/Popups/ChordBuilder&#10;../../Source/UI/Pages/Project&#10;../../Source/UI/Sidebars&#10;../../Source/UI/Sidebars/Rollovers&#10;../../Source/UI/Pages/Settings&#10;../../Source/UI/Themes&#10;../../Source/UI/Tree&#10;../../Source/UI/Pages/VCS&#10;../../Source/UI/Pages/Workspace&#10;../../Source/UI/Pages/Workspace/Menu&#10;../../Source/UI/Pages/Workspace/Scroller&#10;"
+                       wholeProgramOptimisation="1" enableIncrementalLinking="1"/>
+        <CONFIGURATION name="Release 32-bit" winWarningLevel="3" generateManifest="1"
+                       winArchitecture="32-bit" isDebug="0" optimisation="3" targetName="Helio"
+                       useRuntimeLibDLL="0" headerPath="../../ThirdParty/ASIO/common&#10;../../ThirdParty/JUCE/modules/juce_audio_basics&#10;../../ThirdParty/JUCE/modules/juce_audio_devices&#10;../../ThirdParty/JUCE/modules/juce_audio_formats&#10;../../ThirdParty/JUCE/modules/juce_audio_processors&#10;../../ThirdParty/JUCE/modules/juce_audio_utils&#10;../../ThirdParty/JUCE/modules/juce_audio_utils/players&#10;../../ThirdParty/JUCE/modules/juce_core&#10;../../ThirdParty/JUCE/modules/juce_cryptography&#10;../../ThirdParty/JUCE/modules/juce_data_structures&#10;../../ThirdParty/JUCE/modules/juce_events&#10;../../ThirdParty/JUCE/modules/juce_graphics&#10;../../ThirdParty/JUCE/modules/juce_gui_basics&#10;../../ThirdParty/JUCE/modules/juce_gui_extra&#10;../../ThirdParty/JUCE/modules/juce_opengl&#10;../../ThirdParty/JUCE/modules/juce_osc&#10;../../Source/&#10;../../Source/Core/&#10;../../Source/Core/App&#10;../../Source/Core/Audio&#10;../../Source/Core/Audio/BuiltIn&#10;../../Source/Core/Audio/Instruments&#10;../../Source/Core/Audio/Monitoring&#10;../../Source/Core/Audio/Transport&#10;../../Source/Core/Audio/Waveform&#10;../../Source/Core/Clipboard&#10;../../Source/Core/Midi&#10;../../Source/Core/Midi/Patterns&#10;../../Source/Core/Midi/Sequences&#10;../../Source/Core/Midi/Sequences/Events&#10;../../Source/Core/Network&#10;../../Source/Core/Serialization&#10;../../Source/Core/Supervisor&#10;../../Source/Core/Tools&#10;../../Source/Core/Translation&#10;../../Source/Core/Tree&#10;../../Source/Core/Tutorial&#10;../../Source/Core/Undo&#10;../../Source/Core/Undo/Actions&#10;../../Source/Core/VCS&#10;../../Source/Core/VCS/DiffLogic&#10;../../Source/Core/VCS/Network&#10;../../Source/UI/&#10;../../Source/UI/CodeEditor&#10;../../Source/UI/Menus&#10;../../Source/UI/Menus/Base&#10;../../Source/UI/Common&#10;../../Source/UI/Common/AudioMonitors&#10;../../Source/UI/Common/Origami&#10;../../Source/UI/Console&#10;../../Source/UI/Dialogs&#10;../../Source/UI/Headline&#10;../../Source/UI/Input&#10;../../Source/UI/Pages/Instruments&#10;../../Source/UI/Pages/Instruments/Editor&#10;../../Source/UI/Pages/Intro&#10;../../Source/UI/Sequencer&#10;../../Source/UI/Sequencer/AnnotationsMap&#10;../../Source/UI/Sequencer/AutomationMap&#10;../../Source/UI/Sequencer/Header&#10;../../Source/UI/Sequencer/Helpers&#10;../../Source/UI/Sequencer/PatternRoll&#10;../../Source/UI/Sequencer/PianoRoll&#10;../../Source/UI/Sequencer/TimeSignaturesMap&#10;../../Source/UI/Sequencer/TrackMap&#10;../../Source/UI/Sequencer/TriggersMap&#10;../../Source/UI/Sequencer/WaveformMap&#10;../../Source/UI/Popups&#10;../../Source/UI/Popups/ChordBuilder&#10;../../Source/UI/Pages/Project&#10;../../Source/UI/Sidebars&#10;../../Source/UI/Sidebars/Rollovers&#10;../../Source/UI/Pages/Settings&#10;../../Source/UI/Themes&#10;../../Source/UI/Tree&#10;../../Source/UI/Pages/VCS&#10;../../Source/UI/Pages/Workspace&#10;../../Source/UI/Pages/Workspace/Menu&#10;../../Source/UI/Pages/Workspace/Scroller&#10;"
+                       wholeProgramOptimisation="1" enableIncrementalLinking="1"/>
+        <CONFIGURATION name="Release x64" winWarningLevel="3" generateManifest="1" winArchitecture="x64"
+                       isDebug="0" optimisation="3" targetName="Helio" useRuntimeLibDLL="0"
+                       headerPath="../../ThirdParty/ASIO/common&#10;../../ThirdParty/JUCE/modules/juce_audio_basics&#10;../../ThirdParty/JUCE/modules/juce_audio_devices&#10;../../ThirdParty/JUCE/modules/juce_audio_formats&#10;../../ThirdParty/JUCE/modules/juce_audio_processors&#10;../../ThirdParty/JUCE/modules/juce_audio_utils&#10;../../ThirdParty/JUCE/modules/juce_audio_utils/players&#10;../../ThirdParty/JUCE/modules/juce_core&#10;../../ThirdParty/JUCE/modules/juce_cryptography&#10;../../ThirdParty/JUCE/modules/juce_data_structures&#10;../../ThirdParty/JUCE/modules/juce_events&#10;../../ThirdParty/JUCE/modules/juce_graphics&#10;../../ThirdParty/JUCE/modules/juce_gui_basics&#10;../../ThirdParty/JUCE/modules/juce_gui_extra&#10;../../ThirdParty/JUCE/modules/juce_opengl&#10;../../ThirdParty/JUCE/modules/juce_osc&#10;../../Source/&#10;../../Source/Core/&#10;../../Source/Core/App&#10;../../Source/Core/Audio&#10;../../Source/Core/Audio/BuiltIn&#10;../../Source/Core/Audio/Instruments&#10;../../Source/Core/Audio/Monitoring&#10;../../Source/Core/Audio/Transport&#10;../../Source/Core/Audio/Waveform&#10;../../Source/Core/Clipboard&#10;../../Source/Core/Midi&#10;../../Source/Core/Midi/Patterns&#10;../../Source/Core/Midi/Sequences&#10;../../Source/Core/Midi/Sequences/Events&#10;../../Source/Core/Network&#10;../../Source/Core/Serialization&#10;../../Source/Core/Supervisor&#10;../../Source/Core/Tools&#10;../../Source/Core/Translation&#10;../../Source/Core/Tree&#10;../../Source/Core/Tutorial&#10;../../Source/Core/Undo&#10;../../Source/Core/Undo/Actions&#10;../../Source/Core/VCS&#10;../../Source/Core/VCS/DiffLogic&#10;../../Source/Core/VCS/Network&#10;../../Source/UI/&#10;../../Source/UI/CodeEditor&#10;../../Source/UI/Menus&#10;../../Source/UI/Menus/Base&#10;../../Source/UI/Common&#10;../../Source/UI/Common/AudioMonitors&#10;../../Source/UI/Common/Origami&#10;../../Source/UI/Console&#10;../../Source/UI/Dialogs&#10;../../Source/UI/Headline&#10;../../Source/UI/Input&#10;../../Source/UI/Pages/Instruments&#10;../../Source/UI/Pages/Instruments/Editor&#10;../../Source/UI/Pages/Intro&#10;../../Source/UI/Sequencer&#10;../../Source/UI/Sequencer/AnnotationsMap&#10;../../Source/UI/Sequencer/AutomationMap&#10;../../Source/UI/Sequencer/Header&#10;../../Source/UI/Sequencer/Helpers&#10;../../Source/UI/Sequencer/PatternRoll&#10;../../Source/UI/Sequencer/PianoRoll&#10;../../Source/UI/Sequencer/TimeSignaturesMap&#10;../../Source/UI/Sequencer/TrackMap&#10;../../Source/UI/Sequencer/TriggersMap&#10;../../Source/UI/Sequencer/WaveformMap&#10;../../Source/UI/Popups&#10;../../Source/UI/Popups/ChordBuilder&#10;../../Source/UI/Pages/Project&#10;../../Source/UI/Sidebars&#10;../../Source/UI/Sidebars/Rollovers&#10;../../Source/UI/Pages/Settings&#10;../../Source/UI/Themes&#10;../../Source/UI/Tree&#10;../../Source/UI/Pages/VCS&#10;../../Source/UI/Pages/Workspace&#10;../../Source/UI/Pages/Workspace/Menu&#10;../../Source/UI/Pages/Workspace/Scroller&#10;"
+                       enableIncrementalLinking="1" wholeProgramOptimisation="1"/>
+      </CONFIGURATIONS>
+      <MODULEPATHS>
+        <MODULEPATH id="juce_osc" path="../../ThirdParty/JUCE/modules"/>
+        <MODULEPATH id="juce_opengl" path="../../ThirdParty/JUCE/modules"/>
+        <MODULEPATH id="juce_gui_extra" path="../../ThirdParty/JUCE/modules"/>
+        <MODULEPATH id="juce_gui_basics" path="../../ThirdParty/JUCE/modules"/>
+        <MODULEPATH id="juce_graphics" path="../../ThirdParty/JUCE/modules"/>
+        <MODULEPATH id="juce_events" path="../../ThirdParty/JUCE/modules"/>
+        <MODULEPATH id="juce_data_structures" path="../../ThirdParty/JUCE/modules"/>
+        <MODULEPATH id="juce_cryptography" path="../../ThirdParty/JUCE/modules"/>
+        <MODULEPATH id="juce_core" path="../../ThirdParty/JUCE/modules"/>
+        <MODULEPATH id="juce_audio_utils" path="../../ThirdParty/JUCE/modules"/>
+        <MODULEPATH id="juce_audio_processors" path="../../ThirdParty/JUCE/modules"/>
+        <MODULEPATH id="juce_audio_formats" path="../../ThirdParty/JUCE/modules"/>
+        <MODULEPATH id="juce_audio_devices" path="../../ThirdParty/JUCE/modules"/>
+        <MODULEPATH id="juce_audio_basics" path="../../ThirdParty/JUCE/modules"/>
+      </MODULEPATHS>
+    </VS2015>
+    <LINUX_MAKE targetFolder="../../Projects/LinuxMakefile" vstFolder="~/Code/Steinberg/VST3"
+                vst3Folder="../../ThirdParty/VST_SDK/VST3_SDK" bigIcon="x2W128"
+                smallIcon="x2W128" extraCompilerFlags="-fpermissive -Wno-unknown-pragmas -Wno-reorder"
+                cppLanguageStandard="-std=c++11">
+      <CONFIGURATIONS>
+        <CONFIGURATION name="Debug" libraryPath="/usr/X11R6/lib/" isDebug="1" optimisation="1"
+                       targetName="Helio" headerPath="../Projucer/JuceLibraryCode&#10;../../ThirdParty/ASIO/common&#10;../../ThirdParty/JUCE/modules/juce_audio_basics&#10;../../ThirdParty/JUCE/modules/juce_audio_devices&#10;../../ThirdParty/JUCE/modules/juce_audio_formats&#10;../../ThirdParty/JUCE/modules/juce_audio_processors&#10;../../ThirdParty/JUCE/modules/juce_audio_utils&#10;../../ThirdParty/JUCE/modules/juce_audio_utils/players&#10;../../ThirdParty/JUCE/modules/juce_core&#10;../../ThirdParty/JUCE/modules/juce_cryptography&#10;../../ThirdParty/JUCE/modules/juce_data_structures&#10;../../ThirdParty/JUCE/modules/juce_events&#10;../../ThirdParty/JUCE/modules/juce_graphics&#10;../../ThirdParty/JUCE/modules/juce_gui_basics&#10;../../ThirdParty/JUCE/modules/juce_gui_extra&#10;../../ThirdParty/JUCE/modules/juce_opengl&#10;../../ThirdParty/JUCE/modules/juce_osc&#10;../../Source/&#10;../../Source/Core/&#10;../../Source/Core/App&#10;../../Source/Core/Audio&#10;../../Source/Core/Audio/BuiltIn&#10;../../Source/Core/Audio/Instruments&#10;../../Source/Core/Audio/Monitoring&#10;../../Source/Core/Audio/Transport&#10;../../Source/Core/Audio/Waveform&#10;../../Source/Core/Clipboard&#10;../../Source/Core/Midi&#10;../../Source/Core/Midi/Patterns&#10;../../Source/Core/Midi/Sequences&#10;../../Source/Core/Midi/Sequences/Events&#10;../../Source/Core/Network&#10;../../Source/Core/Serialization&#10;../../Source/Core/Supervisor&#10;../../Source/Core/Tools&#10;../../Source/Core/Translation&#10;../../Source/Core/Tree&#10;../../Source/Core/Tutorial&#10;../../Source/Core/Undo&#10;../../Source/Core/Undo/Actions&#10;../../Source/Core/VCS&#10;../../Source/Core/VCS/DiffLogic&#10;../../Source/Core/VCS/Network&#10;../../Source/UI/&#10;../../Source/UI/CodeEditor&#10;../../Source/UI/Menus&#10;../../Source/UI/Menus/Base&#10;../../Source/UI/Common&#10;../../Source/UI/Common/AudioMonitors&#10;../../Source/UI/Common/Origami&#10;../../Source/UI/Console&#10;../../Source/UI/Dialogs&#10;../../Source/UI/Headline&#10;../../Source/UI/Input&#10;../../Source/UI/Pages/Instruments&#10;../../Source/UI/Pages/Instruments/Editor&#10;../../Source/UI/Pages/Intro&#10;../../Source/UI/Sequencer&#10;../../Source/UI/Sequencer/AnnotationsMap&#10;../../Source/UI/Sequencer/AutomationMap&#10;../../Source/UI/Sequencer/Header&#10;../../Source/UI/Sequencer/Helpers&#10;../../Source/UI/Sequencer/PatternRoll&#10;../../Source/UI/Sequencer/PianoRoll&#10;../../Source/UI/Sequencer/TimeSignaturesMap&#10;../../Source/UI/Sequencer/TrackMap&#10;../../Source/UI/Sequencer/TriggersMap&#10;../../Source/UI/Sequencer/WaveformMap&#10;../../Source/UI/Popups&#10;../../Source/UI/Popups/ChordBuilder&#10;../../Source/UI/Pages/Project&#10;../../Source/UI/Sidebars&#10;../../Source/UI/Sidebars/Rollovers&#10;../../Source/UI/Pages/Settings&#10;../../Source/UI/Themes&#10;../../Source/UI/Tree&#10;../../Source/UI/Pages/VCS&#10;../../Source/UI/Pages/Workspace&#10;../../Source/UI/Pages/Workspace/Menu&#10;../../Source/UI/Pages/Workspace/Scroller&#10;"/>
+        <CONFIGURATION name="Release32" libraryPath="/usr/X11R6/lib/" isDebug="0" optimisation="3"
+                       targetName="Helio" headerPath="../Projucer/JuceLibraryCode&#10;../../ThirdParty/ASIO/common&#10;../../ThirdParty/JUCE/modules/juce_audio_basics&#10;../../ThirdParty/JUCE/modules/juce_audio_devices&#10;../../ThirdParty/JUCE/modules/juce_audio_formats&#10;../../ThirdParty/JUCE/modules/juce_audio_processors&#10;../../ThirdParty/JUCE/modules/juce_audio_utils&#10;../../ThirdParty/JUCE/modules/juce_audio_utils/players&#10;../../ThirdParty/JUCE/modules/juce_core&#10;../../ThirdParty/JUCE/modules/juce_cryptography&#10;../../ThirdParty/JUCE/modules/juce_data_structures&#10;../../ThirdParty/JUCE/modules/juce_events&#10;../../ThirdParty/JUCE/modules/juce_graphics&#10;../../ThirdParty/JUCE/modules/juce_gui_basics&#10;../../ThirdParty/JUCE/modules/juce_gui_extra&#10;../../ThirdParty/JUCE/modules/juce_opengl&#10;../../ThirdParty/JUCE/modules/juce_osc&#10;../../Source/&#10;../../Source/Core/&#10;../../Source/Core/App&#10;../../Source/Core/Audio&#10;../../Source/Core/Audio/BuiltIn&#10;../../Source/Core/Audio/Instruments&#10;../../Source/Core/Audio/Monitoring&#10;../../Source/Core/Audio/Transport&#10;../../Source/Core/Audio/Waveform&#10;../../Source/Core/Clipboard&#10;../../Source/Core/Midi&#10;../../Source/Core/Midi/Patterns&#10;../../Source/Core/Midi/Sequences&#10;../../Source/Core/Midi/Sequences/Events&#10;../../Source/Core/Network&#10;../../Source/Core/Serialization&#10;../../Source/Core/Supervisor&#10;../../Source/Core/Tools&#10;../../Source/Core/Translation&#10;../../Source/Core/Tree&#10;../../Source/Core/Tutorial&#10;../../Source/Core/Undo&#10;../../Source/Core/Undo/Actions&#10;../../Source/Core/VCS&#10;../../Source/Core/VCS/DiffLogic&#10;../../Source/Core/VCS/Network&#10;../../Source/UI/&#10;../../Source/UI/CodeEditor&#10;../../Source/UI/Menus&#10;../../Source/UI/Menus/Base&#10;../../Source/UI/Common&#10;../../Source/UI/Common/AudioMonitors&#10;../../Source/UI/Common/Origami&#10;../../Source/UI/Console&#10;../../Source/UI/Dialogs&#10;../../Source/UI/Headline&#10;../../Source/UI/Input&#10;../../Source/UI/Pages/Instruments&#10;../../Source/UI/Pages/Instruments/Editor&#10;../../Source/UI/Pages/Intro&#10;../../Source/UI/Sequencer&#10;../../Source/UI/Sequencer/AnnotationsMap&#10;../../Source/UI/Sequencer/AutomationMap&#10;../../Source/UI/Sequencer/Header&#10;../../Source/UI/Sequencer/Helpers&#10;../../Source/UI/Sequencer/PatternRoll&#10;../../Source/UI/Sequencer/PianoRoll&#10;../../Source/UI/Sequencer/TimeSignaturesMap&#10;../../Source/UI/Sequencer/TrackMap&#10;../../Source/UI/Sequencer/TriggersMap&#10;../../Source/UI/Sequencer/WaveformMap&#10;../../Source/UI/Popups&#10;../../Source/UI/Popups/ChordBuilder&#10;../../Source/UI/Pages/Project&#10;../../Source/UI/Sidebars&#10;../../Source/UI/Sidebars/Rollovers&#10;../../Source/UI/Pages/Settings&#10;../../Source/UI/Themes&#10;../../Source/UI/Tree&#10;../../Source/UI/Pages/VCS&#10;../../Source/UI/Pages/Workspace&#10;../../Source/UI/Pages/Workspace/Menu&#10;../../Source/UI/Pages/Workspace/Scroller&#10;"
+                       linuxArchitecture="-m32"/>
+        <CONFIGURATION name="Release64" libraryPath="/usr/X11R6/lib/" isDebug="0" optimisation="3"
+                       targetName="Helio" headerPath="../Projucer/JuceLibraryCode&#10;../../ThirdParty/ASIO/common&#10;../../ThirdParty/JUCE/modules/juce_audio_basics&#10;../../ThirdParty/JUCE/modules/juce_audio_devices&#10;../../ThirdParty/JUCE/modules/juce_audio_formats&#10;../../ThirdParty/JUCE/modules/juce_audio_processors&#10;../../ThirdParty/JUCE/modules/juce_audio_utils&#10;../../ThirdParty/JUCE/modules/juce_audio_utils/players&#10;../../ThirdParty/JUCE/modules/juce_core&#10;../../ThirdParty/JUCE/modules/juce_cryptography&#10;../../ThirdParty/JUCE/modules/juce_data_structures&#10;../../ThirdParty/JUCE/modules/juce_events&#10;../../ThirdParty/JUCE/modules/juce_graphics&#10;../../ThirdParty/JUCE/modules/juce_gui_basics&#10;../../ThirdParty/JUCE/modules/juce_gui_extra&#10;../../ThirdParty/JUCE/modules/juce_opengl&#10;../../ThirdParty/JUCE/modules/juce_osc&#10;../../Source/&#10;../../Source/Core/&#10;../../Source/Core/App&#10;../../Source/Core/Audio&#10;../../Source/Core/Audio/BuiltIn&#10;../../Source/Core/Audio/Instruments&#10;../../Source/Core/Audio/Monitoring&#10;../../Source/Core/Audio/Transport&#10;../../Source/Core/Audio/Waveform&#10;../../Source/Core/Clipboard&#10;../../Source/Core/Midi&#10;../../Source/Core/Midi/Patterns&#10;../../Source/Core/Midi/Sequences&#10;../../Source/Core/Midi/Sequences/Events&#10;../../Source/Core/Network&#10;../../Source/Core/Serialization&#10;../../Source/Core/Supervisor&#10;../../Source/Core/Tools&#10;../../Source/Core/Translation&#10;../../Source/Core/Tree&#10;../../Source/Core/Tutorial&#10;../../Source/Core/Undo&#10;../../Source/Core/Undo/Actions&#10;../../Source/Core/VCS&#10;../../Source/Core/VCS/DiffLogic&#10;../../Source/Core/VCS/Network&#10;../../Source/UI/&#10;../../Source/UI/CodeEditor&#10;../../Source/UI/Menus&#10;../../Source/UI/Menus/Base&#10;../../Source/UI/Common&#10;../../Source/UI/Common/AudioMonitors&#10;../../Source/UI/Common/Origami&#10;../../Source/UI/Console&#10;../../Source/UI/Dialogs&#10;../../Source/UI/Headline&#10;../../Source/UI/Input&#10;../../Source/UI/Pages/Instruments&#10;../../Source/UI/Pages/Instruments/Editor&#10;../../Source/UI/Pages/Intro&#10;../../Source/UI/Sequencer&#10;../../Source/UI/Sequencer/AnnotationsMap&#10;../../Source/UI/Sequencer/AutomationMap&#10;../../Source/UI/Sequencer/Header&#10;../../Source/UI/Sequencer/Helpers&#10;../../Source/UI/Sequencer/PatternRoll&#10;../../Source/UI/Sequencer/PianoRoll&#10;../../Source/UI/Sequencer/TimeSignaturesMap&#10;../../Source/UI/Sequencer/TrackMap&#10;../../Source/UI/Sequencer/TriggersMap&#10;../../Source/UI/Sequencer/WaveformMap&#10;../../Source/UI/Popups&#10;../../Source/UI/Popups/ChordBuilder&#10;../../Source/UI/Pages/Project&#10;../../Source/UI/Sidebars&#10;../../Source/UI/Sidebars/Rollovers&#10;../../Source/UI/Pages/Settings&#10;../../Source/UI/Themes&#10;../../Source/UI/Tree&#10;../../Source/UI/Pages/VCS&#10;../../Source/UI/Pages/Workspace&#10;../../Source/UI/Pages/Workspace/Menu&#10;../../Source/UI/Pages/Workspace/Scroller&#10;"
+                       linuxArchitecture="-m64"/>
+      </CONFIGURATIONS>
+      <MODULEPATHS>
+        <MODULEPATH id="juce_core" path="../../ThirdParty/JUCE/modules"/>
+        <MODULEPATH id="juce_events" path="../../ThirdParty/JUCE/modules"/>
+        <MODULEPATH id="juce_graphics" path="../../ThirdParty/JUCE/modules"/>
+        <MODULEPATH id="juce_data_structures" path="../../ThirdParty/JUCE/modules"/>
+        <MODULEPATH id="juce_gui_basics" path="../../ThirdParty/JUCE/modules"/>
+        <MODULEPATH id="juce_gui_extra" path="../../ThirdParty/JUCE/modules"/>
+        <MODULEPATH id="juce_cryptography" path="../../ThirdParty/JUCE/modules"/>
+        <MODULEPATH id="juce_opengl" path="../../ThirdParty/JUCE/modules"/>
+        <MODULEPATH id="juce_audio_basics" path="../../ThirdParty/JUCE/modules"/>
+        <MODULEPATH id="juce_audio_devices" path="../../ThirdParty/JUCE/modules"/>
+        <MODULEPATH id="juce_audio_formats" path="../../ThirdParty/JUCE/modules"/>
+        <MODULEPATH id="juce_audio_processors" path="../../ThirdParty/JUCE/modules"/>
+        <MODULEPATH id="juce_audio_utils" path="../../ThirdParty/JUCE/modules"/>
+        <MODULEPATH id="juce_osc" path="../../ThirdParty/JUCE/modules"/>
+      </MODULEPATHS>
+    </LINUX_MAKE>
+    <ANDROIDSTUDIO targetFolder="../../Projects/Android" vst3Folder="../../ThirdParty/VST_SDK/VST3_SDK"
+                   androidSDKPath="~/Android/Sdk/" androidNDKPath="~/Android/Ndk/"
+                   androidActivityClass="com.peterrudenko.Helio" androidInternetNeeded="1"
+                   androidOtherPermissions="android.permission.WRITE_EXTERNAL_STORAGE android.permission.MODIFY_AUDIO_SETTINGS"
+                   cppLanguageStandard="-std=c++14" androidTheme="@android:style/Theme.Black.NoTitleBar.Fullscreen"
+                   smallIcon="x2W128" bigIcon="x2W128" androidScreenOrientation="landscape"
+                   androidVersionCode="3" gradleToolchain="clang" androidMinimumSDK="14"
+                   extraDefs="JUCE_ENABLE_LIVE_CONSTANT_EDITOR=0">
+      <CONFIGURATIONS>
+        <CONFIGURATION name="Debug" androidArchitectures="armeabi x86" isDebug="1" optimisation="1"
+                       targetName="Helio" headerPath="../../ThirdParty/JUCE/modules/juce_audio_basics&#10;../../ThirdParty/JUCE/modules/juce_audio_devices&#10;../../ThirdParty/JUCE/modules/juce_audio_formats&#10;../../ThirdParty/JUCE/modules/juce_audio_processors&#10;../../ThirdParty/JUCE/modules/juce_audio_utils&#10;../../ThirdParty/JUCE/modules/juce_audio_utils/players&#10;../../ThirdParty/JUCE/modules/juce_core&#10;../../ThirdParty/JUCE/modules/juce_cryptography&#10;../../ThirdParty/JUCE/modules/juce_data_structures&#10;../../ThirdParty/JUCE/modules/juce_events&#10;../../ThirdParty/JUCE/modules/juce_graphics&#10;../../ThirdParty/JUCE/modules/juce_gui_basics&#10;../../ThirdParty/JUCE/modules/juce_gui_extra&#10;../../ThirdParty/JUCE/modules/juce_opengl&#10;../../ThirdParty/JUCE/modules/juce_osc&#10;../../Source/&#10;../../Source/Core/&#10;../../Source/Core/App&#10;../../Source/Core/Audio&#10;../../Source/Core/Audio/BuiltIn&#10;../../Source/Core/Audio/Instruments&#10;../../Source/Core/Audio/Monitoring&#10;../../Source/Core/Audio/Transport&#10;../../Source/Core/Audio/Waveform&#10;../../Source/Core/Clipboard&#10;../../Source/Core/Midi&#10;../../Source/Core/Midi/Patterns&#10;../../Source/Core/Midi/Sequences&#10;../../Source/Core/Midi/Sequences/Events&#10;../../Source/Core/Network&#10;../../Source/Core/Serialization&#10;../../Source/Core/Supervisor&#10;../../Source/Core/Tools&#10;../../Source/Core/Translation&#10;../../Source/Core/Tree&#10;../../Source/Core/Tutorial&#10;../../Source/Core/Undo&#10;../../Source/Core/Undo/Actions&#10;../../Source/Core/VCS&#10;../../Source/Core/VCS/DiffLogic&#10;../../Source/Core/VCS/Network&#10;../../Source/UI/&#10;../../Source/UI/CodeEditor&#10;../../Source/UI/Menus&#10;../../Source/UI/Menus/Base&#10;../../Source/UI/Common&#10;../../Source/UI/Common/AudioMonitors&#10;../../Source/UI/Common/Origami&#10;../../Source/UI/Console&#10;../../Source/UI/Dialogs&#10;../../Source/UI/Headline&#10;../../Source/UI/Input&#10;../../Source/UI/Pages/Instruments&#10;../../Source/UI/Pages/Instruments/Editor&#10;../../Source/UI/Pages/Intro&#10;../../Source/UI/Sequencer&#10;../../Source/UI/Sequencer/AnnotationsMap&#10;../../Source/UI/Sequencer/AutomationMap&#10;../../Source/UI/Sequencer/Header&#10;../../Source/UI/Sequencer/Helpers&#10;../../Source/UI/Sequencer/PatternRoll&#10;../../Source/UI/Sequencer/PianoRoll&#10;../../Source/UI/Sequencer/TimeSignaturesMap&#10;../../Source/UI/Sequencer/TrackMap&#10;../../Source/UI/Sequencer/TriggersMap&#10;../../Source/UI/Sequencer/WaveformMap&#10;../../Source/UI/Popups&#10;../../Source/UI/Popups/ChordBuilder&#10;../../Source/UI/Pages/Project&#10;../../Source/UI/Sidebars&#10;../../Source/UI/Sidebars/Rollovers&#10;../../Source/UI/Pages/Settings&#10;../../Source/UI/Themes&#10;../../Source/UI/Tree&#10;../../Source/UI/Pages/VCS&#10;../../Source/UI/Pages/Workspace&#10;../../Source/UI/Pages/Workspace/Menu&#10;../../Source/UI/Pages/Workspace/Scroller&#10;"/>
+        <CONFIGURATION name="Release" androidArchitectures="" isDebug="0" optimisation="3"
+                       targetName="Helio" headerPath="../../ThirdParty/JUCE/modules/juce_audio_basics&#10;../../ThirdParty/JUCE/modules/juce_audio_devices&#10;../../ThirdParty/JUCE/modules/juce_audio_formats&#10;../../ThirdParty/JUCE/modules/juce_audio_processors&#10;../../ThirdParty/JUCE/modules/juce_audio_utils&#10;../../ThirdParty/JUCE/modules/juce_audio_utils/players&#10;../../ThirdParty/JUCE/modules/juce_core&#10;../../ThirdParty/JUCE/modules/juce_cryptography&#10;../../ThirdParty/JUCE/modules/juce_data_structures&#10;../../ThirdParty/JUCE/modules/juce_events&#10;../../ThirdParty/JUCE/modules/juce_graphics&#10;../../ThirdParty/JUCE/modules/juce_gui_basics&#10;../../ThirdParty/JUCE/modules/juce_gui_extra&#10;../../ThirdParty/JUCE/modules/juce_opengl&#10;../../ThirdParty/JUCE/modules/juce_osc&#10;../../Source/&#10;../../Source/Core/&#10;../../Source/Core/App&#10;../../Source/Core/Audio&#10;../../Source/Core/Audio/BuiltIn&#10;../../Source/Core/Audio/Instruments&#10;../../Source/Core/Audio/Monitoring&#10;../../Source/Core/Audio/Transport&#10;../../Source/Core/Audio/Waveform&#10;../../Source/Core/Clipboard&#10;../../Source/Core/Midi&#10;../../Source/Core/Midi/Patterns&#10;../../Source/Core/Midi/Sequences&#10;../../Source/Core/Midi/Sequences/Events&#10;../../Source/Core/Network&#10;../../Source/Core/Serialization&#10;../../Source/Core/Supervisor&#10;../../Source/Core/Tools&#10;../../Source/Core/Translation&#10;../../Source/Core/Tree&#10;../../Source/Core/Tutorial&#10;../../Source/Core/Undo&#10;../../Source/Core/Undo/Actions&#10;../../Source/Core/VCS&#10;../../Source/Core/VCS/DiffLogic&#10;../../Source/Core/VCS/Network&#10;../../Source/UI/&#10;../../Source/UI/CodeEditor&#10;../../Source/UI/Menus&#10;../../Source/UI/Menus/Base&#10;../../Source/UI/Common&#10;../../Source/UI/Common/AudioMonitors&#10;../../Source/UI/Common/Origami&#10;../../Source/UI/Console&#10;../../Source/UI/Dialogs&#10;../../Source/UI/Headline&#10;../../Source/UI/Input&#10;../../Source/UI/Pages/Instruments&#10;../../Source/UI/Pages/Instruments/Editor&#10;../../Source/UI/Pages/Intro&#10;../../Source/UI/Sequencer&#10;../../Source/UI/Sequencer/AnnotationsMap&#10;../../Source/UI/Sequencer/AutomationMap&#10;../../Source/UI/Sequencer/Header&#10;../../Source/UI/Sequencer/Helpers&#10;../../Source/UI/Sequencer/PatternRoll&#10;../../Source/UI/Sequencer/PianoRoll&#10;../../Source/UI/Sequencer/TimeSignaturesMap&#10;../../Source/UI/Sequencer/TrackMap&#10;../../Source/UI/Sequencer/TriggersMap&#10;../../Source/UI/Sequencer/WaveformMap&#10;../../Source/UI/Popups&#10;../../Source/UI/Popups/ChordBuilder&#10;../../Source/UI/Pages/Project&#10;../../Source/UI/Sidebars&#10;../../Source/UI/Sidebars/Rollovers&#10;../../Source/UI/Pages/Settings&#10;../../Source/UI/Themes&#10;../../Source/UI/Tree&#10;../../Source/UI/Pages/VCS&#10;../../Source/UI/Pages/Workspace&#10;../../Source/UI/Pages/Workspace/Menu&#10;../../Source/UI/Pages/Workspace/Scroller&#10;"/>
+      </CONFIGURATIONS>
+      <MODULEPATHS>
+        <MODULEPATH id="juce_osc" path="../../ThirdParty/JUCE/modules"/>
+        <MODULEPATH id="juce_opengl" path="../../ThirdParty/JUCE/modules"/>
+        <MODULEPATH id="juce_gui_extra" path="../../ThirdParty/JUCE/modules"/>
+        <MODULEPATH id="juce_gui_basics" path="../../ThirdParty/JUCE/modules"/>
+        <MODULEPATH id="juce_graphics" path="../../ThirdParty/JUCE/modules"/>
+        <MODULEPATH id="juce_events" path="../../ThirdParty/JUCE/modules"/>
+        <MODULEPATH id="juce_data_structures" path="../../ThirdParty/JUCE/modules"/>
+        <MODULEPATH id="juce_cryptography" path="../../ThirdParty/JUCE/modules"/>
+        <MODULEPATH id="juce_core" path="../../ThirdParty/JUCE/modules"/>
+        <MODULEPATH id="juce_audio_utils" path="../../ThirdParty/JUCE/modules"/>
+        <MODULEPATH id="juce_audio_processors" path="../../ThirdParty/JUCE/modules"/>
+        <MODULEPATH id="juce_audio_formats" path="../../ThirdParty/JUCE/modules"/>
+        <MODULEPATH id="juce_audio_devices" path="../../ThirdParty/JUCE/modules"/>
+        <MODULEPATH id="juce_audio_basics" path="../../ThirdParty/JUCE/modules"/>
+      </MODULEPATHS>
+    </ANDROIDSTUDIO>
+  </EXPORTFORMATS>
+  <MODULES>
+    <MODULES id="juce_audio_basics" showAllCode="1" useLocalCopy="0"/>
+    <MODULES id="juce_audio_devices" showAllCode="1" useLocalCopy="0"/>
+    <MODULES id="juce_audio_formats" showAllCode="1" useLocalCopy="0"/>
+    <MODULES id="juce_audio_processors" showAllCode="1" useLocalCopy="0"/>
+    <MODULE id="juce_audio_utils" showAllCode="1" useLocalCopy="0"/>
+    <MODULES id="juce_core" showAllCode="1" useLocalCopy="0"/>
+    <MODULES id="juce_cryptography" showAllCode="1" useLocalCopy="0"/>
+    <MODULES id="juce_data_structures" showAllCode="1" useLocalCopy="0"/>
+    <MODULES id="juce_events" showAllCode="1" useLocalCopy="0"/>
+    <MODULES id="juce_graphics" showAllCode="1" useLocalCopy="0"/>
+    <MODULES id="juce_gui_basics" showAllCode="1" useLocalCopy="0"/>
+    <MODULES id="juce_gui_extra" showAllCode="1" useLocalCopy="0"/>
+    <MODULES id="juce_opengl" showAllCode="1" useLocalCopy="0"/>
+    <MODULE id="juce_osc" showAllCode="1" useLocalCopy="0"/>
+  </MODULES>
+  <JUCEOPTIONS JUCE_ASIO="enabled" JUCE_WASAPI="enabled" JUCE_WASAPI_EXCLUSIVE="enabled"
+               JUCE_DIRECTSOUND="enabled" JUCE_ALSA="enabled" JUCE_JACK="enabled"
+               JUCE_USE_ANDROID_OPENSLES="enabled" JUCE_USE_CDREADER="disabled"
+               JUCE_USE_CDBURNER="disabled" JUCE_USE_FLAC="enabled" JUCE_USE_OGGVORBIS="enabled"
+               JUCE_USE_MP3AUDIOFORMAT="disabled" JUCE_USE_LAME_AUDIO_FORMAT="disabled"
+               JUCE_USE_WINDOWS_MEDIA_FORMAT="disabled" JUCE_CHECK_MEMORY_LEAKS="enabled"
+               JUCE_USE_CURL="enabled" JUCE_USE_XSHM="enabled" JUCE_USE_XRENDER="disabled"
+               JUCE_USE_XCURSOR="enabled" JUCE_WEB_BROWSER="disabled" JUCE_PLUGINHOST_VST="enabled"
+               JUCE_PLUGINHOST_VST3="enabled" JUCE_PLUGINHOST_AU="enabled" JUCE_CATCH_UNHANDLED_EXCEPTIONS="enabled"
+               JUCE_ALLOW_STATIC_NULL_VARIABLES="enabled" JUCE_EXECUTE_APP_SUSPEND_ON_IOS_BACKGROUND_TASK="enabled"/>
+  <LIVE_SETTINGS>
+    <OSX/>
+    <WINDOWS/>
+  </LIVE_SETTINGS>
+</JUCERPROJECT>